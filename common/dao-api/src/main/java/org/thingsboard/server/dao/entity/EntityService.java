/**
 * Copyright © 2016-2022 The Thingsboard Authors
 *
 * Licensed under the Apache License, Version 2.0 (the "License");
 * you may not use this file except in compliance with the License.
 * You may obtain a copy of the License at
 *
 *     http://www.apache.org/licenses/LICENSE-2.0
 *
 * Unless required by applicable law or agreed to in writing, software
 * distributed under the License is distributed on an "AS IS" BASIS,
 * WITHOUT WARRANTIES OR CONDITIONS OF ANY KIND, either express or implied.
 * See the License for the specific language governing permissions and
 * limitations under the License.
 */
package org.thingsboard.server.dao.entity;

import org.thingsboard.server.common.data.id.CustomerId;
import org.thingsboard.server.common.data.id.EntityId;
import org.thingsboard.server.common.data.id.TenantId;
import org.thingsboard.server.common.data.page.PageData;
import org.thingsboard.server.common.data.query.EntityCountQuery;
import org.thingsboard.server.common.data.query.EntityData;
import org.thingsboard.server.common.data.query.EntityDataQuery;

import java.util.Optional;

public interface EntityService {

    Optional<String> fetchEntityName(TenantId tenantId, EntityId entityId);

<<<<<<< HEAD
    Optional<String> fetchEntityLabel(TenantId tenantId, EntityId entityId);

    CustomerId fetchEntityCustomerId(TenantId tenantId, EntityId entityId);
=======
    Optional<CustomerId> fetchEntityCustomerId(TenantId tenantId, EntityId entityId);
>>>>>>> 0a009920

    long countEntitiesByQuery(TenantId tenantId, CustomerId customerId, EntityCountQuery query);

    PageData<EntityData> findEntityDataByQuery(TenantId tenantId, CustomerId customerId, EntityDataQuery query);

}<|MERGE_RESOLUTION|>--- conflicted
+++ resolved
@@ -29,13 +29,9 @@
 
     Optional<String> fetchEntityName(TenantId tenantId, EntityId entityId);
 
-<<<<<<< HEAD
     Optional<String> fetchEntityLabel(TenantId tenantId, EntityId entityId);
 
-    CustomerId fetchEntityCustomerId(TenantId tenantId, EntityId entityId);
-=======
     Optional<CustomerId> fetchEntityCustomerId(TenantId tenantId, EntityId entityId);
->>>>>>> 0a009920
 
     long countEntitiesByQuery(TenantId tenantId, CustomerId customerId, EntityCountQuery query);
 
