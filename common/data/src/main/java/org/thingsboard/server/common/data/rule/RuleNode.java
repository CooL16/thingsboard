/**
 * Copyright © 2016-2021 The Thingsboard Authors
 *
 * Licensed under the Apache License, Version 2.0 (the "License");
 * you may not use this file except in compliance with the License.
 * You may obtain a copy of the License at
 *
 *     http://www.apache.org/licenses/LICENSE-2.0
 *
 * Unless required by applicable law or agreed to in writing, software
 * distributed under the License is distributed on an "AS IS" BASIS,
 * WITHOUT WARRANTIES OR CONDITIONS OF ANY KIND, either express or implied.
 * See the License for the specific language governing permissions and
 * limitations under the License.
 */
package org.thingsboard.server.common.data.rule;

import com.fasterxml.jackson.annotation.JsonIgnore;
import com.fasterxml.jackson.databind.JsonNode;
import io.swagger.annotations.ApiModel;
import io.swagger.annotations.ApiModelProperty;
import lombok.Data;
import lombok.EqualsAndHashCode;
import lombok.extern.slf4j.Slf4j;
import org.thingsboard.server.common.data.HasName;
import org.thingsboard.server.common.data.SearchTextBasedWithAdditionalInfo;
import org.thingsboard.server.common.data.id.RuleChainId;
import org.thingsboard.server.common.data.id.RuleNodeId;
import org.thingsboard.server.common.data.validation.Length;

@ApiModel
@Data
@EqualsAndHashCode(callSuper = true)
@Slf4j
public class RuleNode extends SearchTextBasedWithAdditionalInfo<RuleNodeId> implements HasName {

    private static final long serialVersionUID = -5656679015121235465L;

    @ApiModelProperty(position = 3, value = "JSON object with the Rule Chain Id. ", readOnly = true)
    private RuleChainId ruleChainId;
<<<<<<< HEAD
    @Length(fieldName = "type")
    private String type;
    @Length(fieldName = "name")
=======
    @ApiModelProperty(position = 4, value = "Full Java Class Name of the rule node implementation. ", example = "com.mycompany.iot.rule.engine.ProcessingNode")
    private String type;
    @ApiModelProperty(position = 5, value = "User defined name of the rule node. Used on UI and for logging. ", example = "Process sensor reading")
>>>>>>> cd23b85b
    private String name;
    @ApiModelProperty(position = 6, value = "Enable/disable debug. ", example = "false")
    private boolean debugMode;
    @ApiModelProperty(position = 7, value = "JSON with the rule node configuration. Structure depends on the rule node implementation.", dataType = "com.fasterxml.jackson.databind.JsonNode")
    private transient JsonNode configuration;
    @JsonIgnore
    private byte[] configurationBytes;

    public RuleNode() {
        super();
    }

    public RuleNode(RuleNodeId id) {
        super(id);
    }

    public RuleNode(RuleNode ruleNode) {
        super(ruleNode);
        this.ruleChainId = ruleNode.getRuleChainId();
        this.type = ruleNode.getType();
        this.name = ruleNode.getName();
        this.debugMode = ruleNode.isDebugMode();
        this.setConfiguration(ruleNode.getConfiguration());
    }

    @Override
    public String getSearchText() {
        return getName();
    }

    @Override
    public String getName() {
        return name;
    }

    public JsonNode getConfiguration() {
        return SearchTextBasedWithAdditionalInfo.getJson(() -> configuration, () -> configurationBytes);
    }

    public void setConfiguration(JsonNode data) {
        setJson(data, json -> this.configuration = json, bytes -> this.configurationBytes = bytes);
    }

    @ApiModelProperty(position = 1, value = "JSON object with the Rule Node Id. " +
            "Specify this field to update the Rule Node. " +
            "Referencing non-existing Rule Node Id will cause error. " +
            "Omit this field to create new rule node." )
    @Override
    public RuleNodeId getId() {
        return super.getId();
    }

    @ApiModelProperty(position = 2, value = "Timestamp of the rule node creation, in milliseconds", example = "1609459200000", readOnly = true)
    @Override
    public long getCreatedTime() {
        return super.getCreatedTime();
    }

    @ApiModelProperty(position = 8, value = "Additional parameters of the rule node. Contains 'layoutX' and 'layoutY' properties for visualization.", dataType = "com.fasterxml.jackson.databind.JsonNode")
    @Override
    public JsonNode getAdditionalInfo() {
        return super.getAdditionalInfo();
    }

}<|MERGE_RESOLUTION|>--- conflicted
+++ resolved
@@ -38,15 +38,11 @@
 
     @ApiModelProperty(position = 3, value = "JSON object with the Rule Chain Id. ", readOnly = true)
     private RuleChainId ruleChainId;
-<<<<<<< HEAD
     @Length(fieldName = "type")
+    @ApiModelProperty(position = 4, value = "Full Java Class Name of the rule node implementation. ", example = "com.mycompany.iot.rule.engine.ProcessingNode")
     private String type;
     @Length(fieldName = "name")
-=======
-    @ApiModelProperty(position = 4, value = "Full Java Class Name of the rule node implementation. ", example = "com.mycompany.iot.rule.engine.ProcessingNode")
-    private String type;
     @ApiModelProperty(position = 5, value = "User defined name of the rule node. Used on UI and for logging. ", example = "Process sensor reading")
->>>>>>> cd23b85b
     private String name;
     @ApiModelProperty(position = 6, value = "Enable/disable debug. ", example = "false")
     private boolean debugMode;
