--- conflicted
+++ resolved
@@ -23,7 +23,6 @@
 @Data
 public class WidgetTypeInfo extends BaseWidgetType {
 
-<<<<<<< HEAD
     @Schema(description = "Base64 encoded widget thumbnail", accessMode = Schema.AccessMode.READ_ONLY)
     private String image;
     @NoXss
@@ -31,15 +30,6 @@
     private String description;
     @NoXss
     @Schema(description = "Type of the widget (timeseries, latest, control, alarm or static)", accessMode = Schema.AccessMode.READ_ONLY)
-=======
-    @ApiModelProperty(position = 8, value = "Base64 encoded widget thumbnail", accessMode = ApiModelProperty.AccessMode.READ_ONLY)
-    private String image;
-    @NoXss
-    @ApiModelProperty(position = 9, value = "Description of the widget type", accessMode = ApiModelProperty.AccessMode.READ_ONLY)
-    private String description;
-    @NoXss
-    @ApiModelProperty(position = 10, value = "Type of the widget (timeseries, latest, control, alarm or static)", accessMode = ApiModelProperty.AccessMode.READ_ONLY)
->>>>>>> 4fd2d280
     private String widgetType;
 
     public WidgetTypeInfo() {
