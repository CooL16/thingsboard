/**
 * Copyright © 2016-2020 The Thingsboard Authors
 *
 * Licensed under the Apache License, Version 2.0 (the "License");
 * you may not use this file except in compliance with the License.
 * You may obtain a copy of the License at
 *
 *     http://www.apache.org/licenses/LICENSE-2.0
 *
 * Unless required by applicable law or agreed to in writing, software
 * distributed under the License is distributed on an "AS IS" BASIS,
 * WITHOUT WARRANTIES OR CONDITIONS OF ANY KIND, either express or implied.
 * See the License for the specific language governing permissions and
 * limitations under the License.
 */
package org.thingsboard.server.common.data.id;

import org.thingsboard.server.common.data.EntityType;
import org.thingsboard.server.common.data.edge.EdgeEventType;

import java.util.UUID;

/**
 * Created by ashvayka on 25.04.17.
 */
public class EntityIdFactory {

    public static EntityId getByTypeAndId(String type, String uuid) {
        return getByTypeAndUuid(EntityType.valueOf(type), UUID.fromString(uuid));
    }

    public static EntityId getByTypeAndUuid(String type, UUID uuid) {
        return getByTypeAndUuid(EntityType.valueOf(type), uuid);
    }

    public static EntityId getByTypeAndUuid(EntityType type, String uuid) {
        return getByTypeAndUuid(type, UUID.fromString(uuid));
    }

    public static EntityId getByTypeAndUuid(EntityType type, UUID uuid) {
        switch (type) {
            case TENANT:
                return new TenantId(uuid);
            case CUSTOMER:
                return new CustomerId(uuid);
            case USER:
                return new UserId(uuid);
            case DASHBOARD:
                return new DashboardId(uuid);
            case DEVICE:
                return new DeviceId(uuid);
            case ASSET:
                return new AssetId(uuid);
            case ALARM:
                return new AlarmId(uuid);
            case RULE_CHAIN:
                return new RuleChainId(uuid);
            case RULE_NODE:
                return new RuleNodeId(uuid);
            case ENTITY_VIEW:
                return new EntityViewId(uuid);
            case WIDGETS_BUNDLE:
                return new WidgetsBundleId(uuid);
            case WIDGET_TYPE:
                return new WidgetTypeId(uuid);
<<<<<<< HEAD
            case EDGE:
                return new EdgeId(uuid);
=======
            case DEVICE_PROFILE:
                return new DeviceProfileId(uuid);
            case TENANT_PROFILE:
                return new TenantProfileId(uuid);
>>>>>>> 40e13cce
        }
        throw new IllegalArgumentException("EntityType " + type + " is not supported!");
    }

    public static EntityId getByEdgeEventTypeAndUuid(EdgeEventType edgeEventType, UUID uuid) {
        switch (edgeEventType) {
            case CUSTOMER:
                return new CustomerId(uuid);
            case USER:
                return new UserId(uuid);
            case DASHBOARD:
                return new DashboardId(uuid);
            case DEVICE:
                return new DeviceId(uuid);
            case ASSET:
                return new AssetId(uuid);
            case ALARM:
                return new AlarmId(uuid);
            case RULE_CHAIN:
                return new RuleChainId(uuid);
            case ENTITY_VIEW:
                return new EntityViewId(uuid);
            case EDGE:
                return new EdgeId(uuid);
        }
        throw new IllegalArgumentException("EdgeEventType " + edgeEventType + " is not supported!");
    }

}<|MERGE_RESOLUTION|>--- conflicted
+++ resolved
@@ -63,15 +63,12 @@
                 return new WidgetsBundleId(uuid);
             case WIDGET_TYPE:
                 return new WidgetTypeId(uuid);
-<<<<<<< HEAD
-            case EDGE:
-                return new EdgeId(uuid);
-=======
             case DEVICE_PROFILE:
                 return new DeviceProfileId(uuid);
             case TENANT_PROFILE:
                 return new TenantProfileId(uuid);
->>>>>>> 40e13cce
+            case EDGE:
+                return new EdgeId(uuid);
         }
         throw new IllegalArgumentException("EntityType " + type + " is not supported!");
     }
