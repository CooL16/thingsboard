--- conflicted
+++ resolved
@@ -71,13 +71,10 @@
                 return new ApiUsageStateId(uuid);
             case TB_RESOURCE:
                 return new TbResourceId(uuid);
-<<<<<<< HEAD
             case FIRMWARE:
                 return new FirmwareId(uuid);
-=======
             case EDGE:
                 return new EdgeId(uuid);
->>>>>>> 9900cc3d
         }
         throw new IllegalArgumentException("EntityType " + type + " is not supported!");
     }
