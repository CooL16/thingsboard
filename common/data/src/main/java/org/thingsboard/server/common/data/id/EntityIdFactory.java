--- conflicted
+++ resolved
@@ -66,11 +66,7 @@
             case API_USAGE_STATE -> new ApiUsageStateId(uuid);
             case TB_RESOURCE -> new TbResourceId(uuid);
             case OTA_PACKAGE -> new OtaPackageId(uuid);
-<<<<<<< HEAD
             case EDGE -> new EdgeId(uuid);
-=======
-            case EDGE -> EdgeId.fromUUID(uuid);
->>>>>>> 2c2a9ad8
             case RPC -> new RpcId(uuid);
             case QUEUE -> new QueueId(uuid);
             case NOTIFICATION_TARGET -> new NotificationTargetId(uuid);
@@ -86,12 +82,8 @@
             case CALCULATED_FIELD -> new CalculatedFieldId(uuid);
             case CALCULATED_FIELD_LINK -> new CalculatedFieldLinkId(uuid);
             case JOB -> new JobId(uuid);
-<<<<<<< HEAD
+            case ADMIN_SETTINGS -> new AdminSettingsId(uuid);
             case AI_MODEL -> new AiModelId(uuid);
-=======
-            case ADMIN_SETTINGS -> new AdminSettingsId(uuid);
->>>>>>> 2c2a9ad8
-            default -> throw new IllegalArgumentException("EntityType " + type + " is not supported!");
         };
     }
 
