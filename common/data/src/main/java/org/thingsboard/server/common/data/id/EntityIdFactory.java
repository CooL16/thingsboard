/**
 * Copyright © 2016-2025 The Thingsboard Authors
 *
 * Licensed under the Apache License, Version 2.0 (the "License");
 * you may not use this file except in compliance with the License.
 * You may obtain a copy of the License at
 *
 *     http://www.apache.org/licenses/LICENSE-2.0
 *
 * Unless required by applicable law or agreed to in writing, software
 * distributed under the License is distributed on an "AS IS" BASIS,
 * WITHOUT WARRANTIES OR CONDITIONS OF ANY KIND, either express or implied.
 * See the License for the specific language governing permissions and
 * limitations under the License.
 */
package org.thingsboard.server.common.data.id;

import org.thingsboard.server.common.data.EntityType;
import org.thingsboard.server.common.data.edge.EdgeEventType;

import java.util.UUID;

/**
 * Created by ashvayka on 25.04.17.
 */
public class EntityIdFactory {

    public static EntityId getByTypeAndUuid(int type, String uuid) {
        return getByTypeAndUuid(EntityType.values()[type], UUID.fromString(uuid));
    }

    public static EntityId getByTypeAndUuid(int type, UUID uuid) {
        return getByTypeAndUuid(EntityType.values()[type], uuid);
    }

    public static EntityId getByTypeAndUuid(String type, String uuid) {
        return getByTypeAndUuid(EntityType.valueOf(type), UUID.fromString(uuid));
    }

    public static EntityId getByTypeAndId(String type, String uuid) {
        return getByTypeAndUuid(EntityType.valueOf(type), UUID.fromString(uuid));
    }

    public static EntityId getByTypeAndUuid(String type, UUID uuid) {
        return getByTypeAndUuid(EntityType.valueOf(type), uuid);
    }

    public static EntityId getByTypeAndUuid(EntityType type, String uuid) {
        return getByTypeAndUuid(type, UUID.fromString(uuid));
    }

    public static EntityId getByTypeAndUuid(EntityType type, UUID uuid) {
<<<<<<< HEAD
        return switch (type) {
            case TENANT -> TenantId.fromUUID(uuid);
            case CUSTOMER -> new CustomerId(uuid);
            case USER -> new UserId(uuid);
            case DASHBOARD -> new DashboardId(uuid);
            case DEVICE -> new DeviceId(uuid);
            case ASSET -> new AssetId(uuid);
            case ALARM -> new AlarmId(uuid);
            case RULE_CHAIN -> new RuleChainId(uuid);
            case RULE_NODE -> new RuleNodeId(uuid);
            case ENTITY_VIEW -> new EntityViewId(uuid);
            case WIDGETS_BUNDLE -> new WidgetsBundleId(uuid);
            case WIDGET_TYPE -> new WidgetTypeId(uuid);
            case DEVICE_PROFILE -> new DeviceProfileId(uuid);
            case ASSET_PROFILE -> new AssetProfileId(uuid);
            case TENANT_PROFILE -> new TenantProfileId(uuid);
            case API_USAGE_STATE -> new ApiUsageStateId(uuid);
            case TB_RESOURCE -> new TbResourceId(uuid);
            case OTA_PACKAGE -> new OtaPackageId(uuid);
            case EDGE -> new EdgeId(uuid);
            case RPC -> new RpcId(uuid);
            case QUEUE -> new QueueId(uuid);
            case NOTIFICATION_TARGET -> new NotificationTargetId(uuid);
            case NOTIFICATION_REQUEST -> new NotificationRequestId(uuid);
            case NOTIFICATION_RULE -> new NotificationRuleId(uuid);
            case NOTIFICATION_TEMPLATE -> new NotificationTemplateId(uuid);
            case NOTIFICATION -> new NotificationId(uuid);
            case QUEUE_STATS -> new QueueStatsId(uuid);
            case OAUTH2_CLIENT -> new OAuth2ClientId(uuid);
            case MOBILE_APP -> new MobileAppId(uuid);
            case DOMAIN -> new DomainId(uuid);
            case MOBILE_APP_BUNDLE -> new MobileAppBundleId(uuid);
            case CALCULATED_FIELD -> new CalculatedFieldId(uuid);
            case CALCULATED_FIELD_LINK -> new CalculatedFieldLinkId(uuid);
            case AI_MODEL_SETTINGS -> new AiModelSettingsId(uuid);
            default -> throw new IllegalArgumentException("EntityType " + type + " is not supported!");
        };
=======
        switch (type) {
            case TENANT:
                return TenantId.fromUUID(uuid);
            case CUSTOMER:
                return new CustomerId(uuid);
            case USER:
                return new UserId(uuid);
            case DASHBOARD:
                return new DashboardId(uuid);
            case DEVICE:
                return new DeviceId(uuid);
            case ASSET:
                return new AssetId(uuid);
            case ALARM:
                return new AlarmId(uuid);
            case RULE_CHAIN:
                return new RuleChainId(uuid);
            case RULE_NODE:
                return new RuleNodeId(uuid);
            case ENTITY_VIEW:
                return new EntityViewId(uuid);
            case WIDGETS_BUNDLE:
                return new WidgetsBundleId(uuid);
            case WIDGET_TYPE:
                return new WidgetTypeId(uuid);
            case DEVICE_PROFILE:
                return new DeviceProfileId(uuid);
            case ASSET_PROFILE:
                return new AssetProfileId(uuid);
            case TENANT_PROFILE:
                return new TenantProfileId(uuid);
            case API_USAGE_STATE:
                return new ApiUsageStateId(uuid);
            case TB_RESOURCE:
                return new TbResourceId(uuid);
            case OTA_PACKAGE:
                return new OtaPackageId(uuid);
            case EDGE:
                return new EdgeId(uuid);
            case RPC:
                return new RpcId(uuid);
            case QUEUE:
                return new QueueId(uuid);
            case NOTIFICATION_TARGET:
                return new NotificationTargetId(uuid);
            case NOTIFICATION_REQUEST:
                return new NotificationRequestId(uuid);
            case NOTIFICATION_RULE:
                return new NotificationRuleId(uuid);
            case NOTIFICATION_TEMPLATE:
                return new NotificationTemplateId(uuid);
            case NOTIFICATION:
                return new NotificationId(uuid);
            case QUEUE_STATS:
                return new QueueStatsId(uuid);
            case OAUTH2_CLIENT:
                return new OAuth2ClientId(uuid);
            case MOBILE_APP:
                return new MobileAppId(uuid);
            case DOMAIN:
                return new DomainId(uuid);
            case MOBILE_APP_BUNDLE:
                return new MobileAppBundleId(uuid);
            case CALCULATED_FIELD:
                return new CalculatedFieldId(uuid);
            case CALCULATED_FIELD_LINK:
                return new CalculatedFieldLinkId(uuid);
            case JOB:
                return new JobId(uuid);
        }
        throw new IllegalArgumentException("EntityType " + type + " is not supported!");
>>>>>>> dfc1a6ed
    }

    public static EntityId getByEdgeEventTypeAndUuid(EdgeEventType edgeEventType, UUID uuid) {
        switch (edgeEventType) {
            case TENANT:
                return TenantId.fromUUID(uuid);
            case CUSTOMER:
                return new CustomerId(uuid);
            case USER:
                return new UserId(uuid);
            case DASHBOARD:
                return new DashboardId(uuid);
            case DEVICE:
                return new DeviceId(uuid);
            case ASSET:
                return new AssetId(uuid);
            case ALARM:
                return new AlarmId(uuid);
            case RULE_CHAIN:
                return new RuleChainId(uuid);
            case ENTITY_VIEW:
                return new EntityViewId(uuid);
            case WIDGETS_BUNDLE:
                return new WidgetsBundleId(uuid);
            case WIDGET_TYPE:
                return new WidgetTypeId(uuid);
            case DEVICE_PROFILE:
                return new DeviceProfileId(uuid);
            case ASSET_PROFILE:
                return new AssetProfileId(uuid);
            case TENANT_PROFILE:
                return new TenantProfileId(uuid);
            case OTA_PACKAGE:
                return new OtaPackageId(uuid);
            case EDGE:
                return new EdgeId(uuid);
            case QUEUE:
                return new QueueId(uuid);
            case TB_RESOURCE:
                return new TbResourceId(uuid);
            case NOTIFICATION_RULE:
                return new NotificationRuleId(uuid);
            case NOTIFICATION_TARGET:
                return new NotificationTargetId(uuid);
            case NOTIFICATION_TEMPLATE:
                return new NotificationTemplateId(uuid);
            case OAUTH2_CLIENT:
                return new OAuth2ClientId(uuid);
            case DOMAIN:
                return new DomainId(uuid);
        }
        throw new IllegalArgumentException("EdgeEventType " + edgeEventType + " is not supported!");
    }

}<|MERGE_RESOLUTION|>--- conflicted
+++ resolved
@@ -50,7 +50,6 @@
     }
 
     public static EntityId getByTypeAndUuid(EntityType type, UUID uuid) {
-<<<<<<< HEAD
         return switch (type) {
             case TENANT -> TenantId.fromUUID(uuid);
             case CUSTOMER -> new CustomerId(uuid);
@@ -85,82 +84,10 @@
             case MOBILE_APP_BUNDLE -> new MobileAppBundleId(uuid);
             case CALCULATED_FIELD -> new CalculatedFieldId(uuid);
             case CALCULATED_FIELD_LINK -> new CalculatedFieldLinkId(uuid);
+            case JOB -> new JobId(uuid);
             case AI_MODEL_SETTINGS -> new AiModelSettingsId(uuid);
             default -> throw new IllegalArgumentException("EntityType " + type + " is not supported!");
         };
-=======
-        switch (type) {
-            case TENANT:
-                return TenantId.fromUUID(uuid);
-            case CUSTOMER:
-                return new CustomerId(uuid);
-            case USER:
-                return new UserId(uuid);
-            case DASHBOARD:
-                return new DashboardId(uuid);
-            case DEVICE:
-                return new DeviceId(uuid);
-            case ASSET:
-                return new AssetId(uuid);
-            case ALARM:
-                return new AlarmId(uuid);
-            case RULE_CHAIN:
-                return new RuleChainId(uuid);
-            case RULE_NODE:
-                return new RuleNodeId(uuid);
-            case ENTITY_VIEW:
-                return new EntityViewId(uuid);
-            case WIDGETS_BUNDLE:
-                return new WidgetsBundleId(uuid);
-            case WIDGET_TYPE:
-                return new WidgetTypeId(uuid);
-            case DEVICE_PROFILE:
-                return new DeviceProfileId(uuid);
-            case ASSET_PROFILE:
-                return new AssetProfileId(uuid);
-            case TENANT_PROFILE:
-                return new TenantProfileId(uuid);
-            case API_USAGE_STATE:
-                return new ApiUsageStateId(uuid);
-            case TB_RESOURCE:
-                return new TbResourceId(uuid);
-            case OTA_PACKAGE:
-                return new OtaPackageId(uuid);
-            case EDGE:
-                return new EdgeId(uuid);
-            case RPC:
-                return new RpcId(uuid);
-            case QUEUE:
-                return new QueueId(uuid);
-            case NOTIFICATION_TARGET:
-                return new NotificationTargetId(uuid);
-            case NOTIFICATION_REQUEST:
-                return new NotificationRequestId(uuid);
-            case NOTIFICATION_RULE:
-                return new NotificationRuleId(uuid);
-            case NOTIFICATION_TEMPLATE:
-                return new NotificationTemplateId(uuid);
-            case NOTIFICATION:
-                return new NotificationId(uuid);
-            case QUEUE_STATS:
-                return new QueueStatsId(uuid);
-            case OAUTH2_CLIENT:
-                return new OAuth2ClientId(uuid);
-            case MOBILE_APP:
-                return new MobileAppId(uuid);
-            case DOMAIN:
-                return new DomainId(uuid);
-            case MOBILE_APP_BUNDLE:
-                return new MobileAppBundleId(uuid);
-            case CALCULATED_FIELD:
-                return new CalculatedFieldId(uuid);
-            case CALCULATED_FIELD_LINK:
-                return new CalculatedFieldLinkId(uuid);
-            case JOB:
-                return new JobId(uuid);
-        }
-        throw new IllegalArgumentException("EntityType " + type + " is not supported!");
->>>>>>> dfc1a6ed
     }
 
     public static EntityId getByEdgeEventTypeAndUuid(EdgeEventType edgeEventType, UUID uuid) {
