--- conflicted
+++ resolved
@@ -84,11 +84,7 @@
         this.tenantId = tenantId;
     }
 
-<<<<<<< HEAD
-    @Schema(description = "Title of the dashboard.")
-=======
-    @ApiModelProperty(position = 4, required = true, value = "Title of the dashboard.")
->>>>>>> 4fd2d280
+    @Schema(required = true, description = "Title of the dashboard.")
     public String getTitle() {
         return title;
     }
