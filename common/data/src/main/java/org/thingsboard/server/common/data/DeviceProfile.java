/**
 * Copyright © 2016-2021 The Thingsboard Authors
 *
 * Licensed under the Apache License, Version 2.0 (the "License");
 * you may not use this file except in compliance with the License.
 * You may obtain a copy of the License at
 *
 *     http://www.apache.org/licenses/LICENSE-2.0
 *
 * Unless required by applicable law or agreed to in writing, software
 * distributed under the License is distributed on an "AS IS" BASIS,
 * WITHOUT WARRANTIES OR CONDITIONS OF ANY KIND, either express or implied.
 * See the License for the specific language governing permissions and
 * limitations under the License.
 */
package org.thingsboard.server.common.data;

import com.fasterxml.jackson.annotation.JsonIgnore;
import com.fasterxml.jackson.core.JsonProcessingException;
import io.swagger.annotations.ApiModel;
import io.swagger.annotations.ApiModelProperty;
import lombok.Data;
import lombok.EqualsAndHashCode;
import lombok.extern.slf4j.Slf4j;
import org.thingsboard.server.common.data.device.profile.DeviceProfileData;
import org.thingsboard.server.common.data.id.DashboardId;
import org.thingsboard.server.common.data.id.DeviceProfileId;
import org.thingsboard.server.common.data.id.OtaPackageId;
import org.thingsboard.server.common.data.id.RuleChainId;
import org.thingsboard.server.common.data.id.TenantId;
import org.thingsboard.server.common.data.validation.Length;
import org.thingsboard.server.common.data.validation.NoXss;

import javax.validation.Valid;
import java.io.ByteArrayInputStream;
import java.io.IOException;

import static org.thingsboard.server.common.data.SearchTextBasedWithAdditionalInfo.mapper;

@ApiModel
@Data
@EqualsAndHashCode(callSuper = true)
@Slf4j
public class DeviceProfile extends SearchTextBased<DeviceProfileId> implements HasName, HasTenantId, HasOtaPackage {

    private static final long serialVersionUID = 6998485460273302018L;

    @ApiModelProperty(position = 3, value = "JSON object with Tenant Id that owns the profile.", readOnly = true)
    private TenantId tenantId;
    @NoXss
<<<<<<< HEAD
    @Length(fieldName = "name")
=======
    @ApiModelProperty(position = 4, value = "Unique Device Profile Name in scope of Tenant.", example = "Moisture Sensor")
>>>>>>> cd23b85b
    private String name;
    @NoXss
    @ApiModelProperty(position = 11, value = "Device Profile description. ")
    private String description;
    @ApiModelProperty(position = 12, value = "Either URL or Base64 data of the icon. Used in the mobile application to visualize set of device profiles in the grid view. ")
    private String image;
    private boolean isDefault;
    @ApiModelProperty(position = 16, value = "Type of the profile. Always 'DEFAULT' for now. Reserved for future use.")
    private DeviceProfileType type;
    @ApiModelProperty(position = 14, value = "Type of the transport used to connect the device. Default transport supports HTTP, CoAP and MQTT.")
    private DeviceTransportType transportType;
    @ApiModelProperty(position = 15, value = "Provisioning strategy.")
    private DeviceProfileProvisionType provisionType;
    @ApiModelProperty(position = 7, value = "Reference to the rule chain. " +
            "If present, the specified rule chain will be used to process all messages related to device, including telemetry, attribute updates, etc. " +
            "Otherwise, the root rule chain will be used to process those messages.")
    private RuleChainId defaultRuleChainId;
    @ApiModelProperty(position = 6, value = "Reference to the dashboard. Used in the mobile application to open the default dashboard when user navigates to device details.")
    private DashboardId defaultDashboardId;
    @NoXss
    @ApiModelProperty(position = 8, value = "Reference to the rule engine queue. " +
            "If present, the specified queue will be used to store all unprocessed messages related to device, including telemetry, attribute updates, etc. " +
            "Otherwise, the 'Main' queue will be used to store those messages.")
    private String defaultQueueName;
    @Valid
    private transient DeviceProfileData profileData;
    @JsonIgnore
    private byte[] profileDataBytes;
    @NoXss
    @ApiModelProperty(position = 13, value = "Unique provisioning key used by 'Device Provisioning' feature.")
    private String provisionDeviceKey;

    @ApiModelProperty(position = 9, value = "Reference to the firmware OTA package. If present, the specified package will be used as default device firmware. ")
    private OtaPackageId firmwareId;
    @ApiModelProperty(position = 10, value = "Reference to the software OTA package. If present, the specified package will be used as default device software. ")
    private OtaPackageId softwareId;

    public DeviceProfile() {
        super();
    }

    public DeviceProfile(DeviceProfileId deviceProfileId) {
        super(deviceProfileId);
    }

    public DeviceProfile(DeviceProfile deviceProfile) {
        super(deviceProfile);
        this.tenantId = deviceProfile.getTenantId();
        this.name = deviceProfile.getName();
        this.description = deviceProfile.getDescription();
        this.image = deviceProfile.getImage();
        this.isDefault = deviceProfile.isDefault();
        this.defaultRuleChainId = deviceProfile.getDefaultRuleChainId();
        this.defaultDashboardId = deviceProfile.getDefaultDashboardId();
        this.defaultQueueName = deviceProfile.getDefaultQueueName();
        this.setProfileData(deviceProfile.getProfileData());
        this.provisionDeviceKey = deviceProfile.getProvisionDeviceKey();
        this.firmwareId = deviceProfile.getFirmwareId();
        this.softwareId = deviceProfile.getSoftwareId();
    }

    @ApiModelProperty(position = 1, value = "JSON object with the device profile Id. " +
            "Specify this field to update the device profile. " +
            "Referencing non-existing device profile Id will cause error. " +
            "Omit this field to create new device profile.")
    @Override
    public DeviceProfileId getId() {
        return super.getId();
    }

    @ApiModelProperty(position = 2, value = "Timestamp of the profile creation, in milliseconds", example = "1609459200000", readOnly = true)
    @Override
    public long getCreatedTime() {
        return super.getCreatedTime();
    }

    @Override
    public String getSearchText() {
        return getName();
    }

    @ApiModelProperty(position = 5, value = "Used to mark the default profile. Default profile is used when the device profile is not specified during device creation.")
    public boolean isDefault(){
        return isDefault;
    }

    @ApiModelProperty(position = 16, value = "Complex JSON object that includes addition device profile configuration (transport, alarm rules, etc).")
    public DeviceProfileData getProfileData() {
        if (profileData != null) {
            return profileData;
        } else {
            if (profileDataBytes != null) {
                try {
                    profileData = mapper.readValue(new ByteArrayInputStream(profileDataBytes), DeviceProfileData.class);
                } catch (IOException e) {
                    log.warn("Can't deserialize device profile data: ", e);
                    return null;
                }
                return profileData;
            } else {
                return null;
            }
        }
    }

    public void setProfileData(DeviceProfileData data) {
        this.profileData = data;
        try {
            this.profileDataBytes = data != null ? mapper.writeValueAsBytes(data) : null;
        } catch (JsonProcessingException e) {
            log.warn("Can't serialize device profile data: ", e);
        }
    }

}<|MERGE_RESOLUTION|>--- conflicted
+++ resolved
@@ -48,11 +48,8 @@
     @ApiModelProperty(position = 3, value = "JSON object with Tenant Id that owns the profile.", readOnly = true)
     private TenantId tenantId;
     @NoXss
-<<<<<<< HEAD
     @Length(fieldName = "name")
-=======
     @ApiModelProperty(position = 4, value = "Unique Device Profile Name in scope of Tenant.", example = "Moisture Sensor")
->>>>>>> cd23b85b
     private String name;
     @NoXss
     @ApiModelProperty(position = 11, value = "Device Profile description. ")
