/**
 * Copyright © 2016-2021 The Thingsboard Authors
 *
 * Licensed under the Apache License, Version 2.0 (the "License");
 * you may not use this file except in compliance with the License.
 * You may obtain a copy of the License at
 *
 *     http://www.apache.org/licenses/LICENSE-2.0
 *
 * Unless required by applicable law or agreed to in writing, software
 * distributed under the License is distributed on an "AS IS" BASIS,
 * WITHOUT WARRANTIES OR CONDITIONS OF ANY KIND, either express or implied.
 * See the License for the specific language governing permissions and
 * limitations under the License.
 */
package org.thingsboard.server.common.data;

import com.fasterxml.jackson.annotation.JsonIgnore;
import com.fasterxml.jackson.databind.JsonNode;
import io.swagger.annotations.ApiModel;
import io.swagger.annotations.ApiModelProperty;
import lombok.Data;
import lombok.EqualsAndHashCode;
import lombok.extern.slf4j.Slf4j;
import org.thingsboard.server.common.data.id.DeviceProfileId;
import org.thingsboard.server.common.data.id.OtaPackageId;
import org.thingsboard.server.common.data.id.TenantId;
import org.thingsboard.server.common.data.ota.ChecksumAlgorithm;
import org.thingsboard.server.common.data.ota.OtaPackageType;
<<<<<<< HEAD
import org.thingsboard.server.common.data.validation.Length;
import org.thingsboard.server.common.data.validation.NoXss;
=======
>>>>>>> cd23b85b

@ApiModel
@Slf4j
@Data
@EqualsAndHashCode(callSuper = true)
public class OtaPackageInfo extends SearchTextBasedWithAdditionalInfo<OtaPackageId> implements HasName, HasTenantId {

    private static final long serialVersionUID = 3168391583570815419L;

    @ApiModelProperty(position = 3, value = "JSON object with Tenant Id. Tenant Id of the ota package can't be changed.", readOnly = true)
    private TenantId tenantId;
    @ApiModelProperty(position = 4, value = "JSON object with Device Profile Id. Device Profile Id of the ota package can't be changed.", readOnly = true)
    private DeviceProfileId deviceProfileId;
    @ApiModelProperty(position = 5, value = "OTA Package type.", example = "FIRMWARE", readOnly = true)
    private OtaPackageType type;
<<<<<<< HEAD
    @Length(fieldName = "title")
    @NoXss
    private String title;
    @Length(fieldName = "version")
    @NoXss
    private String version;
    @Length(fieldName = "url")
    @NoXss
    private String url;
    @Length(fieldName = "tag")
    @NoXss
    private String tag;
    private boolean hasData;
    @Length(fieldName = "file name")
    @NoXss
=======
    @ApiModelProperty(position = 6, value = "OTA Package title.", example = "fw", readOnly = true)
    private String title;
    @ApiModelProperty(position = 7, value = "OTA Package version.", example = "1.0", readOnly = true)
    private String version;
    @ApiModelProperty(position = 8, value = "OTA Package tag.", example = "fw_1.0", readOnly = true)
    private String tag;
    @ApiModelProperty(position = 9, value = "OTA Package url.", example = "http://thingsboard.org/fw/1", readOnly = true)
    private String url;
    @ApiModelProperty(position = 10, value = "Indicates OTA Package 'has data'. Field is returned from DB ('true' if data exists or url is set).  If OTA Package 'has data' is 'false' we can not assign the OTA Package to the Device or Device Profile.", example = "true", readOnly = true)
    private boolean hasData;
    @ApiModelProperty(position = 11, value = "OTA Package file name.", example = "fw_1.0", readOnly = true)
>>>>>>> cd23b85b
    private String fileName;
    @ApiModelProperty(position = 12, value = "OTA Package content type.", example = "APPLICATION_OCTET_STREAM", readOnly = true)
    private String contentType;
    @ApiModelProperty(position = 13, value = "OTA Package checksum algorithm.", example = "CRC32", readOnly = true)
    private ChecksumAlgorithm checksumAlgorithm;
    @ApiModelProperty(position = 14, value = "OTA Package checksum.", example = "0xd87f7e0c", readOnly = true)
    private String checksum;
    @ApiModelProperty(position = 15, value = "OTA Package data size.", example = "8", readOnly = true)
    private Long dataSize;

    public OtaPackageInfo() {
        super();
    }

    public OtaPackageInfo(OtaPackageId id) {
        super(id);
    }

    public OtaPackageInfo(OtaPackageInfo otaPackageInfo) {
        super(otaPackageInfo);
        this.tenantId = otaPackageInfo.getTenantId();
        this.deviceProfileId = otaPackageInfo.getDeviceProfileId();
        this.type = otaPackageInfo.getType();
        this.title = otaPackageInfo.getTitle();
        this.version = otaPackageInfo.getVersion();
        this.tag = otaPackageInfo.getTag();
        this.url = otaPackageInfo.getUrl();
        this.hasData = otaPackageInfo.isHasData();
        this.fileName = otaPackageInfo.getFileName();
        this.contentType = otaPackageInfo.getContentType();
        this.checksumAlgorithm = otaPackageInfo.getChecksumAlgorithm();
        this.checksum = otaPackageInfo.getChecksum();
        this.dataSize = otaPackageInfo.getDataSize();
    }

    @ApiModelProperty(position = 1, value = "JSON object with the ota package Id. " +
            "Specify existing ota package Id to update the ota package. " +
            "Referencing non-existing ota package id will cause error. " +
            "Omit this field to create new ota package.")
    @Override
    public OtaPackageId getId() {
        return super.getId();
    }

    @ApiModelProperty(position = 2, value = "Timestamp of the ota package creation, in milliseconds", example = "1609459200000", readOnly = true)
    @Override
    public long getCreatedTime() {
        return super.getCreatedTime();
    }

    @Override
    public String getSearchText() {
        return title;
    }

    @Override
    @JsonIgnore
    public String getName() {
        return title;
    }

    @JsonIgnore
    public boolean hasUrl() {
        return StringUtils.isNotEmpty(url);
    }

    @ApiModelProperty(position = 17, value = "OTA Package description.", example = "Description for the OTA Package fw_1.0")
    @Override
    public JsonNode getAdditionalInfo() {
        return super.getAdditionalInfo();
    }
}<|MERGE_RESOLUTION|>--- conflicted
+++ resolved
@@ -27,11 +27,10 @@
 import org.thingsboard.server.common.data.id.TenantId;
 import org.thingsboard.server.common.data.ota.ChecksumAlgorithm;
 import org.thingsboard.server.common.data.ota.OtaPackageType;
-<<<<<<< HEAD
 import org.thingsboard.server.common.data.validation.Length;
 import org.thingsboard.server.common.data.validation.NoXss;
-=======
->>>>>>> cd23b85b
+import org.thingsboard.server.common.data.ota.ChecksumAlgorithm;
+import org.thingsboard.server.common.data.ota.OtaPackageType;
 
 @ApiModel
 @Slf4j
@@ -47,35 +46,27 @@
     private DeviceProfileId deviceProfileId;
     @ApiModelProperty(position = 5, value = "OTA Package type.", example = "FIRMWARE", readOnly = true)
     private OtaPackageType type;
-<<<<<<< HEAD
     @Length(fieldName = "title")
     @NoXss
+    @ApiModelProperty(position = 6, value = "OTA Package title.", example = "fw", readOnly = true)
     private String title;
     @Length(fieldName = "version")
     @NoXss
+    @ApiModelProperty(position = 7, value = "OTA Package version.", example = "1.0", readOnly = true)
     private String version;
+    @Length(fieldName = "tag")
+    @NoXss
+    @ApiModelProperty(position = 8, value = "OTA Package tag.", example = "fw_1.0", readOnly = true)
+    private String tag;
     @Length(fieldName = "url")
     @NoXss
-    private String url;
-    @Length(fieldName = "tag")
-    @NoXss
-    private String tag;
-    private boolean hasData;
-    @Length(fieldName = "file name")
-    @NoXss
-=======
-    @ApiModelProperty(position = 6, value = "OTA Package title.", example = "fw", readOnly = true)
-    private String title;
-    @ApiModelProperty(position = 7, value = "OTA Package version.", example = "1.0", readOnly = true)
-    private String version;
-    @ApiModelProperty(position = 8, value = "OTA Package tag.", example = "fw_1.0", readOnly = true)
-    private String tag;
     @ApiModelProperty(position = 9, value = "OTA Package url.", example = "http://thingsboard.org/fw/1", readOnly = true)
     private String url;
     @ApiModelProperty(position = 10, value = "Indicates OTA Package 'has data'. Field is returned from DB ('true' if data exists or url is set).  If OTA Package 'has data' is 'false' we can not assign the OTA Package to the Device or Device Profile.", example = "true", readOnly = true)
     private boolean hasData;
+    @Length(fieldName = "file name")
+    @NoXss
     @ApiModelProperty(position = 11, value = "OTA Package file name.", example = "fw_1.0", readOnly = true)
->>>>>>> cd23b85b
     private String fileName;
     @ApiModelProperty(position = 12, value = "OTA Package content type.", example = "APPLICATION_OCTET_STREAM", readOnly = true)
     private String contentType;
