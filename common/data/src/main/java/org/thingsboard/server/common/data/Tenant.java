/**
 * Copyright © 2016-2023 The Thingsboard Authors
 *
 * Licensed under the Apache License, Version 2.0 (the "License");
 * you may not use this file except in compliance with the License.
 * You may obtain a copy of the License at
 *
 *     http://www.apache.org/licenses/LICENSE-2.0
 *
 * Unless required by applicable law or agreed to in writing, software
 * distributed under the License is distributed on an "AS IS" BASIS,
 * WITHOUT WARRANTIES OR CONDITIONS OF ANY KIND, either express or implied.
 * See the License for the specific language governing permissions and
 * limitations under the License.
 */
package org.thingsboard.server.common.data;

import com.fasterxml.jackson.annotation.JsonIgnore;
import com.fasterxml.jackson.annotation.JsonProperty;
import com.fasterxml.jackson.databind.JsonNode;
import io.swagger.v3.oas.annotations.media.Schema;
import lombok.EqualsAndHashCode;
import org.thingsboard.server.common.data.id.TenantId;
import org.thingsboard.server.common.data.id.TenantProfileId;
import org.thingsboard.server.common.data.validation.Length;
import org.thingsboard.server.common.data.validation.NoXss;

@Schema
@EqualsAndHashCode(callSuper = true)
public class Tenant extends ContactBased<TenantId> implements HasTenantId, HasTitle {

    private static final long serialVersionUID = 8057243243859922101L;

    @Length(fieldName = "title")
    @NoXss
<<<<<<< HEAD
    @Schema(description = "Title of the tenant", example = "Company A")
=======
    @ApiModelProperty(position = 3, required = true, value = "Title of the tenant", example = "Company A")
>>>>>>> 4fd2d280
    private String title;
    @NoXss
    @Length(fieldName = "region")
    @Schema(description = "Geo region of the tenant", example = "North America")
    private String region;

<<<<<<< HEAD
    @Schema(required = true, description = "JSON object with Tenant Profile Id")
=======
    @ApiModelProperty(position = 6, value = "JSON object with Tenant Profile Id")
>>>>>>> 4fd2d280
    private TenantProfileId tenantProfileId;

    public Tenant() {
        super();
    }

    public Tenant(TenantId id) {
        super(id);
    }

    public Tenant(Tenant tenant) {
        super(tenant);
        this.title = tenant.getTitle();
        this.region = tenant.getRegion();
        this.tenantProfileId = tenant.getTenantProfileId();
    }

    public String getTitle() {
        return title;
    }

    public void setTitle(String title) {
        this.title = title;
    }

    @Override
    @JsonIgnore
    public TenantId getTenantId() {
        return getId();
    }

    @Override
    @Schema(description = "Name of the tenant. Read-only, duplicated from title for backward compatibility", example = "Company A", accessMode = Schema.AccessMode.READ_ONLY)
    @JsonProperty(access = JsonProperty.Access.READ_ONLY)
    public String getName() {
        return title;
    }

    public String getRegion() {
        return region;
    }

    public void setRegion(String region) {
        this.region = region;
    }

    public TenantProfileId getTenantProfileId() {
        return tenantProfileId;
    }

    public void setTenantProfileId(TenantProfileId tenantProfileId) {
        this.tenantProfileId = tenantProfileId;
    }

    @Schema(description = "JSON object with the tenant Id. " +
            "Specify this field to update the tenant. " +
            "Referencing non-existing tenant Id will cause error. " +
            "Omit this field to create new tenant." )
    @Override
    public TenantId getId() {
        return super.getId();
    }

    @Schema(description = "Timestamp of the tenant creation, in milliseconds", example = "1609459200000", accessMode = Schema.AccessMode.READ_ONLY)
    @Override
    public long getCreatedTime() {
        return super.getCreatedTime();
    }

<<<<<<< HEAD
    @Schema(required = true, description = "Country", example = "US")
=======
    @ApiModelProperty(position = 7, value = "Country", example = "US")
>>>>>>> 4fd2d280
    @Override
    public String getCountry() {
        return super.getCountry();
    }

<<<<<<< HEAD
    @Schema(required = true, description = "State", example = "NY")
=======
    @ApiModelProperty(position = 8, value = "State", example = "NY")
>>>>>>> 4fd2d280
    @Override
    public String getState() {
        return super.getState();
    }

<<<<<<< HEAD
    @Schema(required = true, description = "City", example = "New York")
=======
    @ApiModelProperty(position = 9, value = "City", example = "New York")
>>>>>>> 4fd2d280
    @Override
    public String getCity() {
        return super.getCity();
    }

<<<<<<< HEAD
    @Schema(required = true, description = "Address Line 1", example = "42 Broadway Suite 12-400")
=======
    @ApiModelProperty(position = 10, value = "Address Line 1", example = "42 Broadway Suite 12-400")
>>>>>>> 4fd2d280
    @Override
    public String getAddress() {
        return super.getAddress();
    }

<<<<<<< HEAD
    @Schema(required = true, description = "Address Line 2", example = "")
=======
    @ApiModelProperty(position = 11, value = "Address Line 2", example = "")
>>>>>>> 4fd2d280
    @Override
    public String getAddress2() {
        return super.getAddress2();
    }

<<<<<<< HEAD
    @Schema(required = true, description = "Zip code", example = "10004")
=======
    @ApiModelProperty(position = 12, value = "Zip code", example = "10004")
>>>>>>> 4fd2d280
    @Override
    public String getZip() {
        return super.getZip();
    }

<<<<<<< HEAD
    @Schema(required = true, description = "Phone number", example = "+1(415)777-7777")
=======
    @ApiModelProperty(position = 13, value = "Phone number", example = "+1(415)777-7777")
>>>>>>> 4fd2d280
    @Override
    public String getPhone() {
        return super.getPhone();
    }

    @Schema(required = true, description = "Email", example = "example@company.com")
    @Override
    public String getEmail() {
        return super.getEmail();
    }

    @Schema(description = "Additional parameters of the device",implementation = com.fasterxml.jackson.databind.JsonNode.class)
    @Override
    public JsonNode getAdditionalInfo() {
        return super.getAdditionalInfo();
    }

    @Override
    public String toString() {
        StringBuilder builder = new StringBuilder();
        builder.append("Tenant [title=");
        builder.append(title);
        builder.append(", region=");
        builder.append(region);
        builder.append(", tenantProfileId=");
        builder.append(tenantProfileId);
        builder.append(", additionalInfo=");
        builder.append(getAdditionalInfo());
        builder.append(", country=");
        builder.append(country);
        builder.append(", state=");
        builder.append(state);
        builder.append(", city=");
        builder.append(city);
        builder.append(", address=");
        builder.append(address);
        builder.append(", address2=");
        builder.append(address2);
        builder.append(", zip=");
        builder.append(zip);
        builder.append(", phone=");
        builder.append(phone);
        builder.append(", email=");
        builder.append(email);
        builder.append(", createdTime=");
        builder.append(createdTime);
        builder.append(", id=");
        builder.append(id);
        builder.append("]");
        return builder.toString();
    }

}<|MERGE_RESOLUTION|>--- conflicted
+++ resolved
@@ -33,22 +33,14 @@
 
     @Length(fieldName = "title")
     @NoXss
-<<<<<<< HEAD
-    @Schema(description = "Title of the tenant", example = "Company A")
-=======
-    @ApiModelProperty(position = 3, required = true, value = "Title of the tenant", example = "Company A")
->>>>>>> 4fd2d280
+    @Schema(required = true, description = "Title of the tenant", example = "Company A")
     private String title;
     @NoXss
     @Length(fieldName = "region")
     @Schema(description = "Geo region of the tenant", example = "North America")
     private String region;
 
-<<<<<<< HEAD
-    @Schema(required = true, description = "JSON object with Tenant Profile Id")
-=======
-    @ApiModelProperty(position = 6, value = "JSON object with Tenant Profile Id")
->>>>>>> 4fd2d280
+    @Schema(description = "JSON object with Tenant Profile Id")
     private TenantProfileId tenantProfileId;
 
     public Tenant() {
@@ -118,71 +110,43 @@
         return super.getCreatedTime();
     }
 
-<<<<<<< HEAD
-    @Schema(required = true, description = "Country", example = "US")
-=======
-    @ApiModelProperty(position = 7, value = "Country", example = "US")
->>>>>>> 4fd2d280
+    @Schema(description = "Country", example = "US")
     @Override
     public String getCountry() {
         return super.getCountry();
     }
 
-<<<<<<< HEAD
-    @Schema(required = true, description = "State", example = "NY")
-=======
-    @ApiModelProperty(position = 8, value = "State", example = "NY")
->>>>>>> 4fd2d280
+    @Schema(description = "State", example = "NY")
     @Override
     public String getState() {
         return super.getState();
     }
 
-<<<<<<< HEAD
-    @Schema(required = true, description = "City", example = "New York")
-=======
-    @ApiModelProperty(position = 9, value = "City", example = "New York")
->>>>>>> 4fd2d280
+    @Schema(description = "City", example = "New York")
     @Override
     public String getCity() {
         return super.getCity();
     }
 
-<<<<<<< HEAD
-    @Schema(required = true, description = "Address Line 1", example = "42 Broadway Suite 12-400")
-=======
-    @ApiModelProperty(position = 10, value = "Address Line 1", example = "42 Broadway Suite 12-400")
->>>>>>> 4fd2d280
+    @Schema(description = "Address Line 1", example = "42 Broadway Suite 12-400")
     @Override
     public String getAddress() {
         return super.getAddress();
     }
 
-<<<<<<< HEAD
-    @Schema(required = true, description = "Address Line 2", example = "")
-=======
-    @ApiModelProperty(position = 11, value = "Address Line 2", example = "")
->>>>>>> 4fd2d280
+    @Schema(description = "Address Line 2", example = "")
     @Override
     public String getAddress2() {
         return super.getAddress2();
     }
 
-<<<<<<< HEAD
-    @Schema(required = true, description = "Zip code", example = "10004")
-=======
-    @ApiModelProperty(position = 12, value = "Zip code", example = "10004")
->>>>>>> 4fd2d280
+    @Schema(description = "Zip code", example = "10004")
     @Override
     public String getZip() {
         return super.getZip();
     }
 
-<<<<<<< HEAD
-    @Schema(required = true, description = "Phone number", example = "+1(415)777-7777")
-=======
-    @ApiModelProperty(position = 13, value = "Phone number", example = "+1(415)777-7777")
->>>>>>> 4fd2d280
+    @Schema(description = "Phone number", example = "+1(415)777-7777")
     @Override
     public String getPhone() {
         return super.getPhone();
