/**
 * Copyright © 2016-2021 The Thingsboard Authors
 *
 * Licensed under the Apache License, Version 2.0 (the "License");
 * you may not use this file except in compliance with the License.
 * You may obtain a copy of the License at
 *
 *     http://www.apache.org/licenses/LICENSE-2.0
 *
 * Unless required by applicable law or agreed to in writing, software
 * distributed under the License is distributed on an "AS IS" BASIS,
 * WITHOUT WARRANTIES OR CONDITIONS OF ANY KIND, either express or implied.
 * See the License for the specific language governing permissions and
 * limitations under the License.
 */
package org.thingsboard.server.common.data.device.data;

import com.fasterxml.jackson.annotation.JsonIgnore;
import com.fasterxml.jackson.annotation.JsonIgnoreProperties;
import com.fasterxml.jackson.annotation.JsonSubTypes;
import com.fasterxml.jackson.annotation.JsonTypeInfo;
import org.thingsboard.server.common.data.DeviceTransportType;

import java.io.Serializable;

@JsonIgnoreProperties(ignoreUnknown = true)
@JsonTypeInfo(
        use = JsonTypeInfo.Id.NAME,
        include = JsonTypeInfo.As.PROPERTY,
        property = "type")
@JsonSubTypes({
        @JsonSubTypes.Type(value = DefaultDeviceTransportConfiguration.class, name = "DEFAULT"),
        @JsonSubTypes.Type(value = MqttDeviceTransportConfiguration.class, name = "MQTT"),
        @JsonSubTypes.Type(value = Lwm2mDeviceTransportConfiguration.class, name = "LWM2M"),
<<<<<<< HEAD
        @JsonSubTypes.Type(value = SnmpDeviceTransportConfiguration.class, name = "SNMP")})
public interface DeviceTransportConfiguration extends Serializable {
=======
        @JsonSubTypes.Type(value = CoapDeviceTransportConfiguration.class, name = "COAP")})
public interface DeviceTransportConfiguration {
>>>>>>> 367be124

    @JsonIgnore
    DeviceTransportType getType();

    default void validate() {
    }

}<|MERGE_RESOLUTION|>--- conflicted
+++ resolved
@@ -31,15 +31,10 @@
 @JsonSubTypes({
         @JsonSubTypes.Type(value = DefaultDeviceTransportConfiguration.class, name = "DEFAULT"),
         @JsonSubTypes.Type(value = MqttDeviceTransportConfiguration.class, name = "MQTT"),
+        @JsonSubTypes.Type(value = CoapDeviceTransportConfiguration.class, name = "COAP"),
         @JsonSubTypes.Type(value = Lwm2mDeviceTransportConfiguration.class, name = "LWM2M"),
-<<<<<<< HEAD
         @JsonSubTypes.Type(value = SnmpDeviceTransportConfiguration.class, name = "SNMP")})
 public interface DeviceTransportConfiguration extends Serializable {
-=======
-        @JsonSubTypes.Type(value = CoapDeviceTransportConfiguration.class, name = "COAP")})
-public interface DeviceTransportConfiguration {
->>>>>>> 367be124
-
     @JsonIgnore
     DeviceTransportType getType();
 
