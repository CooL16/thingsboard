/**
 * Copyright © 2016-2020 The Thingsboard Authors
 *
 * Licensed under the Apache License, Version 2.0 (the "License");
 * you may not use this file except in compliance with the License.
 * You may obtain a copy of the License at
 *
 *     http://www.apache.org/licenses/LICENSE-2.0
 *
 * Unless required by applicable law or agreed to in writing, software
 * distributed under the License is distributed on an "AS IS" BASIS,
 * WITHOUT WARRANTIES OR CONDITIONS OF ANY KIND, either express or implied.
 * See the License for the specific language governing permissions and
 * limitations under the License.
 */
package org.thingsboard.server.common.data.device.profile;

/**
 * Created by ashvayka on 19.01.17.
 */
public class MqttTopics {

    private static final String RPC = "/rpc";
    private static final String CONNECT = "/connect";
    private static final String DISCONNECT = "/disconnect";
    private static final String TELEMETRY = "/telemetry";
    private static final String ATTRIBUTES = "/attributes";
    private static final String CLAIM = "/claim";
    private static final String SUB_TOPIC = "+";
    private static final String ATTRIBUTES_RESPONSE = "/attributes/response";
    private static final String ATTRIBUTES_REQUEST = "/attributes/request";

    private static final String DEVICE_RPC_RESPONSE = "/rpc/response/";
    private static final String DEVICE_RPC_REQUEST = "/rpc/request/";

    private static final String DEVICE_ATTRIBUTES_RESPONSE = ATTRIBUTES_RESPONSE + "/";
    private static final String DEVICE_ATTRIBUTES_REQUEST = ATTRIBUTES_REQUEST + "/";

    // V1_JSON topics

    public static final String BASE_DEVICE_API_TOPIC = "v1/devices/me";
<<<<<<< HEAD
    public static final String DEVICE_RPC_RESPONSE_TOPIC = BASE_DEVICE_API_TOPIC + "/rpc/response/";
    public static final String DEVICE_RPC_RESPONSE_SUB_TOPIC = DEVICE_RPC_RESPONSE_TOPIC + "+";
    public static final String DEVICE_RPC_REQUESTS_TOPIC = BASE_DEVICE_API_TOPIC + "/rpc/request/";
    public static final String DEVICE_RPC_REQUESTS_SUB_TOPIC = DEVICE_RPC_REQUESTS_TOPIC + "+";
    public static final String DEVICE_ATTRIBUTES_RESPONSE_TOPIC_PREFIX = BASE_DEVICE_API_TOPIC + "/attributes/response/";
    public static final String DEVICE_ATTRIBUTES_RESPONSES_TOPIC = DEVICE_ATTRIBUTES_RESPONSE_TOPIC_PREFIX + "+";
    public static final String DEVICE_ATTRIBUTES_REQUEST_TOPIC_PREFIX = BASE_DEVICE_API_TOPIC + "/attributes/request/";
    public static final String DEVICE_TELEMETRY_TOPIC = BASE_DEVICE_API_TOPIC + "/telemetry";
    public static final String DEVICE_CLAIM_TOPIC = BASE_DEVICE_API_TOPIC + "/claim";
    public static final String DEVICE_ATTRIBUTES_TOPIC = BASE_DEVICE_API_TOPIC + "/attributes";
    public static final String DEVICE_PROVISION_REQUEST_TOPIC = BASE_DEVICE_API_TOPIC + "/provision";
    public static final String DEVICE_PROVISION_RESPONSE_TOPIC = BASE_DEVICE_API_TOPIC + "/provision/response";

    public static final String BASE_GATEWAY_API_TOPIC = "v1/gateway";
    public static final String GATEWAY_CONNECT_TOPIC = BASE_GATEWAY_API_TOPIC + "/connect";
    public static final String GATEWAY_DISCONNECT_TOPIC = BASE_GATEWAY_API_TOPIC + "/disconnect";
    public static final String GATEWAY_ATTRIBUTES_TOPIC = BASE_GATEWAY_API_TOPIC + "/attributes";
    public static final String GATEWAY_TELEMETRY_TOPIC = BASE_GATEWAY_API_TOPIC + "/telemetry";
    public static final String GATEWAY_CLAIM_TOPIC = BASE_GATEWAY_API_TOPIC + "/claim";
    public static final String GATEWAY_RPC_TOPIC = BASE_GATEWAY_API_TOPIC + "/rpc";
    public static final String GATEWAY_ATTRIBUTES_REQUEST_TOPIC = BASE_GATEWAY_API_TOPIC + "/attributes/request";
    public static final String GATEWAY_ATTRIBUTES_RESPONSE_TOPIC = BASE_GATEWAY_API_TOPIC + "/attributes/response";
    public static final String GATEWAY_PROVISION_REQUEST_TOPIC = BASE_GATEWAY_API_TOPIC + "/provision";
    public static final String GATEWAY_PROVISION_RESPONSE_TOPIC = BASE_GATEWAY_API_TOPIC + "/provision/response";
=======

    public static final String DEVICE_RPC_RESPONSE_TOPIC = BASE_DEVICE_API_TOPIC + DEVICE_RPC_RESPONSE;
    public static final String DEVICE_RPC_RESPONSE_SUB_TOPIC = DEVICE_RPC_RESPONSE_TOPIC + SUB_TOPIC;
    public static final String DEVICE_RPC_REQUESTS_TOPIC = BASE_DEVICE_API_TOPIC + DEVICE_RPC_REQUEST;
    public static final String DEVICE_RPC_REQUESTS_SUB_TOPIC = DEVICE_RPC_REQUESTS_TOPIC + SUB_TOPIC;
    public static final String DEVICE_ATTRIBUTES_RESPONSE_TOPIC_PREFIX = BASE_DEVICE_API_TOPIC + DEVICE_ATTRIBUTES_RESPONSE;
    public static final String DEVICE_ATTRIBUTES_RESPONSES_TOPIC = DEVICE_ATTRIBUTES_RESPONSE_TOPIC_PREFIX + SUB_TOPIC;
    public static final String DEVICE_ATTRIBUTES_REQUEST_TOPIC_PREFIX = BASE_DEVICE_API_TOPIC + DEVICE_ATTRIBUTES_REQUEST;
    public static final String DEVICE_TELEMETRY_TOPIC = BASE_DEVICE_API_TOPIC + TELEMETRY;
    public static final String DEVICE_CLAIM_TOPIC = BASE_DEVICE_API_TOPIC + CLAIM;
    public static final String DEVICE_ATTRIBUTES_TOPIC = BASE_DEVICE_API_TOPIC + ATTRIBUTES;

    // V1_JSON gateway topics
>>>>>>> 9fef6b02

    public static final String BASE_GATEWAY_API_TOPIC = "v1/gateway";
    public static final String GATEWAY_CONNECT_TOPIC = BASE_GATEWAY_API_TOPIC + CONNECT;
    public static final String GATEWAY_DISCONNECT_TOPIC = BASE_GATEWAY_API_TOPIC + DISCONNECT;
    public static final String GATEWAY_ATTRIBUTES_TOPIC = BASE_GATEWAY_API_TOPIC + ATTRIBUTES;
    public static final String GATEWAY_TELEMETRY_TOPIC = BASE_GATEWAY_API_TOPIC + TELEMETRY;
    public static final String GATEWAY_CLAIM_TOPIC = BASE_GATEWAY_API_TOPIC + CLAIM;
    public static final String GATEWAY_RPC_TOPIC = BASE_GATEWAY_API_TOPIC + RPC;
    public static final String GATEWAY_ATTRIBUTES_REQUEST_TOPIC = BASE_GATEWAY_API_TOPIC + ATTRIBUTES_REQUEST;
    public static final String GATEWAY_ATTRIBUTES_RESPONSE_TOPIC = BASE_GATEWAY_API_TOPIC + ATTRIBUTES_RESPONSE;

    private MqttTopics() {
    }
}<|MERGE_RESOLUTION|>--- conflicted
+++ resolved
@@ -20,6 +20,8 @@
  */
 public class MqttTopics {
 
+    private static final String REQUEST = "/request";
+    private static final String RESPONSE = "/response";
     private static final String RPC = "/rpc";
     private static final String CONNECT = "/connect";
     private static final String DISCONNECT = "/disconnect";
@@ -27,44 +29,21 @@
     private static final String ATTRIBUTES = "/attributes";
     private static final String CLAIM = "/claim";
     private static final String SUB_TOPIC = "+";
-    private static final String ATTRIBUTES_RESPONSE = "/attributes/response";
-    private static final String ATTRIBUTES_REQUEST = "/attributes/request";
+    private static final String PROVISION = "/provision";
 
-    private static final String DEVICE_RPC_RESPONSE = "/rpc/response/";
-    private static final String DEVICE_RPC_REQUEST = "/rpc/request/";
+    private static final String ATTRIBUTES_RESPONSE = ATTRIBUTES + RESPONSE;
+    private static final String ATTRIBUTES_REQUEST = ATTRIBUTES + REQUEST;
+
+    private static final String DEVICE_RPC_RESPONSE = RPC + RESPONSE;
+    private static final String DEVICE_RPC_REQUEST = RPC + REQUEST;
 
     private static final String DEVICE_ATTRIBUTES_RESPONSE = ATTRIBUTES_RESPONSE + "/";
     private static final String DEVICE_ATTRIBUTES_REQUEST = ATTRIBUTES_REQUEST + "/";
 
+    private static final String PROVISION_RESPONSE = PROVISION + RESPONSE;
     // V1_JSON topics
 
     public static final String BASE_DEVICE_API_TOPIC = "v1/devices/me";
-<<<<<<< HEAD
-    public static final String DEVICE_RPC_RESPONSE_TOPIC = BASE_DEVICE_API_TOPIC + "/rpc/response/";
-    public static final String DEVICE_RPC_RESPONSE_SUB_TOPIC = DEVICE_RPC_RESPONSE_TOPIC + "+";
-    public static final String DEVICE_RPC_REQUESTS_TOPIC = BASE_DEVICE_API_TOPIC + "/rpc/request/";
-    public static final String DEVICE_RPC_REQUESTS_SUB_TOPIC = DEVICE_RPC_REQUESTS_TOPIC + "+";
-    public static final String DEVICE_ATTRIBUTES_RESPONSE_TOPIC_PREFIX = BASE_DEVICE_API_TOPIC + "/attributes/response/";
-    public static final String DEVICE_ATTRIBUTES_RESPONSES_TOPIC = DEVICE_ATTRIBUTES_RESPONSE_TOPIC_PREFIX + "+";
-    public static final String DEVICE_ATTRIBUTES_REQUEST_TOPIC_PREFIX = BASE_DEVICE_API_TOPIC + "/attributes/request/";
-    public static final String DEVICE_TELEMETRY_TOPIC = BASE_DEVICE_API_TOPIC + "/telemetry";
-    public static final String DEVICE_CLAIM_TOPIC = BASE_DEVICE_API_TOPIC + "/claim";
-    public static final String DEVICE_ATTRIBUTES_TOPIC = BASE_DEVICE_API_TOPIC + "/attributes";
-    public static final String DEVICE_PROVISION_REQUEST_TOPIC = BASE_DEVICE_API_TOPIC + "/provision";
-    public static final String DEVICE_PROVISION_RESPONSE_TOPIC = BASE_DEVICE_API_TOPIC + "/provision/response";
-
-    public static final String BASE_GATEWAY_API_TOPIC = "v1/gateway";
-    public static final String GATEWAY_CONNECT_TOPIC = BASE_GATEWAY_API_TOPIC + "/connect";
-    public static final String GATEWAY_DISCONNECT_TOPIC = BASE_GATEWAY_API_TOPIC + "/disconnect";
-    public static final String GATEWAY_ATTRIBUTES_TOPIC = BASE_GATEWAY_API_TOPIC + "/attributes";
-    public static final String GATEWAY_TELEMETRY_TOPIC = BASE_GATEWAY_API_TOPIC + "/telemetry";
-    public static final String GATEWAY_CLAIM_TOPIC = BASE_GATEWAY_API_TOPIC + "/claim";
-    public static final String GATEWAY_RPC_TOPIC = BASE_GATEWAY_API_TOPIC + "/rpc";
-    public static final String GATEWAY_ATTRIBUTES_REQUEST_TOPIC = BASE_GATEWAY_API_TOPIC + "/attributes/request";
-    public static final String GATEWAY_ATTRIBUTES_RESPONSE_TOPIC = BASE_GATEWAY_API_TOPIC + "/attributes/response";
-    public static final String GATEWAY_PROVISION_REQUEST_TOPIC = BASE_GATEWAY_API_TOPIC + "/provision";
-    public static final String GATEWAY_PROVISION_RESPONSE_TOPIC = BASE_GATEWAY_API_TOPIC + "/provision/response";
-=======
 
     public static final String DEVICE_RPC_RESPONSE_TOPIC = BASE_DEVICE_API_TOPIC + DEVICE_RPC_RESPONSE;
     public static final String DEVICE_RPC_RESPONSE_SUB_TOPIC = DEVICE_RPC_RESPONSE_TOPIC + SUB_TOPIC;
@@ -76,9 +55,10 @@
     public static final String DEVICE_TELEMETRY_TOPIC = BASE_DEVICE_API_TOPIC + TELEMETRY;
     public static final String DEVICE_CLAIM_TOPIC = BASE_DEVICE_API_TOPIC + CLAIM;
     public static final String DEVICE_ATTRIBUTES_TOPIC = BASE_DEVICE_API_TOPIC + ATTRIBUTES;
+    public static final String DEVICE_PROVISION_REQUEST_TOPIC = BASE_DEVICE_API_TOPIC + PROVISION;
+    public static final String DEVICE_PROVISION_RESPONSE_TOPIC = BASE_DEVICE_API_TOPIC + PROVISION_RESPONSE;
 
     // V1_JSON gateway topics
->>>>>>> 9fef6b02
 
     public static final String BASE_GATEWAY_API_TOPIC = "v1/gateway";
     public static final String GATEWAY_CONNECT_TOPIC = BASE_GATEWAY_API_TOPIC + CONNECT;
@@ -89,6 +69,8 @@
     public static final String GATEWAY_RPC_TOPIC = BASE_GATEWAY_API_TOPIC + RPC;
     public static final String GATEWAY_ATTRIBUTES_REQUEST_TOPIC = BASE_GATEWAY_API_TOPIC + ATTRIBUTES_REQUEST;
     public static final String GATEWAY_ATTRIBUTES_RESPONSE_TOPIC = BASE_GATEWAY_API_TOPIC + ATTRIBUTES_RESPONSE;
+    public static final String GATEWAY_PROVISION_REQUEST_TOPIC = BASE_GATEWAY_API_TOPIC + PROVISION;
+    public static final String GATEWAY_PROVISION_RESPONSE_TOPIC = BASE_GATEWAY_API_TOPIC + PROVISION_RESPONSE;
 
     private MqttTopics() {
     }
