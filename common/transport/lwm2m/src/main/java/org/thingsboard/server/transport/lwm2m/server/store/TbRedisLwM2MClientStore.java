/**
 * Copyright © 2016-2023 The Thingsboard Authors
 *
 * Licensed under the Apache License, Version 2.0 (the "License");
 * you may not use this file except in compliance with the License.
 * You may obtain a copy of the License at
 *
 *     http://www.apache.org/licenses/LICENSE-2.0
 *
 * Unless required by applicable law or agreed to in writing, software
 * distributed under the License is distributed on an "AS IS" BASIS,
 * WITHOUT WARRANTIES OR CONDITIONS OF ANY KIND, either express or implied.
 * See the License for the specific language governing permissions and
 * limitations under the License.
 */
package org.thingsboard.server.transport.lwm2m.server.store;

import lombok.extern.slf4j.Slf4j;
import org.apache.commons.codec.binary.Hex;
import org.springframework.data.redis.connection.RedisClusterConnection;
import org.springframework.data.redis.connection.RedisConnectionFactory;
import org.springframework.data.redis.core.Cursor;
import org.springframework.data.redis.core.ScanOptions;
import org.thingsboard.server.cache.RedisUtil;
import org.thingsboard.server.transport.lwm2m.server.client.LwM2MClientState;
import org.thingsboard.server.transport.lwm2m.server.client.LwM2mClient;
import org.thingsboard.server.transport.lwm2m.server.store.util.LwM2MClientSerDes;

import java.util.ArrayList;
import java.util.Collection;
import java.util.HashSet;
import java.util.List;
import java.util.Set;

import static org.thingsboard.server.transport.lwm2m.server.store.util.LwM2MClientSerDes.deserialize;
import static org.thingsboard.server.transport.lwm2m.server.store.util.LwM2MClientSerDes.serialize;

@Slf4j
public class TbRedisLwM2MClientStore implements TbLwM2MClientStore {

    private static final String CLIENT_EP = "CLIENT#EP#";
    private final RedisConnectionFactory connectionFactory;

    public TbRedisLwM2MClientStore(RedisConnectionFactory redisConnectionFactory) {
        this.connectionFactory = redisConnectionFactory;
    }

    @Override
    public LwM2mClient get(String endpoint) {
        try (var connection = connectionFactory.getConnection()) {
            byte[] data = connection.get(getKey(endpoint));
            if (data == null) {
                return null;
            } else {
                try {
                    return deserialize(data);
                } catch (Exception e) {
                    log.warn("[{}] Failed to deserialize client from data: {}", endpoint, Hex.encodeHexString(data), e);
                    return null;
                }
            }
        }
    }

    @Override
    public Set<LwM2mClient> getAll() {
        try (var connection = connectionFactory.getConnection()) {
<<<<<<< HEAD
            return new HashSet<>(RedisUtil.getAll(connection, CLIENT_EP, LwM2MClientSerDes::deserialize));
=======
            Set<LwM2mClient> clients = new HashSet<>();
            ScanOptions scanOptions = ScanOptions.scanOptions().count(100).match(CLIENT_EP + "*").build();
            List<Cursor<byte[]>> scans = new ArrayList<>();
            if (connection instanceof RedisClusterConnection) {
                ((RedisClusterConnection) connection).clusterGetNodes().forEach(node -> {
                    scans.add(((RedisClusterConnection) connection).scan(node, scanOptions));
                });
            } else {
                scans.add(connection.scan(scanOptions));
            }

            scans.forEach(scan -> {
                scan.forEachRemaining(key -> {
                    byte[] element = connection.get(key);
                    if (element != null) {
                        try {
                            clients.add(deserialize(element));
                        } catch (Exception e) {
                            log.warn("[{}] Failed to deserialize client from data: {}", Hex.encodeHexString(key), Hex.encodeHexString(element), e);
                        }
                    }
                });
            });
            return clients;
>>>>>>> 6fda8988
        }
    }

    @Override
    public void put(LwM2mClient client) {
        if (client.getState().equals(LwM2MClientState.UNREGISTERED)) {
            log.error("[{}] Client is in invalid state: {}!", client.getEndpoint(), client.getState(), new Exception());
        } else {
            byte[] clientSerialized = serialize(client);
            try (var connection = connectionFactory.getConnection()) {
                connection.getSet(getKey(client.getEndpoint()), clientSerialized);
            }
        }
    }

    @Override
    public void remove(String endpoint) {
        try (var connection = connectionFactory.getConnection()) {
            connection.del(getKey(endpoint));
        }
    }

    private byte[] getKey(String endpoint) {
        return (CLIENT_EP + endpoint).getBytes();
    }
}<|MERGE_RESOLUTION|>--- conflicted
+++ resolved
@@ -65,34 +65,7 @@
     @Override
     public Set<LwM2mClient> getAll() {
         try (var connection = connectionFactory.getConnection()) {
-<<<<<<< HEAD
             return new HashSet<>(RedisUtil.getAll(connection, CLIENT_EP, LwM2MClientSerDes::deserialize));
-=======
-            Set<LwM2mClient> clients = new HashSet<>();
-            ScanOptions scanOptions = ScanOptions.scanOptions().count(100).match(CLIENT_EP + "*").build();
-            List<Cursor<byte[]>> scans = new ArrayList<>();
-            if (connection instanceof RedisClusterConnection) {
-                ((RedisClusterConnection) connection).clusterGetNodes().forEach(node -> {
-                    scans.add(((RedisClusterConnection) connection).scan(node, scanOptions));
-                });
-            } else {
-                scans.add(connection.scan(scanOptions));
-            }
-
-            scans.forEach(scan -> {
-                scan.forEachRemaining(key -> {
-                    byte[] element = connection.get(key);
-                    if (element != null) {
-                        try {
-                            clients.add(deserialize(element));
-                        } catch (Exception e) {
-                            log.warn("[{}] Failed to deserialize client from data: {}", Hex.encodeHexString(key), Hex.encodeHexString(element), e);
-                        }
-                    }
-                });
-            });
-            return clients;
->>>>>>> 6fda8988
         }
     }
 
