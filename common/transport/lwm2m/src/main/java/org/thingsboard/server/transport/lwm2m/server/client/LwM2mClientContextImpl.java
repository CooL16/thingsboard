/**
 * Copyright © 2016-2021 The Thingsboard Authors
 *
 * Licensed under the Apache License, Version 2.0 (the "License");
 * you may not use this file except in compliance with the License.
 * You may obtain a copy of the License at
 *
 *     http://www.apache.org/licenses/LICENSE-2.0
 *
 * Unless required by applicable law or agreed to in writing, software
 * distributed under the License is distributed on an "AS IS" BASIS,
 * WITHOUT WARRANTIES OR CONDITIONS OF ANY KIND, either express or implied.
 * See the License for the specific language governing permissions and
 * limitations under the License.
 */
package org.thingsboard.server.transport.lwm2m.server.client;

import lombok.RequiredArgsConstructor;
import lombok.extern.slf4j.Slf4j;
import org.eclipse.leshan.core.SecurityMode;
import org.eclipse.leshan.core.model.ResourceModel;
import org.eclipse.leshan.core.node.LwM2mPath;
import org.eclipse.leshan.server.registration.Registration;
import org.springframework.beans.factory.annotation.Autowired;
import org.springframework.context.annotation.Lazy;
import org.springframework.stereotype.Service;
import org.thingsboard.server.common.data.DeviceProfile;
import org.thingsboard.server.common.data.device.data.PowerMode;
import org.thingsboard.server.common.data.device.profile.Lwm2mDeviceProfileTransportConfiguration;
import org.thingsboard.server.common.data.id.DeviceProfileId;
import org.thingsboard.server.common.transport.TransportDeviceProfileCache;
<<<<<<< HEAD
=======
import org.thingsboard.server.common.transport.TransportServiceCallback;
>>>>>>> 290074ff
import org.thingsboard.server.common.transport.auth.ValidateDeviceCredentialsResponse;
import org.thingsboard.server.gen.transport.TransportProtos;
import org.thingsboard.server.queue.util.AfterStartUp;
import org.thingsboard.server.queue.util.TbLwM2mTransportComponent;
import org.thingsboard.server.transport.lwm2m.config.LwM2MTransportServerConfig;
import org.thingsboard.server.transport.lwm2m.secure.TbLwM2MSecurityInfo;
import org.thingsboard.server.transport.lwm2m.server.LwM2mTransportContext;
import org.thingsboard.server.transport.lwm2m.server.LwM2mTransportUtil;
import org.thingsboard.server.transport.lwm2m.server.ota.LwM2MOtaUpdateService;
import org.thingsboard.server.transport.lwm2m.server.session.LwM2MSessionManager;
import org.thingsboard.server.transport.lwm2m.server.store.TbLwM2MClientStore;
import org.thingsboard.server.transport.lwm2m.server.store.TbMainSecurityStore;
import org.thingsboard.server.transport.lwm2m.server.uplink.DefaultLwM2MUplinkMsgHandler;

import java.util.Arrays;
import java.util.Collection;
import java.util.Map;
import java.util.Optional;
import java.util.Set;
import java.util.UUID;
import java.util.concurrent.ConcurrentHashMap;
import java.util.function.Predicate;

import static org.eclipse.leshan.core.SecurityMode.NO_SEC;
import static org.thingsboard.server.transport.lwm2m.server.LwM2mTransportUtil.convertObjectIdToVersionedId;
import static org.thingsboard.server.transport.lwm2m.server.LwM2mTransportUtil.fromVersionedIdToObjectId;
import static org.thingsboard.server.transport.lwm2m.server.LwM2mTransportUtil.validateObjectVerFromKey;

@Slf4j
@Service
@TbLwM2mTransportComponent
@RequiredArgsConstructor
public class LwM2mClientContextImpl implements LwM2mClientContext {

    private final LwM2mTransportContext context;
    private final LwM2MTransportServerConfig config;
    private final TbMainSecurityStore securityStore;
    private final TbLwM2MClientStore clientStore;
    private final LwM2MSessionManager sessionManager;
    private final TransportDeviceProfileCache deviceProfileCache;

    @Autowired
    @Lazy
    private DefaultLwM2MUplinkMsgHandler defaultLwM2MUplinkMsgHandler;
    @Autowired
    @Lazy
    private LwM2MOtaUpdateService otaUpdateService;

    private final Map<String, LwM2mClient> lwM2mClientsByEndpoint = new ConcurrentHashMap<>();
    private final Map<String, LwM2mClient> lwM2mClientsByRegistrationId = new ConcurrentHashMap<>();
    private final Map<UUID, Lwm2mDeviceProfileTransportConfiguration> profiles = new ConcurrentHashMap<>();

    @AfterStartUp
    public void init() {
        String nodeId = context.getNodeId();
        Set<LwM2mClient> fetchedClients = clientStore.getAll();
        log.debug("Fetched clients from store: {}", fetchedClients);
        fetchedClients.forEach(client -> {
            lwM2mClientsByEndpoint.put(client.getEndpoint(), client);
            updateFetchedClient(nodeId, client);
        });
    }

    @Override
    public LwM2mClient getClientByEndpoint(String endpoint) {
        return lwM2mClientsByEndpoint.computeIfAbsent(endpoint, ep -> {
            LwM2mClient client = clientStore.get(ep);
            String nodeId = context.getNodeId();
            if (client == null) {
                log.info("[{}] initialized new client.", endpoint);
                client = new LwM2mClient(nodeId, ep);
            } else {
                log.debug("[{}] fetched client from store: {}", endpoint, client);
                updateFetchedClient(nodeId, client);
            }
            return client;
        });
    }

    private void updateFetchedClient(String nodeId, LwM2mClient client) {
        boolean updated = false;
        if (client.getRegistration() != null) {
            lwM2mClientsByRegistrationId.put(client.getRegistration().getId(), client);
        }
        if (client.getSession() != null) {
            client.refreshSessionId(nodeId);
            sessionManager.register(client.getSession());
            updated = true;
        }
        if (updated) {
            clientStore.put(client);
        }
    }

    @Override
    public Optional<TransportProtos.SessionInfoProto> register(LwM2mClient client, Registration registration) throws LwM2MClientStateException {
        TransportProtos.SessionInfoProto oldSession = null;
        client.lock();
        try {
            if (LwM2MClientState.UNREGISTERED.equals(client.getState())) {
                throw new LwM2MClientStateException(client.getState(), "Client is in invalid state.");
            }
            oldSession = client.getSession();
            TbLwM2MSecurityInfo securityInfo = securityStore.getTbLwM2MSecurityInfoByEndpoint(client.getEndpoint());
            if (securityInfo.getSecurityMode() != null) {
                if (SecurityMode.X509.equals(securityInfo.getSecurityMode())) {
                    securityStore.registerX509(registration.getEndpoint(), registration.getId());
                }
                if (securityInfo.getDeviceProfile() != null) {
                    profileUpdate(securityInfo.getDeviceProfile());
                    if (securityInfo.getSecurityInfo() != null) {
                        client.init(securityInfo.getMsg(), UUID.randomUUID());
                    } else if (NO_SEC.equals(securityInfo.getSecurityMode())) {
                        client.init(securityInfo.getMsg(), UUID.randomUUID());
                    } else {
                        throw new RuntimeException(String.format("Registration failed: device %s not found.", client.getEndpoint()));
                    }
                } else {
                    throw new RuntimeException(String.format("Registration failed: device %s not found.", client.getEndpoint()));
                }
            } else {
                throw new RuntimeException(String.format("Registration failed: FORBIDDEN, endpointId: %s", client.getEndpoint()));
            }
            client.setRegistration(registration);
            this.lwM2mClientsByRegistrationId.put(registration.getId(), client);
            client.setState(LwM2MClientState.REGISTERED);
            clientStore.put(client);
        } finally {
            client.unlock();
        }
        return Optional.ofNullable(oldSession);
    }

    @Override
    public void updateRegistration(LwM2mClient client, Registration registration) throws LwM2MClientStateException {
        client.lock();
        try {
            if (!LwM2MClientState.REGISTERED.equals(client.getState())) {
                throw new LwM2MClientStateException(client.getState(), "Client is in invalid state.");
            }
            client.setRegistration(registration);
            clientStore.put(client);
            sendMsgsAfterSleeping(client);
        } finally {
            client.unlock();
        }
    }

    @Override
    public void unregister(LwM2mClient client, Registration registration) throws LwM2MClientStateException {
        client.lock();
        try {
            if (!LwM2MClientState.REGISTERED.equals(client.getState())) {
                throw new LwM2MClientStateException(client.getState(), "Client is in invalid state.");
            }
            lwM2mClientsByRegistrationId.remove(registration.getId());
            Registration currentRegistration = client.getRegistration();
            if (currentRegistration.getId().equals(registration.getId())) {
                client.setState(LwM2MClientState.UNREGISTERED);
                lwM2mClientsByEndpoint.remove(client.getEndpoint());
//                TODO: change tests to use new certificate.
//                this.securityStore.remove(client.getEndpoint(), registration.getId());
                clientStore.remove(client.getEndpoint());
                UUID profileId = client.getProfileId();
                if (profileId != null) {
                    Optional<LwM2mClient> otherClients = lwM2mClientsByRegistrationId.values().stream().filter(e -> e.getProfileId().equals(profileId)).findFirst();
                    if (otherClients.isEmpty()) {
                        profiles.remove(profileId);
                    }
                }
            } else {
                throw new LwM2MClientStateException(client.getState(), "Client has different registration.");
            }
        } finally {
            client.unlock();
        }
    }

    @Override
    public LwM2mClient getClientBySessionInfo(TransportProtos.SessionInfoProto sessionInfo) {
        LwM2mClient lwM2mClient = null;
        UUID sessionId = new UUID(sessionInfo.getSessionIdMSB(), sessionInfo.getSessionIdLSB());
        Predicate<LwM2mClient> isClientFilter = c ->
                sessionId.equals((new UUID(c.getSession().getSessionIdMSB(), c.getSession().getSessionIdLSB())));
        if (this.lwM2mClientsByEndpoint.size() > 0) {
            lwM2mClient = this.lwM2mClientsByEndpoint.values().stream().filter(isClientFilter).findAny().orElse(null);
        }
        if (lwM2mClient == null && this.lwM2mClientsByRegistrationId.size() > 0) {
            lwM2mClient = this.lwM2mClientsByRegistrationId.values().stream().filter(isClientFilter).findAny().orElse(null);
        }
        if (lwM2mClient == null) {
            log.error("[{}] Failed to lookup client by session id.", sessionId);
        }
        return lwM2mClient;
    }

    @Override
    public String getObjectIdByKeyNameFromProfile(LwM2mClient client, String keyName) {
        Lwm2mDeviceProfileTransportConfiguration profile = getProfile(client.getProfileId());

        return profile.getObserveAttr().getKeyName().entrySet().stream()
                .filter(e -> e.getValue().equals(keyName) && validateResourceInModel(client, e.getKey(), false)).findFirst().orElseThrow(
                        () -> new IllegalArgumentException(keyName + " is not configured in the device profile!")
                ).getKey();
    }

    public Registration getRegistration(String registrationId) {
        return this.lwM2mClientsByRegistrationId.get(registrationId).getRegistration();
    }

    @Override
    public void registerClient(Registration registration, ValidateDeviceCredentialsResponse credentials) {
        LwM2mClient client = getClientByEndpoint(registration.getEndpoint());
        client.init(credentials, UUID.randomUUID());
        lwM2mClientsByRegistrationId.put(registration.getId(), client);
        profileUpdate(credentials.getDeviceProfile());
    }

    @Override
    public void update(LwM2mClient client) {
        client.lock();
        try {
            clientStore.put(client);
        } finally {
            client.unlock();
        }
    }

    @Override
    public void removeCredentials(TransportProtos.SessionInfoProto sessionInfo) {
        //TODO: implement
    }

    @Override
    public void sendMsgsAfterSleeping(LwM2mClient lwM2MClient) {
        if (LwM2MClientState.REGISTERED.equals(lwM2MClient.getState())) {
            PowerMode powerMode = lwM2MClient.getPowerMode();
            if (powerMode == null) {
                Lwm2mDeviceProfileTransportConfiguration deviceProfile = getProfile(lwM2MClient.getProfileId());
                powerMode = deviceProfile.getClientLwM2mSettings().getPowerMode();
            }

            if (PowerMode.PSM.equals(powerMode) || PowerMode.E_DRX.equals(powerMode)) {
                defaultLwM2MUplinkMsgHandler.initAttributes(lwM2MClient);
                TransportProtos.TransportToDeviceActorMsg persistentRpcRequestMsg = TransportProtos.TransportToDeviceActorMsg
                        .newBuilder()
                        .setSessionInfo(lwM2MClient.getSession())
                        .setSendPendingRPC(TransportProtos.SendPendingRPCMsg.newBuilder().build())
                        .build();
                context.getTransportService().process(persistentRpcRequestMsg, TransportServiceCallback.EMPTY);
                otaUpdateService.init(lwM2MClient);
            }
        }
    }

    @Override
    public Collection<LwM2mClient> getLwM2mClients() {
        return lwM2mClientsByEndpoint.values();
    }

    @Override
    public Lwm2mDeviceProfileTransportConfiguration getProfile(UUID profileId) {
        return doGetAndCache(profileId);
    }

    @Override
    public Lwm2mDeviceProfileTransportConfiguration getProfile(Registration registration) {
        UUID profileId = getClientByEndpoint(registration.getEndpoint()).getProfileId();
        Lwm2mDeviceProfileTransportConfiguration result = doGetAndCache(profileId);
        if (result == null) {
            log.debug("[{}] Fetching profile [{}]", registration.getEndpoint(), profileId);
            DeviceProfile deviceProfile = deviceProfileCache.get(new DeviceProfileId(profileId));
            if (deviceProfile != null) {
                profileUpdate(deviceProfile);
                result = doGetAndCache(profileId);
            }
        }
        return result;
    }

    private Lwm2mDeviceProfileTransportConfiguration doGetAndCache(UUID profileId) {
        return profiles.get(profileId);
    }

    @Override
    public Lwm2mDeviceProfileTransportConfiguration profileUpdate(DeviceProfile deviceProfile) {
        Lwm2mDeviceProfileTransportConfiguration clientProfile = LwM2mTransportUtil.toLwM2MClientProfile(deviceProfile);
        profiles.put(deviceProfile.getUuidId(), clientProfile);
        return clientProfile;
    }

    @Override
    public Set<String> getSupportedIdVerInClient(LwM2mClient client) {
        Set<String> clientObjects = ConcurrentHashMap.newKeySet();
        Arrays.stream(client.getRegistration().getObjectLinks()).forEach(link -> {
            LwM2mPath pathIds = new LwM2mPath(link.getUrl());
            if (!pathIds.isRoot()) {
                clientObjects.add(convertObjectIdToVersionedId(link.getUrl(), client.getRegistration()));
            }
        });
        return (clientObjects.size() > 0) ? clientObjects : null;
    }

    @Override
    public LwM2mClient getClientByDeviceId(UUID deviceId) {
        return lwM2mClientsByRegistrationId.values().stream().filter(e -> deviceId.equals(e.getDeviceId())).findFirst().orElse(null);
    }

    private boolean validateResourceInModel(LwM2mClient lwM2mClient, String pathIdVer, boolean isWritableNotOptional) {
        ResourceModel resourceModel = lwM2mClient.getResourceModel(pathIdVer, this.config
                .getModelProvider());
        Integer objectId = new LwM2mPath(fromVersionedIdToObjectId(pathIdVer)).getObjectId();
        String objectVer = validateObjectVerFromKey(pathIdVer);
        return resourceModel != null && (isWritableNotOptional ?
                objectId != null && objectVer != null && objectVer.equals(lwM2mClient.getRegistration().getSupportedVersion(objectId)) && resourceModel.operations.isWritable() :
                objectId != null && objectVer != null && objectVer.equals(lwM2mClient.getRegistration().getSupportedVersion(objectId)));
    }

}<|MERGE_RESOLUTION|>--- conflicted
+++ resolved
@@ -29,10 +29,7 @@
 import org.thingsboard.server.common.data.device.profile.Lwm2mDeviceProfileTransportConfiguration;
 import org.thingsboard.server.common.data.id.DeviceProfileId;
 import org.thingsboard.server.common.transport.TransportDeviceProfileCache;
-<<<<<<< HEAD
-=======
 import org.thingsboard.server.common.transport.TransportServiceCallback;
->>>>>>> 290074ff
 import org.thingsboard.server.common.transport.auth.ValidateDeviceCredentialsResponse;
 import org.thingsboard.server.gen.transport.TransportProtos;
 import org.thingsboard.server.queue.util.AfterStartUp;
@@ -301,20 +298,21 @@
     @Override
     public Lwm2mDeviceProfileTransportConfiguration getProfile(Registration registration) {
         UUID profileId = getClientByEndpoint(registration.getEndpoint()).getProfileId();
-        Lwm2mDeviceProfileTransportConfiguration result = doGetAndCache(profileId);
+        return doGetAndCache(profileId);
+    }
+
+    private Lwm2mDeviceProfileTransportConfiguration doGetAndCache(UUID profileId) {
+        Lwm2mDeviceProfileTransportConfiguration result = profiles.get(profileId);
         if (result == null) {
-            log.debug("[{}] Fetching profile [{}]", registration.getEndpoint(), profileId);
+            log.debug("Fetching profile [{}]", profileId);
             DeviceProfile deviceProfile = deviceProfileCache.get(new DeviceProfileId(profileId));
             if (deviceProfile != null) {
-                profileUpdate(deviceProfile);
-                result = doGetAndCache(profileId);
+                result = profileUpdate(deviceProfile);
+            } else {
+                log.info("Device profile was not found! Most probably device profile [{}] has been removed from the database.", profileId);
             }
         }
         return result;
-    }
-
-    private Lwm2mDeviceProfileTransportConfiguration doGetAndCache(UUID profileId) {
-        return profiles.get(profileId);
     }
 
     @Override
