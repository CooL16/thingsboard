/**
 * Copyright © 2016-2021 The Thingsboard Authors
 *
 * Licensed under the Apache License, Version 2.0 (the "License");
 * you may not use this file except in compliance with the License.
 * You may obtain a copy of the License at
 *
 *     http://www.apache.org/licenses/LICENSE-2.0
 *
 * Unless required by applicable law or agreed to in writing, software
 * distributed under the License is distributed on an "AS IS" BASIS,
 * WITHOUT WARRANTIES OR CONDITIONS OF ANY KIND, either express or implied.
 * See the License for the specific language governing permissions and
 * limitations under the License.
 */
package org.thingsboard.server.transport.lwm2m.server;

import lombok.RequiredArgsConstructor;
import lombok.extern.slf4j.Slf4j;
import org.eclipse.californium.core.coap.CoAP;
import org.eclipse.californium.core.coap.Response;
import org.eclipse.leshan.core.Link;
import org.eclipse.leshan.core.model.ResourceModel;
import org.eclipse.leshan.core.node.LwM2mNode;
import org.eclipse.leshan.core.node.LwM2mObject;
import org.eclipse.leshan.core.node.LwM2mObjectInstance;
import org.eclipse.leshan.core.node.LwM2mPath;
import org.eclipse.leshan.core.node.LwM2mResource;
import org.eclipse.leshan.core.node.LwM2mSingleResource;
import org.eclipse.leshan.core.node.ObjectLink;
import org.eclipse.leshan.core.observation.Observation;
import org.eclipse.leshan.core.request.ContentFormat;
import org.eclipse.leshan.core.request.DeleteRequest;
import org.eclipse.leshan.core.request.DiscoverRequest;
import org.eclipse.leshan.core.request.ExecuteRequest;
import org.eclipse.leshan.core.request.ObserveRequest;
import org.eclipse.leshan.core.request.ReadRequest;
import org.eclipse.leshan.core.request.SimpleDownlinkRequest;
import org.eclipse.leshan.core.request.WriteAttributesRequest;
import org.eclipse.leshan.core.request.WriteRequest;
import org.eclipse.leshan.core.request.exception.ClientSleepingException;
import org.eclipse.leshan.core.response.DeleteResponse;
import org.eclipse.leshan.core.response.DiscoverResponse;
import org.eclipse.leshan.core.response.ExecuteResponse;
import org.eclipse.leshan.core.response.LwM2mResponse;
import org.eclipse.leshan.core.response.ReadResponse;
import org.eclipse.leshan.core.response.ResponseCallback;
import org.eclipse.leshan.core.response.WriteAttributesResponse;
import org.eclipse.leshan.core.response.WriteResponse;
import org.eclipse.leshan.core.util.Hex;
import org.eclipse.leshan.core.util.NamedThreadFactory;
import org.eclipse.leshan.server.registration.Registration;
import org.springframework.stereotype.Service;
import org.thingsboard.server.queue.util.TbLwM2mTransportComponent;
import org.thingsboard.server.transport.lwm2m.config.LwM2MTransportServerConfig;
import org.thingsboard.server.transport.lwm2m.server.client.LwM2mClient;
import org.thingsboard.server.transport.lwm2m.server.client.LwM2mClientContext;
import org.thingsboard.server.transport.lwm2m.server.client.LwM2mClientRpcRequest;
import org.thingsboard.server.transport.lwm2m.utils.LwM2mValueConverterImpl;

import javax.annotation.PostConstruct;
import java.util.Arrays;
import java.util.Collection;
import java.util.Date;
import java.util.Set;
import java.util.concurrent.ConcurrentHashMap;
import java.util.concurrent.ExecutorService;
import java.util.concurrent.Executors;
import java.util.stream.Collectors;

import static org.eclipse.californium.core.coap.CoAP.ResponseCode.CONTENT;
import static org.eclipse.leshan.core.ResponseCode.BAD_REQUEST;
import static org.eclipse.leshan.core.ResponseCode.NOT_FOUND;
import static org.thingsboard.server.common.data.ota.OtaPackageUpdateStatus.DOWNLOADED;
import static org.thingsboard.server.common.data.ota.OtaPackageUpdateStatus.FAILED;
import static org.thingsboard.server.transport.lwm2m.server.LwM2mTransportServerHelper.getContentFormatByResourceModelType;
import static org.thingsboard.server.transport.lwm2m.server.LwM2mTransportUtil.DEFAULT_TIMEOUT;
import static org.thingsboard.server.transport.lwm2m.server.LwM2mTransportUtil.FW_PACKAGE_5_ID;
import static org.thingsboard.server.transport.lwm2m.server.LwM2mTransportUtil.FW_UPDATE_ID;
import static org.thingsboard.server.transport.lwm2m.server.LwM2mTransportUtil.LOG_LW2M_ERROR;
import static org.thingsboard.server.transport.lwm2m.server.LwM2mTransportUtil.LOG_LW2M_INFO;
import static org.thingsboard.server.transport.lwm2m.server.LwM2mTransportUtil.LOG_LW2M_VALUE;
import static org.thingsboard.server.transport.lwm2m.server.LwM2mTransportUtil.LwM2mTypeOper;
import static org.thingsboard.server.transport.lwm2m.server.LwM2mTransportUtil.LwM2mTypeOper.DISCOVER;
import static org.thingsboard.server.transport.lwm2m.server.LwM2mTransportUtil.LwM2mTypeOper.EXECUTE;
import static org.thingsboard.server.transport.lwm2m.server.LwM2mTransportUtil.LwM2mTypeOper.OBSERVE_CANCEL;
import static org.thingsboard.server.transport.lwm2m.server.LwM2mTransportUtil.LwM2mTypeOper.OBSERVE_READ_ALL;
import static org.thingsboard.server.transport.lwm2m.server.LwM2mTransportUtil.LwM2mTypeOper.WRITE_ATTRIBUTES;
import static org.thingsboard.server.transport.lwm2m.server.LwM2mTransportUtil.LwM2mTypeOper.WRITE_REPLACE;
import static org.thingsboard.server.transport.lwm2m.server.LwM2mTransportUtil.LwM2mTypeOper.WRITE_UPDATE;
import static org.thingsboard.server.transport.lwm2m.server.LwM2mTransportUtil.RESPONSE_REQUEST_CHANNEL;
import static org.thingsboard.server.transport.lwm2m.server.LwM2mTransportUtil.SW_INSTALL_ID;
import static org.thingsboard.server.transport.lwm2m.server.LwM2mTransportUtil.SW_PACKAGE_ID;
import static org.thingsboard.server.transport.lwm2m.server.LwM2mTransportUtil.convertPathFromIdVerToObjectId;
import static org.thingsboard.server.transport.lwm2m.server.LwM2mTransportUtil.convertPathFromObjectIdToIdVer;
import static org.thingsboard.server.transport.lwm2m.server.LwM2mTransportUtil.createWriteAttributeRequest;

@Slf4j
@Service
@TbLwM2mTransportComponent
@RequiredArgsConstructor
public class LwM2mTransportRequest {
    private ExecutorService responseRequestExecutor;

    public LwM2mValueConverterImpl converter;

    private final LwM2mTransportContext context;
    private final LwM2MTransportServerConfig config;
    private final LwM2mClientContext lwM2mClientContext;
    private final DefaultLwM2MTransportMsgHandler handler;

    @PostConstruct
    public void init() {
        this.converter = LwM2mValueConverterImpl.getInstance();
        responseRequestExecutor = Executors.newFixedThreadPool(this.config.getResponsePoolSize(),
                new NamedThreadFactory(String.format("LwM2M %s channel response after request", RESPONSE_REQUEST_CHANNEL)));
    }

    public void sendAllRequest(LwM2mClient lwM2MClient, String targetIdVer, LwM2mTypeOper typeOper, Object params, long timeoutInMs, Lwm2mClientRpcRequest lwm2mClientRpcRequest) {
        sendAllRequest(lwM2MClient, targetIdVer, typeOper, lwM2MClient.getDefaultContentFormat(), params, timeoutInMs, lwm2mClientRpcRequest);
    }


<<<<<<< HEAD
    public void sendAllRequest(LwM2mClient lwM2MClient, String targetIdVer, LwM2mTypeOper typeOper,
                               ContentFormat contentFormat, Object params, long timeoutInMs, Lwm2mClientRpcRequest lwm2mClientRpcRequest) {
        Registration registration = lwM2MClient.getRegistration();
=======
    public void sendAllRequest(Registration registration, String targetIdVer, LwM2mTypeOper typeOper,
                               String contentFormatName, Object params, long timeoutInMs, LwM2mClientRpcRequest lwm2mClientRpcRequest) {
>>>>>>> 334ee3c3
        try {
            String target = convertPathFromIdVerToObjectId(targetIdVer);
            if(contentFormat == null){
                contentFormat = ContentFormat.DEFAULT;
            }
            LwM2mPath resultIds = target != null ? new LwM2mPath(target) : null;
            if (!OBSERVE_CANCEL.name().equals(typeOper.name()) && resultIds != null && registration != null && resultIds.getObjectId() >= 0 && lwM2MClient != null) {
                if (lwM2MClient.isValidObjectVersion(targetIdVer)) {
                    timeoutInMs = timeoutInMs > 0 ? timeoutInMs : DEFAULT_TIMEOUT;
                    SimpleDownlinkRequest request = createRequest(registration, lwM2MClient, typeOper, contentFormat, target,
                            targetIdVer, resultIds, params, lwm2mClientRpcRequest);
                    if (request != null) {
                        try {
                            this.sendRequest(registration, lwM2MClient, request, timeoutInMs, lwm2mClientRpcRequest);
                        } catch (ClientSleepingException e) {
                            SimpleDownlinkRequest finalRequest = request;
                            long finalTimeoutInMs = timeoutInMs;
                            LwM2mClientRpcRequest finalRpcRequest = lwm2mClientRpcRequest;
                            lwM2MClient.getQueuedRequests().add(() -> sendRequest(registration, lwM2MClient, finalRequest, finalTimeoutInMs, finalRpcRequest));
                        } catch (Exception e) {
                            log.error("[{}] [{}] [{}] Failed to send downlink.", registration.getEndpoint(), targetIdVer, typeOper.name(), e);
                        }
                    } else if (WRITE_UPDATE.name().equals(typeOper.name())) {
                        if (lwm2mClientRpcRequest != null) {
                            String errorMsg = String.format("Path %s params is not valid", targetIdVer);
                            handler.sentRpcResponse(lwm2mClientRpcRequest, BAD_REQUEST.getName(), errorMsg, LOG_LW2M_ERROR);
                        }
                    } else if (WRITE_REPLACE.name().equals(typeOper.name()) || EXECUTE.name().equals(typeOper.name())) {
                        if (lwm2mClientRpcRequest != null) {
                            String errorMsg = String.format("Path %s object model  is absent", targetIdVer);
                            handler.sentRpcResponse(lwm2mClientRpcRequest, BAD_REQUEST.getName(), errorMsg, LOG_LW2M_ERROR);
                        }
                    } else if (!OBSERVE_CANCEL.name().equals(typeOper.name())) {
                        log.error("[{}], [{}] - [{}] error SendRequest", registration.getEndpoint(), typeOper.name(), targetIdVer);
                        if (lwm2mClientRpcRequest != null) {
                            ResourceModel resourceModel = lwM2MClient.getResourceModel(targetIdVer, this.config.getModelProvider());
                            String errorMsg = resourceModel == null ? String.format("Path %s not found in object version", targetIdVer) : "SendRequest - null";
                            handler.sentRpcResponse(lwm2mClientRpcRequest, NOT_FOUND.getName(), errorMsg, LOG_LW2M_ERROR);
                        }
                    }
                } else if (lwm2mClientRpcRequest != null) {
                    String errorMsg = String.format("Path %s not found in object version", targetIdVer);
                    handler.sentRpcResponse(lwm2mClientRpcRequest, NOT_FOUND.getName(), errorMsg, LOG_LW2M_ERROR);
                }
            } else {
                switch (typeOper) {
                    case OBSERVE_READ_ALL:
                    case DISCOVER_ALL:
                        Set<String> paths;
                        if (OBSERVE_READ_ALL.name().equals(typeOper.name())) {
                            Set<Observation> observations = context.getServer().getObservationService().getObservations(registration);
                            paths = observations.stream().map(observation -> observation.getPath().toString()).collect(Collectors.toUnmodifiableSet());
                        } else {
                            assert registration != null;
                            Link[] objectLinks = registration.getSortedObjectLinks();
                            paths = Arrays.stream(objectLinks).map(Link::toString).collect(Collectors.toUnmodifiableSet());
                        }
                        String msg = String.format("%s: type operation %s paths - %s", LOG_LW2M_INFO,
                                typeOper.name(), paths);
<<<<<<< HEAD
                        this.handler.sendLogsToThingsboard(lwM2MClient, msg);
=======
                        handler.sendLogsToThingsboard(msg, registration.getId());
>>>>>>> 334ee3c3
                        if (lwm2mClientRpcRequest != null) {
                            String valueMsg = String.format("Paths - %s", paths);
                           handler.sentRpcResponse(lwm2mClientRpcRequest, CONTENT.name(), valueMsg, LOG_LW2M_VALUE);
                        }
                        break;
                    case OBSERVE_CANCEL:
                    case OBSERVE_CANCEL_ALL:
                        int observeCancelCnt = 0;
                        String observeCancelMsg = null;
                        if (OBSERVE_CANCEL.name().equals(typeOper)) {
                            observeCancelCnt = context.getServer().getObservationService().cancelObservations(registration, target);
                            observeCancelMsg = String.format("%s: type operation %s paths: %s count: %d", LOG_LW2M_INFO,
                                    OBSERVE_CANCEL.name(), target, observeCancelCnt);
                        } else {
                            observeCancelCnt = context.getServer().getObservationService().cancelObservations(registration);
                            observeCancelMsg = String.format("%s: type operation %s paths: All  count: %d", LOG_LW2M_INFO,
                                    OBSERVE_CANCEL.name(), observeCancelCnt);
                        }
                        this.afterObserveCancel(lwM2MClient, observeCancelCnt, observeCancelMsg, lwm2mClientRpcRequest);
                        break;
                    // lwm2mClientRpcRequest != null
                    case FW_UPDATE:
                        handler.getInfoFirmwareUpdate(lwM2MClient, lwm2mClientRpcRequest);
                        break;
                }
            }
        } catch (Exception e) {
            String msg = String.format("%s: type operation %s  %s", LOG_LW2M_ERROR,
                    typeOper.name(), e.getMessage());
            handler.sendLogsToThingsboard(lwM2MClient, msg);
            if (lwm2mClientRpcRequest != null) {
                String errorMsg = String.format("Path %s type operation %s  %s", targetIdVer, typeOper.name(), e.getMessage());
                handler.sentRpcResponse(lwm2mClientRpcRequest, NOT_FOUND.getName(), errorMsg, LOG_LW2M_ERROR);
            }
        }
    }

    private SimpleDownlinkRequest createRequest(Registration registration, LwM2mClient lwM2MClient, LwM2mTypeOper typeOper,
                                          ContentFormat contentFormat, String target, String targetIdVer,
<<<<<<< HEAD
                                          LwM2mPath resultIds, Object params, Lwm2mClientRpcRequest rpcRequest) {
        SimpleDownlinkRequest request = null;
=======
                                          LwM2mPath resultIds, Object params, LwM2mClientRpcRequest rpcRequest) {
        DownlinkRequest request = null;
>>>>>>> 334ee3c3
        switch (typeOper) {
            case READ:
                request = new ReadRequest(contentFormat, target);
                break;
            case DISCOVER:
                request = new DiscoverRequest(target);
                break;
            case OBSERVE:
                String msg = String.format("%s: Send Observation  %s.", LOG_LW2M_INFO, targetIdVer);
                log.warn(msg);
                if (resultIds.isResource()) {
                    Set<Observation> observations = context.getServer().getObservationService().getObservations(registration);
                    Set<Observation> paths = observations.stream().filter(observation -> observation.getPath().equals(resultIds)).collect(Collectors.toSet());
                    if (paths.size() == 0) {
                        request = new ObserveRequest(contentFormat, resultIds.getObjectId(), resultIds.getObjectInstanceId(), resultIds.getResourceId());
                    } else {
                        request = new ReadRequest(contentFormat, target);
                    }
                } else if (resultIds.isObjectInstance()) {
                    request = new ObserveRequest(contentFormat, resultIds.getObjectId(), resultIds.getObjectInstanceId());
                } else if (resultIds.getObjectId() >= 0) {
                    request = new ObserveRequest(contentFormat, resultIds.getObjectId());
                }
                break;
            case EXECUTE:
                ResourceModel resourceModelExecute = lwM2MClient.getResourceModel(targetIdVer, this.config.getModelProvider());
                if (resourceModelExecute != null) {
                    if (params != null && !resourceModelExecute.multiple) {
                        request = new ExecuteRequest(target, (String) this.converter.convertValue(params, resourceModelExecute.type, ResourceModel.Type.STRING, resultIds));
                    } else {
                        request = new ExecuteRequest(target);
                    }
                }
                break;
            case WRITE_REPLACE:
                /**
                 * Request to write a <b>String Single-Instance Resource</b> using the TLV content format.
                 * Type from resourceModel  -> STRING, INTEGER, FLOAT, BOOLEAN, OPAQUE, TIME, OBJLNK
                 * contentFormat ->           TLV,     TLV,    TLV,   TLV,     OPAQUE, TLV,  LINK
                 * JSON, TEXT;
                 **/
                ResourceModel resourceModelWrite = lwM2MClient.getResourceModel(targetIdVer, this.config.getModelProvider());
                if (resourceModelWrite != null) {
                    contentFormat = getContentFormatByResourceModelType(resourceModelWrite, contentFormat);
                    request = this.getWriteRequestSingleResource(contentFormat, resultIds.getObjectId(),
                            resultIds.getObjectInstanceId(), resultIds.getResourceId(), params, resourceModelWrite.type,
                            lwM2MClient, rpcRequest);
                }
                break;
            case WRITE_UPDATE:
                if (resultIds.isResource()) {
                    /**
                     * send request: path = '/3/0' node == wM2mObjectInstance
                     * with params == "\"resources\": {15: resource:{id:15. value:'+01'...}}
                     **/
                    Collection<LwM2mResource> resources = lwM2MClient.getNewResourceForInstance(
                            targetIdVer, params,
                            this.config.getModelProvider(),
                            this.converter);
                    contentFormat = getContentFormatByResourceModelType(lwM2MClient.getResourceModel(targetIdVer, this.config.getModelProvider()),
                            contentFormat);
                    request = new WriteRequest(WriteRequest.Mode.UPDATE, contentFormat, resultIds.getObjectId(),
                            resultIds.getObjectInstanceId(), resources);
                }
                /**
                 *  params = "{\"id\":0,\"resources\":[{\"id\":14,\"value\":\"+5\"},{\"id\":15,\"value\":\"+9\"}]}"
                 *  int rscId = resultIds.getObjectInstanceId();
                 *  contentFormat – Format of the payload (TLV or JSON).
                 */
                else if (resultIds.isObjectInstance()) {
                    if (((ConcurrentHashMap) params).size() > 0) {
                        Collection<LwM2mResource> resources = lwM2MClient.getNewResourcesForInstance(
                                targetIdVer, params,
                                this.config.getModelProvider(),
                                this.converter);
                        if (resources.size() > 0) {
                            contentFormat = contentFormat.equals(ContentFormat.JSON) ? contentFormat : ContentFormat.TLV;
                            request = new WriteRequest(WriteRequest.Mode.UPDATE, contentFormat, resultIds.getObjectId(),
                                    resultIds.getObjectInstanceId(), resources);
                        }
                    }
                } else if (resultIds.getObjectId() >= 0) {
                    request = new ObserveRequest(resultIds.getObjectId());
                }
                break;
            case WRITE_ATTRIBUTES:
                request = createWriteAttributeRequest(target, params, this.handler);
                break;
            case DELETE:
                request = new DeleteRequest(target);
                break;
        }
        return request;
    }

    /**
     * @param registration -
     * @param request      -
     * @param timeoutInMs  -
     */

    @SuppressWarnings({"error sendRequest"})
<<<<<<< HEAD
    private void sendRequest(Registration registration, LwM2mClient lwM2MClient, SimpleDownlinkRequest request,
                             long timeoutInMs, Lwm2mClientRpcRequest rpcRequest) {
=======
    private void sendRequest(Registration registration, LwM2mClient lwM2MClient, DownlinkRequest request,
                             long timeoutInMs, LwM2mClientRpcRequest rpcRequest) {
>>>>>>> 334ee3c3
        context.getServer().send(registration, request, timeoutInMs, (ResponseCallback<?>) response -> {

            if (!lwM2MClient.isInit()) {
                lwM2MClient.initReadValue(this.handler, convertPathFromObjectIdToIdVer(request.getPath().toString(), registration));
            }
            if (CoAP.ResponseCode.isSuccess(((Response) response.getCoapResponse()).getCode())) {
                this.handleResponse(lwM2MClient, request.getPath().toString(), response, request, rpcRequest);
            } else {
                String msg = String.format("%s: SendRequest %s: CoapCode - %s Lwm2m code - %d name - %s Resource path - %s", LOG_LW2M_ERROR, request.getClass().getName().toString(),
                        ((Response) response.getCoapResponse()).getCode(), response.getCode().getCode(), response.getCode().getName(), request.getPath().toString());
                handler.sendLogsToThingsboard(lwM2MClient, msg);
                log.error("[{}] [{}], [{}] - [{}] [{}] error SendRequest", request.getClass().getName().toString(), registration.getEndpoint(),
                        ((Response) response.getCoapResponse()).getCode(), response.getCode(), request.getPath().toString());
                if (!lwM2MClient.isInit()) {
                    lwM2MClient.initReadValue(this.handler, convertPathFromObjectIdToIdVer(request.getPath().toString(), registration));
                }
                /** Not Found */
                if (rpcRequest != null) {
                    handler.sentRpcResponse(rpcRequest, response.getCode().getName(), response.getErrorMessage(), LOG_LW2M_ERROR);
                }
                /** Not Found
                 set setClient_fw_info... = empty
                 **/
                if (lwM2MClient.getFwUpdate() != null && lwM2MClient.getFwUpdate().isInfoFwSwUpdate()) {
                    lwM2MClient.getFwUpdate().initReadValue(handler, this, request.getPath().toString());
                }
                if (lwM2MClient.getSwUpdate() != null && lwM2MClient.getSwUpdate().isInfoFwSwUpdate()) {
                    lwM2MClient.getSwUpdate().initReadValue(handler, this, request.getPath().toString());
                }
                if (request.getPath().toString().equals(FW_PACKAGE_5_ID) || request.getPath().toString().equals(SW_PACKAGE_ID)) {
                    this.afterWriteFwSWUpdateError(registration, request, response.getErrorMessage());
                }
                if (request.getPath().toString().equals(FW_UPDATE_ID) || request.getPath().toString().equals(SW_INSTALL_ID)) {
                    this.afterExecuteFwSwUpdateError(registration, request, response.getErrorMessage());
                }
            }
        }, e -> {
            /** version == null
             set setClient_fw_info... = empty
             **/
            if (lwM2MClient.getFwUpdate() != null && lwM2MClient.getFwUpdate().isInfoFwSwUpdate()) {
                lwM2MClient.getFwUpdate().initReadValue(handler, this, request.getPath().toString());
            }
            if (lwM2MClient.getSwUpdate() != null && lwM2MClient.getSwUpdate().isInfoFwSwUpdate()) {
                lwM2MClient.getSwUpdate().initReadValue(handler, this, request.getPath().toString());
            }
            if (request.getPath().toString().equals(FW_PACKAGE_5_ID) || request.getPath().toString().equals(SW_PACKAGE_ID)) {
                this.afterWriteFwSWUpdateError(registration, request, e.getMessage());
            }
            if (request.getPath().toString().equals(FW_UPDATE_ID) || request.getPath().toString().equals(SW_INSTALL_ID)) {
                this.afterExecuteFwSwUpdateError(registration, request, e.getMessage());
            }
            if (!lwM2MClient.isInit()) {
                lwM2MClient.initReadValue(this.handler, convertPathFromObjectIdToIdVer(request.getPath().toString(), registration));
            }
            String msg = String.format("%s: SendRequest %s: Resource path - %s msg error - %s",
                    LOG_LW2M_ERROR, request.getClass().getName().toString(), request.getPath().toString(), e.getMessage());
<<<<<<< HEAD
            handler.sendLogsToThingsboard(lwM2MClient, msg);
            log.error("[{}] [{}] - [{}] error SendRequest", request.getClass().getName().toString(), request.getPath().toString(), e.toString());
=======
            handler.sendLogsToThingsboard(msg, registration.getId());
            log.error(" [{}] [{}] - [{}] error SendRequest", request.getClass().getName().toString(), request.getPath().toString(), e.toString());
>>>>>>> 334ee3c3
            if (rpcRequest != null) {
                handler.sentRpcResponse(rpcRequest, CoAP.CodeClass.ERROR_RESPONSE.name(), e.getMessage(), LOG_LW2M_ERROR);
            }
        });
    }

    private WriteRequest getWriteRequestSingleResource(ContentFormat contentFormat, Integer objectId, Integer instanceId,
                                                       Integer resourceId, Object value, ResourceModel.Type type,
<<<<<<< HEAD
                                                       LwM2mClient client, Lwm2mClientRpcRequest rpcRequest) {
=======
                                                       Registration registration, LwM2mClientRpcRequest rpcRequest) {
>>>>>>> 334ee3c3
        try {
            if (type != null) {
                switch (type) {
                    case STRING:    // String
                        return (contentFormat == null) ? new WriteRequest(objectId, instanceId, resourceId, value.toString()) : new WriteRequest(contentFormat, objectId, instanceId, resourceId, value.toString());
                    case INTEGER:   // Long
                        final long valueInt = Integer.toUnsignedLong(Integer.parseInt(value.toString()));
                        return (contentFormat == null) ? new WriteRequest(objectId, instanceId, resourceId, valueInt) : new WriteRequest(contentFormat, objectId, instanceId, resourceId, valueInt);
                    case OBJLNK:    // ObjectLink
                        return (contentFormat == null) ? new WriteRequest(objectId, instanceId, resourceId, ObjectLink.fromPath(value.toString())) : new WriteRequest(contentFormat, objectId, instanceId, resourceId, ObjectLink.fromPath(value.toString()));
                    case BOOLEAN:   // Boolean
                        return (contentFormat == null) ? new WriteRequest(objectId, instanceId, resourceId, Boolean.parseBoolean(value.toString())) : new WriteRequest(contentFormat, objectId, instanceId, resourceId, Boolean.parseBoolean(value.toString()));
                    case FLOAT:     // Double
                        return (contentFormat == null) ? new WriteRequest(objectId, instanceId, resourceId, Double.parseDouble(value.toString())) : new WriteRequest(contentFormat, objectId, instanceId, resourceId, Double.parseDouble(value.toString()));
                    case TIME:      // Date
                        Date date = new Date(Long.decode(value.toString()));
                        return (contentFormat == null) ? new WriteRequest(objectId, instanceId, resourceId, date) : new WriteRequest(contentFormat, objectId, instanceId, resourceId, date);
                    case OPAQUE:    // byte[] value, base64
                        byte[] valueRequest = value instanceof byte[] ? (byte[]) value : Hex.decodeHex(value.toString().toCharArray());
                        return (contentFormat == null) ? new WriteRequest(objectId, instanceId, resourceId, valueRequest) :
                                new WriteRequest(contentFormat, objectId, instanceId, resourceId, valueRequest);
                    default:
                }
            }
            if (rpcRequest != null) {
                String patn = "/" + objectId + "/" + instanceId + "/" + resourceId;
                String errorMsg = String.format("Bad ResourceModel Operations (E): Resource path - %s ResourceModel type - %s", patn, type);
                rpcRequest.setErrorMsg(errorMsg);
            }
            return null;
        } catch (NumberFormatException e) {
            String patn = "/" + objectId + "/" + instanceId + "/" + resourceId;
            String msg = String.format(LOG_LW2M_ERROR + ": NumberFormatException: Resource path - %s type - %s value - %s msg error - %s  SendRequest to Client",
                    patn, type, value, e.toString());
            handler.sendLogsToThingsboard(client, msg);
            log.error("Path: [{}] type: [{}] value: [{}] errorMsg: [{}]]", patn, type, value, e.toString());
            if (rpcRequest != null) {
                String errorMsg = String.format("NumberFormatException: Resource path - %s type - %s value - %s", patn, type, value);
                handler.sentRpcResponse(rpcRequest, BAD_REQUEST.getName(), errorMsg, LOG_LW2M_ERROR);
            }
            return null;
        }
    }

<<<<<<< HEAD
    private void handleResponse(LwM2mClient lwM2mClient, final String path, LwM2mResponse response,
                                SimpleDownlinkRequest request, Lwm2mClientRpcRequest rpcRequest) {
=======
    private void handleResponse(Registration registration, final String path, LwM2mResponse response,
                                DownlinkRequest request, LwM2mClientRpcRequest rpcRequest) {
>>>>>>> 334ee3c3
        responseRequestExecutor.submit(() -> {
            try {
                this.sendResponse(lwM2mClient, path, response, request, rpcRequest);
            } catch (Exception e) {
                log.error("[{}] endpoint [{}] path [{}] Exception Unable to after send response.", lwM2mClient.getRegistration().getEndpoint(), path, e);
            }
        });
    }

    /**
     * processing a response from a client
     *
     * @param registration -
     * @param path         -
     * @param response     -
     */
<<<<<<< HEAD
    private void sendResponse(LwM2mClient lwM2mClient, String path, LwM2mResponse response,
                              SimpleDownlinkRequest request, Lwm2mClientRpcRequest rpcRequest) {
        Registration registration = lwM2mClient.getRegistration();
=======
    private void sendResponse(Registration registration, String path, LwM2mResponse response,
                              DownlinkRequest request, LwM2mClientRpcRequest rpcRequest) {
>>>>>>> 334ee3c3
        String pathIdVer = convertPathFromObjectIdToIdVer(path, registration);
        String msgLog = "";
        if (response instanceof ReadResponse) {
            handler.onUpdateValueAfterReadResponse(registration, pathIdVer, (ReadResponse) response, rpcRequest);
        } else if (response instanceof DeleteResponse) {
            log.warn("11) [{}] Path [{}] DeleteResponse", pathIdVer, response);
            if (rpcRequest != null) {
                rpcRequest.setInfoMsg(null);
                handler.sentRpcResponse(rpcRequest, response.getCode().getName(), null, null);
            }
        } else if (response instanceof DiscoverResponse) {
            String discoverValue = Link.serialize(((DiscoverResponse) response).getObjectLinks());
            msgLog = String.format("%s: type operation: %s path: %s value: %s",
                    LOG_LW2M_INFO, DISCOVER.name(), request.getPath().toString(), discoverValue);
            handler.sendLogsToThingsboard(lwM2mClient, msgLog);
            log.warn("DiscoverResponse: [{}]", (DiscoverResponse) response);
            if (rpcRequest != null) {
                handler.sentRpcResponse(rpcRequest, response.getCode().getName(), discoverValue, LOG_LW2M_VALUE);
            }
        } else if (response instanceof ExecuteResponse) {
            msgLog = String.format("%s: type operation: %s path: %s",
                    LOG_LW2M_INFO, EXECUTE.name(), request.getPath().toString());
            log.warn("9) [{}] ", msgLog);
            handler.sendLogsToThingsboard(lwM2mClient, msgLog);
            if (rpcRequest != null) {
                msgLog = String.format("Start %s path: %S. Preparation finished: %s", EXECUTE.name(), path, rpcRequest.getInfoMsg());
                rpcRequest.setInfoMsg(msgLog);
                handler.sentRpcResponse(rpcRequest, response.getCode().getName(), path, LOG_LW2M_INFO);
            }

        } else if (response instanceof WriteAttributesResponse) {
            msgLog = String.format("%s: type operation: %s path: %s value: %s",
                    LOG_LW2M_INFO, WRITE_ATTRIBUTES.name(), request.getPath().toString(), ((WriteAttributesRequest) request).getAttributes().toString());
            handler.sendLogsToThingsboard(lwM2mClient, msgLog);
            log.warn("12) [{}] Path [{}] WriteAttributesResponse", pathIdVer, response);
            if (rpcRequest != null) {
                handler.sentRpcResponse(rpcRequest, response.getCode().getName(), response.toString(), LOG_LW2M_VALUE);
            }
        } else if (response instanceof WriteResponse) {
            msgLog = String.format("Type operation: Write path: %s", pathIdVer);
            log.warn("10) [{}] response: [{}]", msgLog, response);
            this.infoWriteResponse(lwM2mClient, response, request, rpcRequest);
            handler.onWriteResponseOk(registration, pathIdVer, (WriteRequest) request);
        }
    }

<<<<<<< HEAD
    private void infoWriteResponse(LwM2mClient lwM2mClient, LwM2mResponse response, SimpleDownlinkRequest request, Lwm2mClientRpcRequest rpcRequest) {
=======
    private void infoWriteResponse(Registration registration, LwM2mResponse response, DownlinkRequest request, LwM2mClientRpcRequest rpcRequest) {
>>>>>>> 334ee3c3
        try {
            Registration registration = lwM2mClient.getRegistration();
            LwM2mNode node = ((WriteRequest) request).getNode();
            String msg = null;
            Object value;
            if (node instanceof LwM2mObject) {
                msg = String.format("%s: Update finished successfully: Lwm2m code - %d Source path: %s  value: %s",
                        LOG_LW2M_INFO, response.getCode().getCode(), request.getPath().toString(), ((LwM2mObject) node).toString());
            } else if (node instanceof LwM2mObjectInstance) {
                msg = String.format("%s: Update finished successfully: Lwm2m code - %d Source path: %s  value: %s",
                        LOG_LW2M_INFO, response.getCode().getCode(), request.getPath().toString(), ((LwM2mObjectInstance) node).prettyPrint());
            } else if (node instanceof LwM2mSingleResource) {
                LwM2mSingleResource singleResource = (LwM2mSingleResource) node;
                if (singleResource.getType() == ResourceModel.Type.STRING || singleResource.getType() == ResourceModel.Type.OPAQUE) {
                    int valueLength;
                    if (singleResource.getType() == ResourceModel.Type.STRING) {
                        valueLength = ((String) singleResource.getValue()).length();
                        value = ((String) singleResource.getValue())
                                .substring(Math.min(valueLength, config.getLogMaxLength())).trim();

                    } else {
                        valueLength = ((byte[]) singleResource.getValue()).length;
                        value = new String(Arrays.copyOf(((byte[]) singleResource.getValue()),
                                Math.min(valueLength, config.getLogMaxLength()))).trim();
                    }
                    value = valueLength > config.getLogMaxLength() ? value + "..." : value;
                    msg = String.format("%s: Update finished successfully: Lwm2m code - %d Resource path: %s length: %s value: %s",
                            LOG_LW2M_INFO, response.getCode().getCode(), request.getPath().toString(), valueLength, value);
                } else {
                    value = this.converter.convertValue(singleResource.getValue(),
                            singleResource.getType(), ResourceModel.Type.STRING, request.getPath());
                    msg = String.format("%s: Update finished successfully. Lwm2m code: %d Resource path: %s value: %s",
                            LOG_LW2M_INFO, response.getCode().getCode(), request.getPath().toString(), value);
                }
            }
            if (msg != null) {
<<<<<<< HEAD
                handler.sendLogsToThingsboard(lwM2mClient, msg);
                if (request.getPath().toString().equals(FW_PACKAGE_ID) || request.getPath().toString().equals(SW_PACKAGE_ID)) {
=======
                handler.sendLogsToThingsboard(msg, registration.getId());
                if (request.getPath().toString().equals(FW_PACKAGE_5_ID) || request.getPath().toString().equals(SW_PACKAGE_ID)) {
>>>>>>> 334ee3c3
                    this.afterWriteSuccessFwSwUpdate(registration, request);
                    if (rpcRequest != null) {
                        rpcRequest.setInfoMsg(msg);
                    }
                }
                else if (rpcRequest != null) {
                    handler.sentRpcResponse(rpcRequest, response.getCode().getName(), msg, LOG_LW2M_INFO);
                }
            }
        } catch (Exception e) {
            log.trace("Fail convert value from request to string. ", e);
        }
    }

    /**
     * After finish operation FwSwUpdate Write (success):
     * fw_state/sw_state = DOWNLOADED
     * send operation Execute
     */
    private void afterWriteSuccessFwSwUpdate(Registration registration, SimpleDownlinkRequest request) {
        LwM2mClient lwM2MClient = this.lwM2mClientContext.getClientByRegistrationId(registration.getId());
        if (request.getPath().toString().equals(FW_PACKAGE_5_ID) && lwM2MClient.getFwUpdate() != null) {
            lwM2MClient.getFwUpdate().setStateUpdate(DOWNLOADED.name());
            lwM2MClient.getFwUpdate().sendLogs(this.handler, WRITE_REPLACE.name(), LOG_LW2M_INFO, null);
        }
        if (request.getPath().toString().equals(SW_PACKAGE_ID) && lwM2MClient.getSwUpdate() != null) {
            lwM2MClient.getSwUpdate().setStateUpdate(DOWNLOADED.name());
            lwM2MClient.getSwUpdate().sendLogs(this.handler, WRITE_REPLACE.name(), LOG_LW2M_INFO, null);
        }
    }

    /**
     * After finish operation FwSwUpdate Write (error):  fw_state = FAILED
     */
    private void afterWriteFwSWUpdateError(Registration registration, SimpleDownlinkRequest request, String msgError) {
        LwM2mClient lwM2MClient = this.lwM2mClientContext.getClientByRegistrationId(registration.getId());
        if (request.getPath().toString().equals(FW_PACKAGE_5_ID) && lwM2MClient.getFwUpdate() != null) {
            lwM2MClient.getFwUpdate().setStateUpdate(FAILED.name());
            lwM2MClient.getFwUpdate().sendLogs(this.handler, WRITE_REPLACE.name(), LOG_LW2M_ERROR, msgError);
        }
        if (request.getPath().toString().equals(SW_PACKAGE_ID) && lwM2MClient.getSwUpdate() != null) {
            lwM2MClient.getSwUpdate().setStateUpdate(FAILED.name());
            lwM2MClient.getSwUpdate().sendLogs(this.handler, WRITE_REPLACE.name(), LOG_LW2M_ERROR, msgError);
        }
    }

    private void afterExecuteFwSwUpdateError(Registration registration, SimpleDownlinkRequest request, String msgError) {
        LwM2mClient lwM2MClient = this.lwM2mClientContext.getClientByRegistrationId(registration.getId());
        if (request.getPath().toString().equals(FW_UPDATE_ID) && lwM2MClient.getFwUpdate() != null) {
            lwM2MClient.getFwUpdate().sendLogs(this.handler, EXECUTE.name(), LOG_LW2M_ERROR, msgError);
        }
        if (request.getPath().toString().equals(SW_INSTALL_ID) && lwM2MClient.getSwUpdate() != null) {
            lwM2MClient.getSwUpdate().sendLogs(this.handler, EXECUTE.name(), LOG_LW2M_ERROR, msgError);
        }
    }

<<<<<<< HEAD
    private void afterObserveCancel(LwM2mClient lwM2mClient, int observeCancelCnt, String observeCancelMsg, Lwm2mClientRpcRequest rpcRequest) {
        handler.sendLogsToThingsboard(lwM2mClient, observeCancelMsg);
=======
    private void afterObserveCancel(Registration registration, int observeCancelCnt, String observeCancelMsg, LwM2mClientRpcRequest rpcRequest) {
        handler.sendLogsToThingsboard(observeCancelMsg, registration.getId());
>>>>>>> 334ee3c3
        log.warn("[{}]", observeCancelMsg);
        if (rpcRequest != null) {
            rpcRequest.setInfoMsg(String.format("Count: %d", observeCancelCnt));
            handler.sentRpcResponse(rpcRequest, CONTENT.name(), null, LOG_LW2M_INFO);
        }
    }
}<|MERGE_RESOLUTION|>--- conflicted
+++ resolved
@@ -116,19 +116,14 @@
                 new NamedThreadFactory(String.format("LwM2M %s channel response after request", RESPONSE_REQUEST_CHANNEL)));
     }
 
-    public void sendAllRequest(LwM2mClient lwM2MClient, String targetIdVer, LwM2mTypeOper typeOper, Object params, long timeoutInMs, Lwm2mClientRpcRequest lwm2mClientRpcRequest) {
+    public void sendAllRequest(LwM2mClient lwM2MClient, String targetIdVer, LwM2mTypeOper typeOper, Object params, long timeoutInMs, LwM2mClientRpcRequest lwm2mClientRpcRequest) {
         sendAllRequest(lwM2MClient, targetIdVer, typeOper, lwM2MClient.getDefaultContentFormat(), params, timeoutInMs, lwm2mClientRpcRequest);
     }
 
 
-<<<<<<< HEAD
     public void sendAllRequest(LwM2mClient lwM2MClient, String targetIdVer, LwM2mTypeOper typeOper,
-                               ContentFormat contentFormat, Object params, long timeoutInMs, Lwm2mClientRpcRequest lwm2mClientRpcRequest) {
+                               ContentFormat contentFormat, Object params, long timeoutInMs, LwM2mClientRpcRequest lwm2mClientRpcRequest) {
         Registration registration = lwM2MClient.getRegistration();
-=======
-    public void sendAllRequest(Registration registration, String targetIdVer, LwM2mTypeOper typeOper,
-                               String contentFormatName, Object params, long timeoutInMs, LwM2mClientRpcRequest lwm2mClientRpcRequest) {
->>>>>>> 334ee3c3
         try {
             String target = convertPathFromIdVerToObjectId(targetIdVer);
             if(contentFormat == null){
@@ -188,14 +183,10 @@
                         }
                         String msg = String.format("%s: type operation %s paths - %s", LOG_LW2M_INFO,
                                 typeOper.name(), paths);
-<<<<<<< HEAD
                         this.handler.sendLogsToThingsboard(lwM2MClient, msg);
-=======
-                        handler.sendLogsToThingsboard(msg, registration.getId());
->>>>>>> 334ee3c3
                         if (lwm2mClientRpcRequest != null) {
                             String valueMsg = String.format("Paths - %s", paths);
-                           handler.sentRpcResponse(lwm2mClientRpcRequest, CONTENT.name(), valueMsg, LOG_LW2M_VALUE);
+                            handler.sentRpcResponse(lwm2mClientRpcRequest, CONTENT.name(), valueMsg, LOG_LW2M_VALUE);
                         }
                         break;
                     case OBSERVE_CANCEL:
@@ -232,13 +223,8 @@
 
     private SimpleDownlinkRequest createRequest(Registration registration, LwM2mClient lwM2MClient, LwM2mTypeOper typeOper,
                                           ContentFormat contentFormat, String target, String targetIdVer,
-<<<<<<< HEAD
-                                          LwM2mPath resultIds, Object params, Lwm2mClientRpcRequest rpcRequest) {
+                                          LwM2mPath resultIds, Object params, LwM2mClientRpcRequest rpcRequest) {
         SimpleDownlinkRequest request = null;
-=======
-                                          LwM2mPath resultIds, Object params, LwM2mClientRpcRequest rpcRequest) {
-        DownlinkRequest request = null;
->>>>>>> 334ee3c3
         switch (typeOper) {
             case READ:
                 request = new ReadRequest(contentFormat, target);
@@ -341,13 +327,8 @@
      */
 
     @SuppressWarnings({"error sendRequest"})
-<<<<<<< HEAD
     private void sendRequest(Registration registration, LwM2mClient lwM2MClient, SimpleDownlinkRequest request,
-                             long timeoutInMs, Lwm2mClientRpcRequest rpcRequest) {
-=======
-    private void sendRequest(Registration registration, LwM2mClient lwM2MClient, DownlinkRequest request,
                              long timeoutInMs, LwM2mClientRpcRequest rpcRequest) {
->>>>>>> 334ee3c3
         context.getServer().send(registration, request, timeoutInMs, (ResponseCallback<?>) response -> {
 
             if (!lwM2MClient.isInit()) {
@@ -405,13 +386,8 @@
             }
             String msg = String.format("%s: SendRequest %s: Resource path - %s msg error - %s",
                     LOG_LW2M_ERROR, request.getClass().getName().toString(), request.getPath().toString(), e.getMessage());
-<<<<<<< HEAD
             handler.sendLogsToThingsboard(lwM2MClient, msg);
             log.error("[{}] [{}] - [{}] error SendRequest", request.getClass().getName().toString(), request.getPath().toString(), e.toString());
-=======
-            handler.sendLogsToThingsboard(msg, registration.getId());
-            log.error(" [{}] [{}] - [{}] error SendRequest", request.getClass().getName().toString(), request.getPath().toString(), e.toString());
->>>>>>> 334ee3c3
             if (rpcRequest != null) {
                 handler.sentRpcResponse(rpcRequest, CoAP.CodeClass.ERROR_RESPONSE.name(), e.getMessage(), LOG_LW2M_ERROR);
             }
@@ -420,11 +396,7 @@
 
     private WriteRequest getWriteRequestSingleResource(ContentFormat contentFormat, Integer objectId, Integer instanceId,
                                                        Integer resourceId, Object value, ResourceModel.Type type,
-<<<<<<< HEAD
-                                                       LwM2mClient client, Lwm2mClientRpcRequest rpcRequest) {
-=======
-                                                       Registration registration, LwM2mClientRpcRequest rpcRequest) {
->>>>>>> 334ee3c3
+                                                       LwM2mClient client, LwM2mClientRpcRequest rpcRequest) {
         try {
             if (type != null) {
                 switch (type) {
@@ -469,13 +441,8 @@
         }
     }
 
-<<<<<<< HEAD
     private void handleResponse(LwM2mClient lwM2mClient, final String path, LwM2mResponse response,
-                                SimpleDownlinkRequest request, Lwm2mClientRpcRequest rpcRequest) {
-=======
-    private void handleResponse(Registration registration, final String path, LwM2mResponse response,
-                                DownlinkRequest request, LwM2mClientRpcRequest rpcRequest) {
->>>>>>> 334ee3c3
+                                SimpleDownlinkRequest request, LwM2mClientRpcRequest rpcRequest) {
         responseRequestExecutor.submit(() -> {
             try {
                 this.sendResponse(lwM2mClient, path, response, request, rpcRequest);
@@ -488,18 +455,12 @@
     /**
      * processing a response from a client
      *
-     * @param registration -
      * @param path         -
      * @param response     -
      */
-<<<<<<< HEAD
     private void sendResponse(LwM2mClient lwM2mClient, String path, LwM2mResponse response,
-                              SimpleDownlinkRequest request, Lwm2mClientRpcRequest rpcRequest) {
+                              SimpleDownlinkRequest request, LwM2mClientRpcRequest rpcRequest) {
         Registration registration = lwM2mClient.getRegistration();
-=======
-    private void sendResponse(Registration registration, String path, LwM2mResponse response,
-                              DownlinkRequest request, LwM2mClientRpcRequest rpcRequest) {
->>>>>>> 334ee3c3
         String pathIdVer = convertPathFromObjectIdToIdVer(path, registration);
         String msgLog = "";
         if (response instanceof ReadResponse) {
@@ -546,11 +507,7 @@
         }
     }
 
-<<<<<<< HEAD
-    private void infoWriteResponse(LwM2mClient lwM2mClient, LwM2mResponse response, SimpleDownlinkRequest request, Lwm2mClientRpcRequest rpcRequest) {
-=======
-    private void infoWriteResponse(Registration registration, LwM2mResponse response, DownlinkRequest request, LwM2mClientRpcRequest rpcRequest) {
->>>>>>> 334ee3c3
+    private void infoWriteResponse(LwM2mClient lwM2mClient, LwM2mResponse response, SimpleDownlinkRequest request, LwM2mClientRpcRequest rpcRequest) {
         try {
             Registration registration = lwM2mClient.getRegistration();
             LwM2mNode node = ((WriteRequest) request).getNode();
@@ -587,13 +544,8 @@
                 }
             }
             if (msg != null) {
-<<<<<<< HEAD
                 handler.sendLogsToThingsboard(lwM2mClient, msg);
-                if (request.getPath().toString().equals(FW_PACKAGE_ID) || request.getPath().toString().equals(SW_PACKAGE_ID)) {
-=======
-                handler.sendLogsToThingsboard(msg, registration.getId());
                 if (request.getPath().toString().equals(FW_PACKAGE_5_ID) || request.getPath().toString().equals(SW_PACKAGE_ID)) {
->>>>>>> 334ee3c3
                     this.afterWriteSuccessFwSwUpdate(registration, request);
                     if (rpcRequest != null) {
                         rpcRequest.setInfoMsg(msg);
@@ -650,13 +602,8 @@
         }
     }
 
-<<<<<<< HEAD
-    private void afterObserveCancel(LwM2mClient lwM2mClient, int observeCancelCnt, String observeCancelMsg, Lwm2mClientRpcRequest rpcRequest) {
+    private void afterObserveCancel(LwM2mClient lwM2mClient, int observeCancelCnt, String observeCancelMsg, LwM2mClientRpcRequest rpcRequest) {
         handler.sendLogsToThingsboard(lwM2mClient, observeCancelMsg);
-=======
-    private void afterObserveCancel(Registration registration, int observeCancelCnt, String observeCancelMsg, LwM2mClientRpcRequest rpcRequest) {
-        handler.sendLogsToThingsboard(observeCancelMsg, registration.getId());
->>>>>>> 334ee3c3
         log.warn("[{}]", observeCancelMsg);
         if (rpcRequest != null) {
             rpcRequest.setInfoMsg(String.format("Count: %d", observeCancelCnt));
