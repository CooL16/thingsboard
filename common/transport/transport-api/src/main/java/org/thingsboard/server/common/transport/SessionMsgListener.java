--- conflicted
+++ resolved
@@ -50,15 +50,9 @@
     default void onDeviceUpdate(TransportProtos.SessionInfoProto sessionInfo, Device device,
                                 Optional<DeviceProfile> deviceProfileOpt) {}
 
+    default void onDeviceDeleted(DeviceId deviceId) {}
+
     default void onResourceUpdate(Optional<TransportProtos.ResourceUpdateMsg> resourceUpdateMsgOpt) {}
 
-<<<<<<< HEAD
-    default void onDeviceUpdate(TransportProtos.SessionInfoProto sessionInfo, Device device, Optional<DeviceProfile> deviceProfileOpt) {
-    }
-
-    default void onDeviceDeleted(DeviceId deviceId) {
-    }
-=======
     default void onResourceDelete(Optional<TransportProtos.ResourceDeleteMsg> resourceUpdateMsgOpt) {}
->>>>>>> c634859e
 }