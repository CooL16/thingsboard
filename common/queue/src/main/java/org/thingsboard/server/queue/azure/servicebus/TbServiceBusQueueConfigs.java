/**
 * Copyright © 2016-2023 The Thingsboard Authors
 *
 * Licensed under the Apache License, Version 2.0 (the "License");
 * you may not use this file except in compliance with the License.
 * You may obtain a copy of the License at
 *
 *     http://www.apache.org/licenses/LICENSE-2.0
 *
 * Unless required by applicable law or agreed to in writing, software
 * distributed under the License is distributed on an "AS IS" BASIS,
 * WITHOUT WARRANTIES OR CONDITIONS OF ANY KIND, either express or implied.
 * See the License for the specific language governing permissions and
 * limitations under the License.
 */
package org.thingsboard.server.queue.azure.servicebus;

import lombok.Getter;
import org.springframework.beans.factory.annotation.Value;
import org.springframework.boot.autoconfigure.condition.ConditionalOnExpression;
import org.springframework.stereotype.Component;
import org.thingsboard.server.queue.util.PropertyUtils;

import javax.annotation.PostConstruct;
import java.util.Map;

@Component
@ConditionalOnExpression("'${queue.type:null}'=='service-bus'")
public class TbServiceBusQueueConfigs {
    @Value("${queue.service-bus.queue-properties.core:}")
    private String coreProperties;
    @Value("${queue.service-bus.queue-properties.rule-engine:}")
    private String ruleEngineProperties;
    @Value("${queue.service-bus.queue-properties.transport-api:}")
    private String transportApiProperties;
    @Value("${queue.service-bus.queue-properties.notifications:}")
    private String notificationsProperties;
    @Value("${queue.service-bus.queue-properties.js-executor:}")
    private String jsExecutorProperties;
    @Value("${queue.service-bus.queue-properties.version-control:}")
    private String vcProperties;
    @Value("${queue.service-bus.queue-properties.alarm-rules:}")
    private String arProperties;
    @Getter
    private Map<String, String> coreConfigs;
    @Getter
    private Map<String, String> ruleEngineConfigs;
    @Getter
    private Map<String, String> transportApiConfigs;
    @Getter
    private Map<String, String> notificationsConfigs;
    @Getter
    private Map<String, String> jsExecutorConfigs;
    @Getter
    private Map<String, String> vcConfigs;
    @Getter
    private Map<String, String> arConfigs;

    @PostConstruct
    private void init() {
<<<<<<< HEAD
        coreConfigs = getConfigs(coreProperties);
        ruleEngineConfigs = getConfigs(ruleEngineProperties);
        transportApiConfigs = getConfigs(transportApiProperties);
        notificationsConfigs = getConfigs(notificationsProperties);
        jsExecutorConfigs = getConfigs(jsExecutorProperties);
        vcConfigs = getConfigs(vcProperties);
        arConfigs = getConfigs(arProperties);
=======
        coreConfigs = PropertyUtils.getProps(coreProperties);
        ruleEngineConfigs = PropertyUtils.getProps(ruleEngineProperties);
        transportApiConfigs = PropertyUtils.getProps(transportApiProperties);
        notificationsConfigs = PropertyUtils.getProps(notificationsProperties);
        jsExecutorConfigs = PropertyUtils.getProps(jsExecutorProperties);
        vcConfigs = PropertyUtils.getProps(vcProperties);
>>>>>>> 6fda8988
    }

}<|MERGE_RESOLUTION|>--- conflicted
+++ resolved
@@ -58,22 +58,13 @@
 
     @PostConstruct
     private void init() {
-<<<<<<< HEAD
-        coreConfigs = getConfigs(coreProperties);
-        ruleEngineConfigs = getConfigs(ruleEngineProperties);
-        transportApiConfigs = getConfigs(transportApiProperties);
-        notificationsConfigs = getConfigs(notificationsProperties);
-        jsExecutorConfigs = getConfigs(jsExecutorProperties);
-        vcConfigs = getConfigs(vcProperties);
-        arConfigs = getConfigs(arProperties);
-=======
         coreConfigs = PropertyUtils.getProps(coreProperties);
         ruleEngineConfigs = PropertyUtils.getProps(ruleEngineProperties);
         transportApiConfigs = PropertyUtils.getProps(transportApiProperties);
         notificationsConfigs = PropertyUtils.getProps(notificationsProperties);
         jsExecutorConfigs = PropertyUtils.getProps(jsExecutorProperties);
         vcConfigs = PropertyUtils.getProps(vcProperties);
->>>>>>> 6fda8988
+        arConfigs = PropertyUtils.getProps(arProperties);
     }
 
 }