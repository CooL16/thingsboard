--- conflicted
+++ resolved
@@ -47,6 +47,9 @@
     @Value("${queue.edge.event-notifications-topic:tb_edge_event.notifications}")
     private String tbEdgeEventNotificationsTopic;
 
+    @Value("${queue.calculated_fields.notifications-topic:calculated_field}")
+    private String tbCalculatedFieldNotificationsTopic;
+
     private final ConcurrentMap<String, TopicPartitionInfo> tbCoreNotificationTopics = new ConcurrentHashMap<>();
     private final ConcurrentMap<String, TopicPartitionInfo> tbRuleEngineNotificationTopics = new ConcurrentHashMap<>();
     private final ConcurrentMap<String, TopicPartitionInfo> tbEdgeNotificationTopics = new ConcurrentHashMap<>();
@@ -88,8 +91,7 @@
     }
 
     public TopicPartitionInfo getCalculatedFieldNotificationsTopic(String serviceId) {
-        return tbCalculatedFieldNotificationTopics.computeIfAbsent(serviceId,
-                id -> buildNotificationsTopicPartitionInfo("calculated_field", serviceId));
+        return tbCalculatedFieldNotificationTopics.computeIfAbsent(serviceId, id -> buildNotificationsTopicPartitionInfo(tbCalculatedFieldNotificationsTopic, serviceId));
     }
 
     public TopicPartitionInfo getEdgeEventNotificationsTopic(TenantId tenantId, EdgeId edgeId) {
@@ -97,23 +99,7 @@
     }
 
     public TopicPartitionInfo buildEdgeEventNotificationsTopicPartitionInfo(TenantId tenantId, EdgeId edgeId) {
-<<<<<<< HEAD
         return buildTopicPartitionInfo(tbEdgeEventNotificationsTopic + "." + tenantId + "." + edgeId, null, null, false);
-=======
-        return buildTopicPartitionInfo("tb_edge_event.notifications." + tenantId + "." + edgeId, null, null, false);
-    }
-
-    private TopicPartitionInfo buildNotificationsTopicPartitionInfo(ServiceType serviceType, String serviceId) {
-        return buildNotificationsTopicPartitionInfo(serviceType.name().toLowerCase(), serviceId);
-    }
-
-    private TopicPartitionInfo buildNotificationsTopicPartitionInfo(String serviceType, String serviceId) {
-        return buildTopicPartitionInfo(serviceType + ".notifications." + serviceId, null, null, false);
-    }
-
-    public TopicPartitionInfo buildTopicPartitionInfo(String topic, TenantId tenantId, Integer partition, boolean myPartition) {
-        return new TopicPartitionInfo(buildTopicName(topic), tenantId, partition, myPartition);
->>>>>>> 441940c4
     }
 
     public String buildTopicName(String topic) {
