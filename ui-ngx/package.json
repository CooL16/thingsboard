--- conflicted
+++ resolved
@@ -36,20 +36,12 @@
     "@material-ui/core": "4.12.3",
     "@material-ui/icons": "4.11.2",
     "@material-ui/pickers": "3.3.10",
-<<<<<<< HEAD
-    "@ngrx/effects": "^12.5.1",
-    "@ngrx/store": "^12.5.1",
-    "@ngrx/store-devtools": "^12.5.1",
-    "@ngx-translate/core": "^13.0.0",
-    "@ngx-translate/http-loader": "^6.0.0",
-    "@tinymce/tinymce-angular": "~4.2.4",
-=======
     "@ngrx/effects": "^14.3.3",
     "@ngrx/store": "^14.3.3",
     "@ngrx/store-devtools": "^14.3.3",
     "@ngx-translate/core": "^14.0.0",
     "@ngx-translate/http-loader": "^7.0.0",
->>>>>>> 42c7a59f
+    "@tinymce/tinymce-angular": "^7.0.0",
     "ace-builds": "1.4.13",
     "ace-diff": "^3.0.3",
     "angular-gridster2": "~14.1.4",
@@ -103,12 +95,8 @@
     "screenfull": "^6.0.2",
     "split.js": "^1.6.5",
     "systemjs": "6.11.0",
-<<<<<<< HEAD
-    "tinycolor2": "^1.4.2",
+    "tinycolor2": "~1.4.2",
     "tinymce": "~5.10.7",
-=======
-    "tinycolor2": "~1.4.2",
->>>>>>> 42c7a59f
     "tooltipster": "^4.2.8",
     "ts-transformer-keys": "^0.4.4",
     "tslib": "^2.4.1",
