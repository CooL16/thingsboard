///
/// Copyright © 2016-2022 The Thingsboard Authors
///
/// Licensed under the Apache License, Version 2.0 (the "License");
/// you may not use this file except in compliance with the License.
/// You may obtain a copy of the License at
///
///     http://www.apache.org/licenses/LICENSE-2.0
///
/// Unless required by applicable law or agreed to in writing, software
/// distributed under the License is distributed on an "AS IS" BASIS,
/// WITHOUT WARRANTIES OR CONDITIONS OF ANY KIND, either express or implied.
/// See the License for the specific language governing permissions and
/// limitations under the License.
///

import {
  IWidgetSubscription,
  SubscriptionEntityInfo,
  SubscriptionMessage,
  WidgetSubscriptionCallbacks,
  WidgetSubscriptionContext,
  WidgetSubscriptionOptions
} from '@core/api/widget-api.models';
import {
  DataKey,
  DataSet,
  DataSetHolder,
  Datasource,
  DatasourceData,
  datasourcesHasAggregation,
  DatasourceType,
  LegendConfig,
  LegendData,
  LegendKey,
  LegendKeyData,
  widgetType
} from '@app/shared/models/widget.models';
import { HttpErrorResponse } from '@angular/common/http';
import {
  calculateIntervalStartEndTime,
  calculateTsOffset,
  ComparisonDuration,
  createSubscriptionTimewindow,
  createTimewindowForComparison,
  isHistoryTypeTimewindow,
  SubscriptionTimewindow,
  Timewindow,
  timewindowTypeChanged,
  toHistoryTimewindow,
  WidgetTimewindow
} from '@app/shared/models/time/time.models';
import { forkJoin, Observable, of, ReplaySubject, Subject, throwError, timer } from 'rxjs';
import { CancelAnimationFrame } from '@core/services/raf.service';
import { EntityType } from '@shared/models/entity-type.models';
import {
  createLabelFromPattern,
  deepClone,
  flatFormattedData,
  formattedDataFormDatasourceData,
  isDefined,
  isDefinedAndNotNull,
  isEqual,
  parseHttpErrorMessage
} from '@core/utils';
import { EntityId } from '@app/shared/models/id/entity-id';
import * as moment_ from 'moment';
import { emptyPageData, PageData } from '@shared/models/page/page-data';
import { EntityDataListener } from '@core/api/entity-data.service';
import {
  AlarmData,
  AlarmDataPageLink,
  EntityData,
  EntityDataPageLink,
  entityDataToEntityInfo,
  EntityKeyType,
  KeyFilter,
  updateDatasourceFromEntityInfo
} from '@shared/models/query/query.models';
import { distinct, filter, map, switchMap, takeUntil } from 'rxjs/operators';
import { AlarmDataListener } from '@core/api/alarm-data.service';
import { RpcStatus } from '@shared/models/rpc.models';

const moment = moment_;

export class WidgetSubscription implements IWidgetSubscription {

  id: string;
  ctx: WidgetSubscriptionContext;
  type: widgetType;
  callbacks: WidgetSubscriptionCallbacks;

  timeWindow: WidgetTimewindow;
  originalTimewindow: Timewindow;
  timeWindowConfig: Timewindow;
  timezone: string;
  subscriptionTimewindow: SubscriptionTimewindow;
  useDashboardTimewindow: boolean;
<<<<<<< HEAD
  onTimewindowChangeFunction: (timewindow: Timewindow) => Timewindow;
=======
  useTimewindow: boolean;
>>>>>>> 952ddf79
  tsOffset = 0;

  hasDataPageLink: boolean;
  singleEntity: boolean;
  pageSize: number;
  warnOnPageDataOverflow: boolean;
  ignoreDataUpdateOnIntervalTick: boolean;

  datasourcePages: PageData<Datasource>[];
  dataPages: PageData<Array<DatasourceData>>[];
  entityDataListeners: Array<EntityDataListener>;
  configuredDatasources: Array<Datasource>;

  data: Array<DatasourceData>;
  latestData: Array<DatasourceData>;
  datasources: Array<Datasource>;
  hiddenData: Array<DataSetHolder>;
  legendData: LegendData;
  legendConfig: LegendConfig;
  caulculateLegendData: boolean;
  displayLegend: boolean;
  stateData: boolean;
  datasourcesOptional: boolean;
  decimals: number;
  units: string;
  comparisonEnabled: boolean;
  timeForComparison: ComparisonDuration;
  comparisonCustomIntervalValue: number;
  comparisonTimeWindow: WidgetTimewindow;
  timewindowForComparison: SubscriptionTimewindow;

  alarms: PageData<AlarmData>;
  alarmSource: Datasource;
  alarmDataListener: AlarmDataListener;

  loadingData: boolean;

  targetDeviceAliasIds?: Array<string>;
  targetDeviceIds?: Array<string>;

  executingRpcRequest: boolean;
  rpcEnabled: boolean;
  rpcErrorText: string;
  rpcRejection: HttpErrorResponse;

  init$: Observable<IWidgetSubscription>;

  cafs: {[cafId: string]: CancelAnimationFrame} = {};
  hasResolvedData = false;

  targetDeviceAliasId: string;
  targetDeviceId: string;
  targetDeviceName: string;
  executingSubjects: Array<Subject<any>>;

  subscribed = false;
  hasLatestData = false;
  widgetTimewindowChangedSubject: Subject<WidgetTimewindow> = new ReplaySubject<WidgetTimewindow>();

  widgetTimewindowChanged$ = this.widgetTimewindowChangedSubject.asObservable().pipe(
    distinct()
  );

  constructor(subscriptionContext: WidgetSubscriptionContext, public options: WidgetSubscriptionOptions) {
    const subscriptionSubject = new ReplaySubject<IWidgetSubscription>();
    this.init$ = subscriptionSubject.asObservable();
    this.ctx = subscriptionContext;
    this.type = options.type;
    this.id = this.ctx.utils.guid();
    this.callbacks = options.callbacks;

    if (this.type === widgetType.rpc) {
      this.callbacks.rpcStateChanged = this.callbacks.rpcStateChanged || (() => {});
      this.callbacks.onRpcSuccess = this.callbacks.onRpcSuccess || (() => {});
      this.callbacks.onRpcFailed = this.callbacks.onRpcFailed || (() => {});
      this.callbacks.onRpcErrorCleared = this.callbacks.onRpcErrorCleared || (() => {});

      this.targetDeviceAliasIds = options.targetDeviceAliasIds;
      this.targetDeviceIds = options.targetDeviceIds;

      this.targetDeviceAliasId = null;
      this.targetDeviceId = null;

      this.rpcRejection = null;
      this.rpcErrorText = null;
      this.rpcEnabled = false;
      this.executingRpcRequest = false;
      this.executingSubjects = [];
      this.initRpc().subscribe(() => {
        subscriptionSubject.next(this);
        subscriptionSubject.complete();
      });
    } else if (this.type === widgetType.alarm) {
      this.callbacks.onDataUpdated = this.callbacks.onDataUpdated || (() => {});
      this.callbacks.onDataUpdateError = this.callbacks.onDataUpdateError || (() => {});
      this.callbacks.onSubscriptionMessage = this.callbacks.onSubscriptionMessage || (() => {});
      this.callbacks.dataLoading = this.callbacks.dataLoading || (() => {});
      this.callbacks.timeWindowUpdated = this.callbacks.timeWindowUpdated || (() => {});
      this.alarmSource = options.alarmSource;
      this.datasourcesOptional = options.datasourcesOptional;
      this.alarmDataListener = null;
      this.alarms = emptyPageData();
      this.originalTimewindow = null;
      this.timeWindow = {};
      this.useDashboardTimewindow = options.useDashboardTimewindow;
      this.useTimewindow = true;
      if (this.useDashboardTimewindow) {
        this.timeWindowConfig = deepClone(options.dashboardTimewindow);
      } else {
        this.timeWindowConfig = deepClone(options.timeWindowConfig);
      }
      this.subscriptionTimewindow = null;
      this.loadingData = false;
      this.displayLegend = false;
      this.initAlarmSubscription().subscribe(() => {
        subscriptionSubject.next(this);
        subscriptionSubject.complete();
      },
      () => {
        subscriptionSubject.error(null);
      });
    } else {
      this.callbacks.onDataUpdated = this.callbacks.onDataUpdated || (() => {});
      this.callbacks.onLatestDataUpdated = this.callbacks.onLatestDataUpdated || (() => {});
      this.callbacks.onDataUpdateError = this.callbacks.onDataUpdateError || (() => {});
      this.callbacks.onLatestDataUpdateError = this.callbacks.onLatestDataUpdateError || (() => {});
      this.callbacks.onSubscriptionMessage = this.callbacks.onSubscriptionMessage || (() => {});
      this.callbacks.onInitialPageDataChanged = this.callbacks.onInitialPageDataChanged || (() => {});
      this.callbacks.forceReInit = this.callbacks.forceReInit || (() => {});
      this.callbacks.dataLoading = this.callbacks.dataLoading || (() => {});
      this.callbacks.legendDataUpdated = this.callbacks.legendDataUpdated || (() => {});
      this.callbacks.timeWindowUpdated = this.callbacks.timeWindowUpdated || (() => {});

      this.configuredDatasources = this.ctx.utils.validateDatasources(options.datasources);
      this.datasourcesOptional = options.datasourcesOptional;
      this.entityDataListeners = [];
      this.hasDataPageLink = options.hasDataPageLink;
      this.singleEntity = options.singleEntity;
      this.pageSize = options.pageSize;
      this.warnOnPageDataOverflow = options.warnOnPageDataOverflow;
      this.ignoreDataUpdateOnIntervalTick = options.ignoreDataUpdateOnIntervalTick;
      this.datasourcePages = [];
      this.datasources = [];
      this.dataPages = [];
      this.data = [];
      this.latestData = [];
      this.hiddenData = [];
      this.originalTimewindow = null;
      this.timeWindow = {};
      this.useDashboardTimewindow = options.useDashboardTimewindow;
      this.onTimewindowChangeFunction = options.onTimewindowChangeFunction || ((timewindow) => timewindow);
      this.stateData = options.stateData;
      this.useTimewindow = this.type === widgetType.timeseries || datasourcesHasAggregation(this.configuredDatasources);
      if (this.useDashboardTimewindow) {
        this.timeWindowConfig = deepClone(options.dashboardTimewindow);
      } else {
        this.timeWindowConfig = deepClone(options.timeWindowConfig);
      }
      if (this.type === widgetType.latest) {
        this.timezone = this.useTimewindow ? this.timeWindowConfig.timezone : options.dashboardTimewindow.timezone;
        this.updateTsOffset();
      }

      this.subscriptionTimewindow = null;
      this.comparisonEnabled = options.comparisonEnabled && isHistoryTypeTimewindow(this.timeWindowConfig);
      if (this.comparisonEnabled) {
        this.timeForComparison = options.timeForComparison;
        this.comparisonCustomIntervalValue = options.comparisonCustomIntervalValue;

        this.comparisonTimeWindow = {};
        this.timewindowForComparison = null;
      }

      this.units = options.units || '';
      this.decimals = isDefined(options.decimals) ? options.decimals : 2;

      this.loadingData = false;

      if (options.legendConfig) {
        this.legendConfig = options.legendConfig;
        this.legendData = {
          keys: [],
          data: []
        };
        this.displayLegend = true;
      } else {
        this.displayLegend = false;
      }
      this.caulculateLegendData = this.displayLegend &&
        this.type === widgetType.timeseries &&
        (this.legendConfig.showMin === true ||
          this.legendConfig.showMax === true ||
          this.legendConfig.showAvg === true ||
          this.legendConfig.showTotal === true ||
          this.legendConfig.showLatest === true);
      this.initDataSubscription().subscribe(() => {
          subscriptionSubject.next(this);
          subscriptionSubject.complete();
        },
        (err) => {
          subscriptionSubject.error(err);
        });
    }
 }

  private initRpc(): Observable<any> {
    const initRpcSubject = new ReplaySubject();
    if (this.targetDeviceAliasIds && this.targetDeviceAliasIds.length > 0) {
      this.targetDeviceAliasId = this.targetDeviceAliasIds[0];
      this.ctx.aliasController.resolveSingleEntityInfo(this.targetDeviceAliasId).subscribe(
        (entityInfo) => {
          if (entityInfo && entityInfo.entityType === EntityType.DEVICE) {
            this.targetDeviceId = entityInfo.id;
            this.targetDeviceName = entityInfo.name;
            if (this.targetDeviceId) {
              this.rpcEnabled = true;
            } else {
              this.rpcEnabled = this.ctx.utils.widgetEditMode;
            }
            this.hasResolvedData = this.rpcEnabled;
            this.callbacks.rpcStateChanged(this);
            initRpcSubject.next();
            initRpcSubject.complete();
          } else {
            this.rpcEnabled = false;
            this.callbacks.rpcStateChanged(this);
            initRpcSubject.next();
            initRpcSubject.complete();
          }
        },
        () => {
          this.rpcEnabled = false;
          this.callbacks.rpcStateChanged(this);
          initRpcSubject.next();
          initRpcSubject.complete();
        }
      );
    } else {
      if (this.targetDeviceIds && this.targetDeviceIds.length > 0) {
        this.targetDeviceId = this.targetDeviceIds[0];
      }
      if (this.targetDeviceId) {
        this.rpcEnabled = true;
      } else {
        this.rpcEnabled = this.ctx.utils.widgetEditMode;
      }
      this.hasResolvedData = true;
      this.callbacks.rpcStateChanged(this);
      initRpcSubject.next();
      initRpcSubject.complete();
    }
    return initRpcSubject.asObservable();
  }

  private initAlarmSubscription(): Observable<any> {
    const initAlarmSubscriptionSubject = new ReplaySubject(1);
    this.loadStDiff().subscribe(() => {
      if (!this.ctx.aliasController) {
        this.hasResolvedData = true;
        this.configureAlarmsData();
        initAlarmSubscriptionSubject.next();
        initAlarmSubscriptionSubject.complete();
      } else {
        this.ctx.aliasController.resolveAlarmSource(this.alarmSource).subscribe(
          (alarmSource) => {
            this.alarmSource = alarmSource;
            if (alarmSource) {
              this.hasResolvedData = true;
            }
            this.configureAlarmsData();
            initAlarmSubscriptionSubject.next();
            initAlarmSubscriptionSubject.complete();
          },
          (err) => {
            initAlarmSubscriptionSubject.error(err);
          }
        );
      }
    });
    return initAlarmSubscriptionSubject.asObservable();
  }

  private configureAlarmsData() {
    this.notifyDataLoaded();
  }

  private initDataSubscription(): Observable<any> {
    this.notifyDataLoading();
    const initDataSubscriptionSubject = new ReplaySubject(1);
    this.loadStDiff().subscribe(() => {
      if (!this.ctx.aliasController) {
        this.configuredDatasources = deepClone(this.configuredDatasources);
        this.hasResolvedData = true;
        this.prepareDataSubscriptions().subscribe(
          () => {
            initDataSubscriptionSubject.next();
            initDataSubscriptionSubject.complete();
          }
        );
      } else {
        this.ctx.aliasController.resolveDatasources(this.configuredDatasources, this.singleEntity, this.pageSize).subscribe(
          (datasources) => {
            this.configuredDatasources = datasources;
            this.prepareDataSubscriptions().subscribe(
              () => {
                initDataSubscriptionSubject.next();
                initDataSubscriptionSubject.complete();
              }
            );
          },
          (err) => {
            this.notifyDataLoaded();
            initDataSubscriptionSubject.error(err);
          }
        );
      }
    });
    return initDataSubscriptionSubject.asObservable();
  }

  private prepareDataSubscriptions(): Observable<any> {
    if (this.hasDataPageLink || !this.configuredDatasources || !this.configuredDatasources.length) {
      this.hasResolvedData = true;
      this.notifyDataLoaded();
      return of(null);
    }
    if (this.comparisonEnabled) {
      const additionalDatasources: Datasource[] = [];
      this.configuredDatasources.forEach((datasource, datasourceIndex) => {
        const additionalDataKeys: DataKey[] = [];
        datasource.dataKeys.forEach((dataKey, dataKeyIndex) => {
          if (dataKey.settings.comparisonSettings && dataKey.settings.comparisonSettings.showValuesForComparison) {
            const additionalDataKey = deepClone(dataKey);
            additionalDataKey.isAdditional = true;
            additionalDataKey.origDataKeyIndex = dataKeyIndex;
            additionalDataKeys.push(additionalDataKey);
          }
        });
        if (additionalDataKeys.length) {
          const additionalDatasource: Datasource = deepClone(datasource);
          additionalDatasource.dataKeys = additionalDataKeys;
          additionalDatasource.isAdditional = true;
          additionalDatasource.origDatasourceIndex = datasourceIndex;
          additionalDatasources.push(additionalDatasource);
        }
      });
      this.configuredDatasources = this.configuredDatasources.concat(additionalDatasources);
    }
    const resolveResultObservables = this.configuredDatasources.map((datasource, index) => {
      const listener: EntityDataListener = {
        subscriptionType: this.type,
        useTimewindow: this.useTimewindow,
        configDatasource: datasource,
        configDatasourceIndex: index,
        dataLoaded: (pageData, data1, datasourceIndex, pageLink) => {
          this.dataLoaded(pageData, data1, datasourceIndex, pageLink, true);
        },
        initialPageDataChanged: this.initialPageDataChanged.bind(this),
        forceReInit: this.forceReInit.bind(this),
        dataUpdated: this.dataUpdated.bind(this),
        updateRealtimeSubscription: () => {
          return this.updateRealtimeSubscription();
        },
        setRealtimeSubscription: (subscriptionTimewindow) => {
          this.updateRealtimeSubscription(deepClone(subscriptionTimewindow));
        }
      };
      this.entityDataListeners.push(listener);
      return this.ctx.entityDataService.prepareSubscription(listener, this.ignoreDataUpdateOnIntervalTick);
    });
    return forkJoin(resolveResultObservables).pipe(
      map((resolveResults) => {
        resolveResults.forEach((resolveResult) => {
          if (resolveResult) {
            this.dataLoaded(resolveResult.pageData, resolveResult.data, resolveResult.datasourceIndex, resolveResult.pageLink, false);
          }
        });
        this.configureLoadedData();
        this.hasResolvedData = this.datasources.length > 0 || this.datasourcesOptional;
        this.updateDataTimewindow();
        this.notifyDataLoaded();
        this.onDataUpdated(true);
        if (this.hasLatestData) {
          this.onLatestDataUpdated(true);
        }
      })
    );
  }

  private resetData() {
    this.data.length = 0;
    this.latestData.length = 0;
    this.hiddenData.length = 0;
    if (this.displayLegend) {
      this.legendData.keys.length = 0;
      this.legendData.data.length = 0;
    }
    this.onDataUpdated();
    if (this.hasLatestData) {
      this.onLatestDataUpdated();
    }
  }

  getFirstEntityInfo(): SubscriptionEntityInfo {
    let entityId: EntityId;
    let entityName: string;
    let entityLabel: string;
    let entityDescription: string;
    if (this.type === widgetType.rpc) {
      if (this.targetDeviceId) {
        entityId = {
          entityType: EntityType.DEVICE,
          id: this.targetDeviceId
        };
        entityName = this.targetDeviceName;
      }
    } else if (this.type === widgetType.alarm) {
      if (this.alarmSource && this.alarmSource.entityType && this.alarmSource.entityId) {
        entityId = {
          entityType: this.alarmSource.entityType,
          id: this.alarmSource.entityId
        };
        entityName = this.alarmSource.entityName;
        entityLabel = this.alarmSource.entityLabel;
        entityDescription = this.alarmSource.entityDescription;
      } else if (this.alarms && this.alarms.data.length) {
        const data = this.alarms.data[0];
        entityId = data.originator;
        entityName = data.originatorName;
        if (data.latest && data.latest[EntityKeyType.ENTITY_FIELD]) {
          const entityFields = data.latest[EntityKeyType.ENTITY_FIELD];
          const labelValue = entityFields.label;
          if (labelValue) {
            entityLabel = labelValue.value;
          }
          const additionalInfoValue = entityFields.additionalInfo;
          if (additionalInfoValue) {
            const additionalInfo = additionalInfoValue.value;
            if (additionalInfo && additionalInfo.length) {
              try {
                const additionalInfoJson = JSON.parse(additionalInfo);
                if (additionalInfoJson && additionalInfoJson.description) {
                  entityDescription = additionalInfoJson.description;
                }
              } catch (e) {}
            }
          }
        }
      }
    } else {
      for (const datasource of this.datasources) {
        if (datasource && datasource.entityType && datasource.entityId) {
          entityId = {
            entityType: datasource.entityType,
            id: datasource.entityId
          };
          entityName = datasource.entityName;
          entityLabel = datasource.entityLabel;
          entityDescription = datasource.entityDescription;
          break;
        }
      }
    }
    if (entityId) {
      return {
        entityId,
        entityName,
        entityLabel,
        entityDescription
      };
    } else {
      return null;
    }
  }

  onAliasesChanged(aliasIds: Array<string>): boolean {
    if (this.type === widgetType.rpc) {
      return this.checkRpcTarget(aliasIds);
    } else if (this.type === widgetType.alarm) {
      return this.checkAlarmSource(aliasIds);
    } else {
      return this.checkSubscriptions(aliasIds);
    }
  }

  onFiltersChanged(filterIds: Array<string>): boolean {
    if (this.type !== widgetType.rpc) {
      if (this.type === widgetType.alarm) {
        return this.checkAlarmSourceFilters(filterIds);
      } else {
        return this.checkSubscriptionsFilters(filterIds);
      }
    }
    return false;
  }

  private onDataUpdated(detectChanges?: boolean) {
    if (this.cafs.dataUpdated) {
      this.cafs.dataUpdated();
      this.cafs.dataUpdated = null;
    }
    this.cafs.dataUpdated = this.ctx.raf.raf(() => {
      try {
        this.callbacks.onDataUpdated(this, detectChanges);
      } catch (e) {
        this.callbacks.onDataUpdateError(this, e);
      }
    });
  }

  private onLatestDataUpdated(detectChanges?: boolean) {
    if (this.cafs.latestDataUpdated) {
      this.cafs.latestDataUpdated();
      this.cafs.latestDataUpdated = null;
    }
    this.cafs.latestDataUpdated = this.ctx.raf.raf(() => {
      try {
        this.callbacks.onLatestDataUpdated(this, detectChanges);
      } catch (e) {
        this.callbacks.onLatestDataUpdateError(this, e);
      }
    });
  }

  private onSubscriptionMessage(message: SubscriptionMessage) {
    if (this.cafs.message) {
      this.cafs.message();
      this.cafs.message = null;
    }
    this.cafs.message = this.ctx.raf.raf(() => {
      this.callbacks.onSubscriptionMessage(this, message);
    });
  }

  onDashboardTimewindowChanged(newDashboardTimewindow: Timewindow) {
    let doUpdate = false;
    let isTimewindowTypeChanged = false;
    if (this.useTimewindow) {
      if (this.useDashboardTimewindow) {
        if (this.type === widgetType.latest) {
          if (newDashboardTimewindow && this.timezone !== newDashboardTimewindow.timezone) {
            this.timezone = newDashboardTimewindow.timezone;
            doUpdate = this.updateTsOffset();
          }
        }
        if (!isEqual(this.timeWindowConfig, newDashboardTimewindow) && newDashboardTimewindow) {
          isTimewindowTypeChanged = timewindowTypeChanged(this.timeWindowConfig, newDashboardTimewindow);
          this.timeWindowConfig = deepClone(newDashboardTimewindow);
          doUpdate = true;
        }
      }
    } else if (this.type === widgetType.latest) {
      if (newDashboardTimewindow && this.timezone !== newDashboardTimewindow.timezone) {
        this.timezone = newDashboardTimewindow.timezone;
        doUpdate = this.updateTsOffset();
      }
    }
    if (doUpdate) {
      this.update(isTimewindowTypeChanged);
    }
  }

  updateDataVisibility(index: number): void {
    if (this.displayLegend) {
      const hidden = this.legendData.keys.find(key => key.dataIndex === index).dataKey.hidden;
      if (hidden) {
        this.hiddenData[index].data = this.data[index].data;
        this.data[index].data = [];
      } else {
        this.data[index].data = this.hiddenData[index].data;
        this.hiddenData[index].data = [];
      }
      this.onDataUpdated();
    }
  }

  updateTimewindowConfig(newTimewindow: Timewindow): void {
    if (!this.useDashboardTimewindow) {
      if (this.type === widgetType.latest) {
        if (newTimewindow && this.timezone !== newTimewindow.timezone) {
          this.timezone = newTimewindow.timezone;
          this.updateTsOffset();
        }
      }
      const isTimewindowTypeChanged = timewindowTypeChanged(this.timeWindowConfig, newTimewindow);
      this.timeWindowConfig = newTimewindow;
      this.update(isTimewindowTypeChanged);
    }
  }

  onResetTimewindow(): void {
    if (this.useDashboardTimewindow) {
      this.ctx.dashboardTimewindowApi.onResetTimewindow();
    } else {
      if (this.originalTimewindow) {
        const isTimewindowTypeChanged = timewindowTypeChanged(this.timeWindowConfig, this.originalTimewindow);
        this.timeWindowConfig = deepClone(this.originalTimewindow);
        this.originalTimewindow = null;
        this.callbacks.timeWindowUpdated(this, this.timeWindowConfig);
        this.update(isTimewindowTypeChanged);
      }
    }
  }

  onUpdateTimewindow(startTimeMs: number, endTimeMs: number, interval?: number): void {
    if (this.useDashboardTimewindow) {
      this.ctx.dashboardTimewindowApi.onUpdateTimewindow(startTimeMs, endTimeMs);
    } else {
      if (!this.originalTimewindow) {
        this.originalTimewindow = deepClone(this.timeWindowConfig);
      }
      this.timeWindowConfig = toHistoryTimewindow(this.timeWindowConfig, startTimeMs, endTimeMs, interval, this.ctx.timeService);
      this.callbacks.timeWindowUpdated(this, this.timeWindowConfig);
      const isTimewindowTypeChanged = timewindowTypeChanged(this.timeWindowConfig, this.originalTimewindow);
      this.update(isTimewindowTypeChanged);
    }
  }

  sendOneWayCommand(method: string, params?: any, timeout?: number, persistent?: boolean,
                    persistentPollingInterval?: number, retries?: number, additionalInfo?: any, requestUUID?: string): Observable<any> {
    return this.sendCommand(true, method, params, timeout, persistent, persistentPollingInterval, retries, additionalInfo, requestUUID);
  }

  sendTwoWayCommand(method: string, params?: any, timeout?: number, persistent?: boolean,
                    persistentPollingInterval?: number, retries?: number, additionalInfo?: any, requestUUID?: string): Observable<any> {
    return this.sendCommand(false, method, params, timeout, persistent, persistentPollingInterval, retries, additionalInfo, requestUUID);
  }

  clearRpcError(): void {
    this.rpcRejection = null;
    this.rpcErrorText = null;
    this.callbacks.onRpcErrorCleared(this);
  }

  completedCommand(): void {
    this.executingSubjects.forEach(subject => {
      subject.next();
      subject.complete();
    });
  }

  sendCommand(oneWayElseTwoWay: boolean, method: string, params?: any, timeout?: number,
              persistent?: boolean, persistentPollingInterval?: number, retries?: number,
              additionalInfo?: any, requestUUID?: string): Observable<any> {
    if (!this.rpcEnabled) {
      return throwError(new Error('Rpc disabled!'));
    } else {
      if (this.rpcRejection && this.rpcRejection.status !== 504) {
        this.rpcRejection = null;
        this.rpcErrorText = null;
        this.callbacks.onRpcErrorCleared(this);
      }
      const requestBody: any = {
        method,
        params,
        persistent,
        retries,
        additionalInfo,
        requestUUID
      };
      if (timeout && timeout > 0) {
        requestBody.timeout = timeout;
      }
      const rpcSubject: Subject<any> = new Subject<any>();
      this.executingRpcRequest = true;
      this.callbacks.rpcStateChanged(this);
      if (this.ctx.utils.widgetEditMode) {
        setTimeout(() => {
          this.executingRpcRequest = false;
          this.callbacks.rpcStateChanged(this);
          if (oneWayElseTwoWay) {
            rpcSubject.next();
            rpcSubject.complete();
          } else {
            rpcSubject.next(requestBody);
            rpcSubject.complete();
          }
        }, 500);
      } else {
        this.executingSubjects.push(rpcSubject);
        (oneWayElseTwoWay ? this.ctx.deviceService.sendOneWayRpcCommand(this.targetDeviceId, requestBody) :
          this.ctx.deviceService.sendTwoWayRpcCommand(this.targetDeviceId, requestBody)).pipe(
            switchMap((response) => {
              if (persistent && persistentPollingInterval > 0) {
                return timer(persistentPollingInterval / 2, persistentPollingInterval).pipe(
                  switchMap(() => this.ctx.deviceService.getPersistedRpc(response.rpcId, true)),
                  filter(persistentRespons =>
                    persistentRespons.status !== RpcStatus.DELIVERED && persistentRespons.status !== RpcStatus.QUEUED),
                  switchMap(persistentResponse => {
                    if (persistentResponse.status === RpcStatus.TIMEOUT) {
                      return throwError({status: 504});
                    } else if (persistentResponse.status === RpcStatus.FAILED) {
                      return throwError({status: 502, statusText: persistentResponse.response.error});
                    } else {
                      return of(persistentResponse.response);
                    }
                  }),
                  takeUntil(rpcSubject)
                );
              }
              return of(response);
            })
        )
        .subscribe((responseBody) => {
          this.rpcRejection = null;
          this.rpcErrorText = null;
          const index = this.executingSubjects.indexOf(rpcSubject);
          if (index >= 0) {
            this.executingSubjects.splice( index, 1 );
          }
          this.executingRpcRequest = this.executingSubjects.length > 0;
          this.callbacks.onRpcSuccess(this);
          rpcSubject.next(responseBody);
          rpcSubject.complete();
        },
        (rejection: HttpErrorResponse) => {
          const index = this.executingSubjects.indexOf(rpcSubject);
          if (index >= 0) {
            this.executingSubjects.splice( index, 1 );
          }
          this.executingRpcRequest = this.executingSubjects.length > 0;
          this.callbacks.rpcStateChanged(this);
          if (!this.executingRpcRequest || rejection.status === 504) {
            this.rpcRejection = rejection;
            if (rejection.status === 504) {
              this.rpcErrorText = 'Request Timeout.';
            } else {
              this.rpcErrorText =  'Error : ' + rejection.status + ' - ' + rejection.statusText;
              const error = parseHttpErrorMessage(rejection, this.ctx.translate);
              if (error) {
                this.rpcErrorText += '</br>';
                this.rpcErrorText += error.message;
              }
            }
            this.callbacks.onRpcFailed(this);
          }
          rpcSubject.error(rejection);
        });
      }
      return rpcSubject.asObservable();
    }
  }

  update(isTimewindowTypeChanged = false) {
    if (this.type !== widgetType.rpc) {
      this.widgetTimewindowChangedSubject.next(this.timeWindowConfig);
      if (this.type === widgetType.alarm) {
        this.updateAlarmDataSubscription();
      } else {
        if (this.type === widgetType.timeseries && this.options.comparisonEnabled && isTimewindowTypeChanged) {
          this.forceReInit();
        } else {
          if (this.hasDataPageLink) {
            this.updateDataSubscriptions();
          } else {
            this.notifyDataLoading();
            this.dataSubscribe();
          }
        }
      }
    }
  }

  subscribe(): void {
    if (!this.subscribed) {
      this.subscribed = true;
      if (this.cafs.subscribe) {
        this.cafs.subscribe();
        this.cafs.subscribe = null;
      }
      this.cafs.subscribe = this.ctx.raf.raf(() => {
        this.doSubscribe();
      });
    }
  }

  subscribeAllForPaginatedData(pageLink: EntityDataPageLink,
                               keyFilters: KeyFilter[]): Observable<any> {
    const observables: Observable<any>[] = [];
    this.configuredDatasources.forEach((datasource, datasourceIndex) => {
      observables.push(this.subscribeForPaginatedData(datasourceIndex, pageLink, keyFilters));
    });
    if (observables.length) {
      return forkJoin(observables);
    } else {
      return of(null);
    }
  }

  subscribeForPaginatedData(datasourceIndex: number,
                            pageLink: EntityDataPageLink,
                            keyFilters: KeyFilter[]): Observable<any> {
    let entityDataListener = this.entityDataListeners[datasourceIndex];
    if (entityDataListener) {
      this.ctx.entityDataService.stopSubscription(entityDataListener);
    }
    const datasource = this.configuredDatasources[datasourceIndex];
    if (datasource) {
      if (this.useTimewindow && this.timeWindowConfig) {
        this.updateRealtimeSubscription();
      }
      entityDataListener = {
        subscriptionType: this.type,
        useTimewindow: this.useTimewindow,
        configDatasource: datasource,
        configDatasourceIndex: datasourceIndex,
        subscriptionTimewindow: this.subscriptionTimewindow,
        latestTsOffset: this.tsOffset,
        dataLoaded: (pageData, data1, datasourceIndex1, pageLink1) => {
          this.dataLoaded(pageData, data1, datasourceIndex1, pageLink1, true);
        },
        dataUpdated: this.dataUpdated.bind(this),
        updateRealtimeSubscription: () => {
          return this.updateRealtimeSubscription();
        },
        setRealtimeSubscription: (subscriptionTimewindow) => {
          this.updateRealtimeSubscription(deepClone(subscriptionTimewindow));
        }
      };
      this.entityDataListeners[datasourceIndex] = entityDataListener;
      return this.ctx.entityDataService.subscribeForPaginatedData(entityDataListener, pageLink, keyFilters,
                                                                  this.ignoreDataUpdateOnIntervalTick);
    } else {
      return of(null);
    }
  }

  subscribeForAlarms(pageLink: AlarmDataPageLink,
                     keyFilters: KeyFilter[]) {
    if (this.alarmDataListener) {
      this.ctx.alarmDataService.stopSubscription(this.alarmDataListener);
    }

    if (this.timeWindowConfig) {
      this.updateRealtimeSubscription();
    }

    this.alarmDataListener = {
      subscriptionTimewindow: this.subscriptionTimewindow,
      alarmSource: this.alarmSource,
      alarmsLoaded: this.alarmsLoaded.bind(this),
      alarmsUpdated: this.alarmsUpdated.bind(this)
    };

    this.alarms = emptyPageData();

    this.ctx.alarmDataService.subscribeForAlarms(this.alarmDataListener, pageLink, keyFilters);

    let forceUpdate = false;
    if (this.alarmSource.unresolvedStateEntity) {
      forceUpdate = true;
    }
    if (forceUpdate) {
      this.onDataUpdated();
    }
  }

  private doSubscribe() {
    if (this.type !== widgetType.rpc && this.type !== widgetType.alarm) {
      this.dataSubscribe();
    }
  }

  private updateDataTimewindow() {
    if (!this.hasDataPageLink) {
      if (this.useTimewindow && this.timeWindowConfig) {
        this.updateRealtimeSubscription();
        if (this.comparisonEnabled) {
          this.updateSubscriptionForComparison();
        }
      }
    }
  }

  private dataSubscribe() {
    this.updateDataTimewindow();
    if (!this.hasDataPageLink) {
      if (this.useTimewindow && this.timeWindowConfig && this.subscriptionTimewindow.fixedWindow) {
          this.onDataUpdated();
      }
      const forceUpdate = !this.datasources.length;
      const notifyDataLoaded = !this.entityDataListeners.filter((listener) => !!listener.subscription).length;
      this.entityDataListeners.forEach((listener) => {
        if (this.comparisonEnabled && listener.configDatasource.isAdditional) {
          listener.subscriptionTimewindow = this.timewindowForComparison;
        } else {
          listener.subscriptionTimewindow = this.subscriptionTimewindow;
          listener.latestTsOffset = this.tsOffset;
        }
        this.ctx.entityDataService.startSubscription(listener);
      });
      if (forceUpdate) {
        this.onDataUpdated();
      }
      if (notifyDataLoaded) {
        this.notifyDataLoaded();
      }
    }
  }

  unsubscribe() {
    if (this.type !== widgetType.rpc) {
      if (this.type === widgetType.alarm) {
        this.alarmsUnsubscribe();
      } else {
        this.entityDataListeners.forEach((listener) => {
          if (listener != null) {
            this.ctx.entityDataService.stopSubscription(listener);
          }
        });
        this.entityDataListeners.length = 0;
        this.resetData();
      }
    }
    this.subscribed = false;
  }

  private alarmsUnsubscribe() {
    if (this.alarmDataListener) {
      this.ctx.alarmDataService.stopSubscription(this.alarmDataListener);
      this.alarmDataListener = null;
    }
  }

  private checkRpcTarget(aliasIds: Array<string>): boolean {
    return aliasIds.indexOf(this.targetDeviceAliasId) > -1;
  }

  private checkAlarmSource(aliasIds: Array<string>): boolean {
    if (this.options.alarmSource && this.options.alarmSource.entityAliasId) {
      if (aliasIds.indexOf(this.options.alarmSource.entityAliasId) > -1) {
        this.updateAlarmSubscription();
      }
    }
    return false;
  }

  private checkAlarmSourceFilters(filterIds: Array<string>): boolean {
    if (this.options.alarmSource && this.options.alarmSource.filterId) {
      if (filterIds.indexOf(this.options.alarmSource.filterId) > -1) {
        this.updateAlarmSubscription();
      }
    }
    return false;
  }

  private updateAlarmSubscription() {
    this.alarmSource = this.options.alarmSource;
    if (!this.ctx.aliasController) {
      this.hasResolvedData = true;
      this.configureAlarmsData();
      this.updateAlarmDataSubscription();
    } else {
      this.ctx.aliasController.resolveAlarmSource(this.alarmSource).subscribe(
        (alarmSource) => {
          this.alarmSource = alarmSource;
          if (alarmSource) {
            this.hasResolvedData = true;
          }
          this.configureAlarmsData();
          this.updateAlarmDataSubscription();
        },
        () => {
          this.notifyDataLoaded();
        }
      );
    }
  }

  private updateAlarmDataSubscription() {
    if (this.alarmDataListener) {
      const pageLink = this.alarmDataListener.alarmDataSubscriptionOptions.pageLink;
      const keyFilters = this.alarmDataListener.alarmDataSubscriptionOptions.additionalKeyFilters;
      this.subscribeForAlarms(pageLink, keyFilters);
    }
  }

  private checkSubscriptions(aliasIds: Array<string>): boolean {
    let subscriptionsChanged = false;
    const datasources = this.options.datasources;
    if (datasources) {
      for (const datasource of datasources) {
        if (datasource.entityAliasId) {
          if (aliasIds.indexOf(datasource.entityAliasId) > -1) {
            subscriptionsChanged = true;
            break;
          }
        }
      }
    }
    if (subscriptionsChanged && this.hasDataPageLink) {
      subscriptionsChanged = false;
      this.updateDataSubscriptions();
    }
    return subscriptionsChanged;
  }

  private checkSubscriptionsFilters(filterIds: Array<string>): boolean {
    let subscriptionsChanged = false;
    const datasources = this.options.datasources;
    if (datasources) {
      for (const datasource of datasources) {
        if (datasource.filterId) {
          if (filterIds.indexOf(datasource.filterId) > -1) {
            subscriptionsChanged = true;
            break;
          }
        }
      }
    }
    if (subscriptionsChanged && this.hasDataPageLink) {
      subscriptionsChanged = false;
      this.updateDataSubscriptions();
    }
    return subscriptionsChanged;
  }

  private updateDataSubscriptions() {
    this.configuredDatasources = this.ctx.utils.validateDatasources(this.options.datasources);
    if (!this.ctx.aliasController) {
      this.configuredDatasources = deepClone(this.configuredDatasources);
      this.hasResolvedData = true;
      this.prepareDataSubscriptions().subscribe(
        () => {
          this.updatePaginatedDataSubscriptions();
        }
      );
    } else {
      this.ctx.aliasController.resolveDatasources(this.configuredDatasources, this.singleEntity, this.pageSize).subscribe(
        (datasources) => {
          this.configuredDatasources = datasources;
          this.prepareDataSubscriptions().subscribe(
            () => {
              this.updatePaginatedDataSubscriptions();
            }
          );
        },
        () => {
          this.notifyDataLoaded();
        }
      );
    }
  }

  private updatePaginatedDataSubscriptions() {
    for (let datasourceIndex = 0; datasourceIndex < this.entityDataListeners.length; datasourceIndex++) {
      const entityDataListener = this.entityDataListeners[datasourceIndex];
      if (entityDataListener) {
        const pageLink = entityDataListener.subscriptionOptions.pageLink;
        const keyFilters = entityDataListener.subscriptionOptions.additionalKeyFilters;
        this.subscribeForPaginatedData(datasourceIndex, pageLink, keyFilters);
      }
    }
  }

  isDataResolved(): boolean {
    return this.hasResolvedData;
  }

  destroy(): void {
    this.unsubscribe();
    this.widgetTimewindowChangedSubject.complete();
    for (const cafId of Object.keys(this.cafs)) {
      if (this.cafs[cafId]) {
        this.cafs[cafId]();
        this.cafs[cafId] = null;
      }
    }
  }

  private notifyDataLoading() {
    this.loadingData = true;
    this.callbacks.dataLoading(this);
  }

  private notifyDataLoaded() {
    this.loadingData = false;
    this.callbacks.dataLoading(this);
  }

  private updateTimewindow() {
    this.timeWindow.interval = this.subscriptionTimewindow.aggregation.interval || 1000;
    this.timeWindow.timezone = this.subscriptionTimewindow.timezone;
    if (this.subscriptionTimewindow.realtimeWindowMs) {
      if (this.subscriptionTimewindow.quickInterval) {
        const startEndTime = calculateIntervalStartEndTime(this.subscriptionTimewindow.quickInterval, this.subscriptionTimewindow.timezone);
        this.timeWindow.maxTime = startEndTime[1] + this.subscriptionTimewindow.tsOffset;
        this.timeWindow.minTime = startEndTime[0] + this.subscriptionTimewindow.tsOffset;
      } else {
        this.timeWindow.maxTime = moment().valueOf() + this.subscriptionTimewindow.tsOffset + this.timeWindow.stDiff;
        this.timeWindow.minTime = this.timeWindow.maxTime - this.subscriptionTimewindow.realtimeWindowMs;
      }
    } else if (this.subscriptionTimewindow.fixedWindow) {
      this.timeWindow.maxTime = this.subscriptionTimewindow.fixedWindow.endTimeMs + this.subscriptionTimewindow.tsOffset;
      this.timeWindow.minTime = this.subscriptionTimewindow.fixedWindow.startTimeMs + this.subscriptionTimewindow.tsOffset;
    }
  }

  private updateTsOffset(): boolean {
    const newOffset = calculateTsOffset(this.timezone);
    if (this.tsOffset !== newOffset) {
      this.tsOffset = newOffset;
      return true;
    }
    return false;
  }

  private updateRealtimeSubscription(subscriptionTimewindow?: SubscriptionTimewindow): SubscriptionTimewindow {
    if (subscriptionTimewindow) {
      this.subscriptionTimewindow = subscriptionTimewindow;
    } else {
      this.subscriptionTimewindow =
        createSubscriptionTimewindow(this.timeWindowConfig, this.timeWindow.stDiff,
          this.stateData, this.ctx.timeService);
    }
    this.updateTimewindow();
    return this.subscriptionTimewindow;
  }

  private updateComparisonTimewindow() {
    this.comparisonTimeWindow.interval = this.timewindowForComparison.aggregation.interval || 1000;
    this.comparisonTimeWindow.timezone = this.timewindowForComparison.timezone;
    if (this.timewindowForComparison.fixedWindow) {
      this.comparisonTimeWindow.maxTime = this.timewindowForComparison.fixedWindow.endTimeMs + this.timewindowForComparison.tsOffset;
      this.comparisonTimeWindow.minTime = this.timewindowForComparison.fixedWindow.startTimeMs + this.timewindowForComparison.tsOffset;
    }
  }

  private updateSubscriptionForComparison(): SubscriptionTimewindow {
    this.timewindowForComparison = createTimewindowForComparison(this.subscriptionTimewindow, this.timeForComparison,
      this.comparisonCustomIntervalValue);
    this.updateComparisonTimewindow();
    return this.timewindowForComparison;
  }

  private initialPageDataChanged(nextPageData: PageData<EntityData>) {
    this.callbacks.onInitialPageDataChanged(this, nextPageData);
  }

  private forceReInit() {
    this.callbacks.forceReInit();
  }

  private dataLoaded(pageData: PageData<EntityData>,
                     data: Array<Array<DataSetHolder>>,
                     datasourceIndex: number, pageLink: EntityDataPageLink, isUpdate: boolean) {
    const datasource = this.configuredDatasources[datasourceIndex];
    datasource.dataReceived = true;
    const datasources = pageData.data.map((entityData, index) =>
      this.entityDataToDatasource(datasource, entityData, index)
    );
    this.datasourcePages[datasourceIndex] = {
      data: datasources,
      hasNext: pageData.hasNext,
      totalElements: pageData.totalElements,
      totalPages: pageData.totalPages
    };
    const datasourceData = datasources.map((datasourceElement, index) =>
      this.entityDataToDatasourceData(datasourceElement, data[index])
    );
    this.dataPages[datasourceIndex] = {
      data: datasourceData,
      hasNext: pageData.hasNext,
      totalElements: pageData.totalElements,
      totalPages: pageData.totalPages
    };
    if (datasource.type === DatasourceType.entity &&
        pageData.hasNext && !this.singleEntity) {
      if (this.warnOnPageDataOverflow) {
        const message = this.ctx.translate.instant('widget.data-overflow',
          {count: pageData.data.length, total: pageData.totalElements});
        this.onSubscriptionMessage({
          severity: 'warn',
          message
        });
      }
    }
    if (isUpdate) {
      this.configureLoadedData();
      this.onDataUpdated(true);
      if (this.hasLatestData) {
        this.onLatestDataUpdated(true);
      }
    }
  }

  private configureLoadedData() {
    this.datasources.length = 0;
    this.data.length = 0;
    this.latestData.length = 0;
    this.hiddenData.length = 0;
    this.hasLatestData = false;
    if (this.displayLegend) {
      this.legendData.keys.length = 0;
      this.legendData.data.length = 0;
    }

    let dataKeyIndex = 0;
    let latestDataKeyIndex = 0;
    this.configuredDatasources.forEach((configuredDatasource, datasourceIndex) => {
        configuredDatasource.dataKeyStartIndex = dataKeyIndex;
        configuredDatasource.latestDataKeyStartIndex = latestDataKeyIndex;
        const datasourcesPage = this.datasourcePages[datasourceIndex];
        const datasourceDataPage = this.dataPages[datasourceIndex];
        if (datasourcesPage) {
          datasourcesPage.data.forEach((datasource, currentDatasourceIndex) => {
            datasource.dataKeys.forEach((dataKey, currentDataKeyIndex) => {
              const datasourceData = datasourceDataPage.data[currentDatasourceIndex][currentDataKeyIndex];
              this.data.push(datasourceData);
              this.hiddenData.push({data: []});
              if (this.displayLegend) {
                const legendKey: LegendKey = {
                  dataKey,
                  dataIndex: dataKeyIndex
                };
                this.legendData.keys.push(legendKey);
                const legendKeyData: LegendKeyData = {
                  min: null,
                  max: null,
                  avg: null,
                  total: null,
                  latest: null,
                  hidden: false
                };
                this.legendData.data.push(legendKeyData);
              }
              dataKeyIndex++;
            });
            if (datasource.latestDataKeys && datasource.latestDataKeys.length) {
              this.hasLatestData = true;
              datasource.latestDataKeys.forEach((dataKey, currentLatestDataKeyIndex) => {
                const currentDataKeyIndex = datasource.dataKeys.length + currentLatestDataKeyIndex;
                const datasourceData = datasourceDataPage.data[currentDatasourceIndex][currentDataKeyIndex];
                this.latestData.push(datasourceData);
                latestDataKeyIndex++;
              });
            }
            this.datasources.push(datasource);
          });
        }
      }
    );
    let index = 0;
    this.datasources.forEach((datasource) => {
      datasource.dataKeys.forEach((dataKey) => {
        if (datasource.generated || datasource.isAdditional) {
          dataKey._hash = Math.random();
          dataKey.color = this.ctx.utils.getMaterialColor(index);
        }
        index++;
      });
      if (datasource.latestDataKeys) {
        datasource.latestDataKeys.forEach((dataKey) => {
          if (datasource.generated || datasource.isAdditional) {
            dataKey._hash = Math.random();
            // dataKey.color = this.ctx.utils.getMaterialColor(index);
          }
          // index++;
        });
      }
    });
    if (this.comparisonEnabled) {
      this.datasourcePages.forEach(datasourcePage => {
        datasourcePage.data.forEach((datasource, dIndex) => {
          if (datasource.isAdditional) {
            const origDatasource = this.datasourcePages[datasource.origDatasourceIndex].data[dIndex];
            datasource.dataKeys.forEach((dataKey) => {
              if (dataKey.settings.comparisonSettings.color) {
                dataKey.color = dataKey.settings.comparisonSettings.color;
              }
              const origDataKey = origDatasource.dataKeys[dataKey.origDataKeyIndex];
              origDataKey.settings.comparisonSettings.color = dataKey.color;
            });
          }
        });
      });
    }
    if (this.caulculateLegendData) {
      this.data.forEach((dataSetHolder, keyIndex) => {
        this.updateLegend(keyIndex, dataSetHolder.data, false);
      });
      this.callbacks.legendDataUpdated(this, true);
    }
  }

  private entityDataToDatasourceData(datasource: Datasource, data: Array<DataSetHolder>): Array<DatasourceData> {
    let datasourceDataArray: Array<DatasourceData> = [];
    datasourceDataArray = datasourceDataArray.concat(datasource.dataKeys.map((dataKey, keyIndex) => {
      dataKey.hidden = !!dataKey.settings.hideDataByDefault;
      dataKey.inLegend = !dataKey.settings.removeFromLegend;
      dataKey.label = this.ctx.utils.customTranslation(dataKey.label, dataKey.label);
      const datasourceData: DatasourceData = {
        datasource,
        dataKey,
        data: []
      };
      if (data && data[keyIndex] && data[keyIndex].data) {
        datasourceData.data = data[keyIndex].data;
      }
      return datasourceData;
    }));
    if (datasource.latestDataKeys) {
      datasourceDataArray = datasourceDataArray.concat(datasource.latestDataKeys.map((dataKey, latestKeyIndex) => {
        const datasourceData: DatasourceData = {
          datasource,
          dataKey,
          data: []
        };
        const keyIndex = datasource.dataKeys.length + latestKeyIndex;
        if (data && data[keyIndex] && data[keyIndex].data) {
          datasourceData.data = data[keyIndex].data;
        }
        return datasourceData;
      }));
    }

    const formattedDataArray = formattedDataFormDatasourceData(datasourceDataArray);
    const formattedData = flatFormattedData(formattedDataArray);

    datasource.dataKeys.forEach((dataKey) => {
      if (this.comparisonEnabled && dataKey.isAdditional && dataKey.settings.comparisonSettings.comparisonValuesLabel) {
        dataKey.label = createLabelFromPattern(dataKey.settings.comparisonSettings.comparisonValuesLabel, formattedData);
      } else {
        if (this.comparisonEnabled && dataKey.isAdditional) {
          dataKey.label = dataKey.label + ' ' + this.ctx.translate.instant('legend.comparison-time-ago.' + this.timeForComparison);
        }
        dataKey.pattern = dataKey.label;
        dataKey.label = createLabelFromPattern(dataKey.pattern, formattedData);
      }
    });

    return datasourceDataArray;
  }

  private entityDataToDatasource(configDatasource: Datasource, entityData: EntityData, index: number): Datasource {
    const newDatasource = deepClone(configDatasource);
    const entityInfo = entityDataToEntityInfo(entityData);
    updateDatasourceFromEntityInfo(newDatasource, entityInfo);
    newDatasource.generated = index > 0;
    return newDatasource;
  }

  private dataUpdated(data: DataSetHolder, datasourceIndex: number, dataIndex: number, dataKeyIndex: number,
                      detectChanges: boolean, isLatest: boolean) {
    if (isLatest) {
      this.processLatestDataUpdated(data, datasourceIndex, dataIndex, dataKeyIndex, detectChanges);
    } else {
      this.processDataUpdated(data, datasourceIndex, dataIndex, dataKeyIndex, detectChanges);
    }
  }

  private processDataUpdated(data: DataSetHolder, datasourceIndex: number, dataIndex: number,
                             dataKeyIndex: number, detectChanges: boolean) {
    const configuredDatasource = this.configuredDatasources[datasourceIndex];
    const startIndex = configuredDatasource.dataKeyStartIndex;
    const dataKeysCount = configuredDatasource.dataKeys.length;
    const index = startIndex + dataIndex * dataKeysCount + dataKeyIndex;
    let update = true;
    let currentData: DataSetHolder;
    if (this.displayLegend && this.legendData.keys.find(key => key.dataIndex === index).dataKey.hidden) {
      currentData = this.hiddenData[index];
    } else {
      currentData = this.data[index];
    }
    if (this.type === widgetType.latest) {
      const prevData = currentData.data;
      if (!data.data.length) {
        update = false;
      } else if (prevData && prevData[0] && prevData[0].length > 1 && data.data.length > 0) {
        const prevTs = prevData[0][0];
        const prevValue = prevData[0][1];
        if (prevTs === data.data[0][0] && prevValue === data.data[0][1]) {
          update = false;
        }
      }
    }
    if (update) {
      if (this.subscriptionTimewindow && this.subscriptionTimewindow.realtimeWindowMs) {
        this.updateTimewindow();
        if (this.timewindowForComparison && this.timewindowForComparison.realtimeWindowMs) {
          this.updateComparisonTimewindow();
        }
      }
      currentData.data = data.data;
      if (this.caulculateLegendData) {
        this.updateLegend(index, data.data, detectChanges);
      }
      this.notifyDataLoaded();
      this.onDataUpdated(detectChanges);
    }
  }

  private processLatestDataUpdated(data: DataSetHolder, datasourceIndex: number, dataIndex: number,
                                   dataKeyIndex: number, detectChanges: boolean) {
    const configuredDatasource = this.configuredDatasources[datasourceIndex];
    const startIndex = configuredDatasource.latestDataKeyStartIndex;
    const dataKeysCount = configuredDatasource.latestDataKeys.length;
    const index = startIndex + dataIndex * dataKeysCount + dataKeyIndex - configuredDatasource.dataKeys.length;
    let update = true;
    const currentData = this.latestData[index];
    const prevData = currentData.data;
    if (!data.data.length) {
      update = false;
    } else if (prevData && prevData[0] && prevData[0].length > 1 && data.data.length > 0) {
      const prevTs = prevData[0][0];
      const prevValue = prevData[0][1];
      if (prevTs === data.data[0][0] && prevValue === data.data[0][1]) {
        update = false;
      }
    }
    if (update) {
      currentData.data = data.data;
      this.onLatestDataUpdated(detectChanges);
    }
  }

  private alarmsLoaded(alarms: PageData<AlarmData>, allowedEntities: number, totalEntities: number) {
    this.alarms = alarms;
    if (totalEntities > allowedEntities) {
      const message = this.ctx.translate.instant('widget.alarm-data-overflow',
        { allowedEntities, totalEntities });
      this.onSubscriptionMessage({
        severity: 'warn',
        message
      });
    }
    if (this.subscriptionTimewindow && this.subscriptionTimewindow.realtimeWindowMs) {
      this.updateTimewindow();
    }
    this.onDataUpdated();
  }

  private alarmsUpdated(updated: Array<AlarmData>, alarms: PageData<AlarmData>) {
    this.alarmsLoaded(alarms, 0, 0);
  }

  private updateLegend(dataIndex: number, data: DataSet, detectChanges: boolean) {
    const dataKey = this.legendData.keys.find(key => key.dataIndex === dataIndex).dataKey;
    const decimals = isDefinedAndNotNull(dataKey.decimals) ? dataKey.decimals : this.decimals;
    const units = dataKey.units && dataKey.units.length ? dataKey.units : this.units;
    const legendKeyData = this.legendData.data[dataIndex];
    if (this.legendConfig.showMin) {
      legendKeyData.min = this.ctx.widgetUtils.formatValue(calculateMin(data), decimals, units);
    }
    if (this.legendConfig.showMax) {
      legendKeyData.max = this.ctx.widgetUtils.formatValue(calculateMax(data), decimals, units);
    }
    if (this.legendConfig.showAvg) {
      legendKeyData.avg = this.ctx.widgetUtils.formatValue(calculateAvg(data), decimals, units);
    }
    if (this.legendConfig.showTotal) {
      legendKeyData.total = this.ctx.widgetUtils.formatValue(calculateTotal(data), decimals, units);
    }
    if (this.legendConfig.showLatest) {
      legendKeyData.latest = this.ctx.widgetUtils.formatValue(calculateLatest(data), decimals, units);
    }
    this.callbacks.legendDataUpdated(this, detectChanges !== false);
  }

  private loadStDiff(): Observable<any> {
    const loadSubject = new ReplaySubject(1);
    if (this.ctx.getServerTimeDiff && this.timeWindow) {
      this.ctx.getServerTimeDiff().subscribe(
        (stDiff) => {
          this.timeWindow.stDiff = stDiff;
          loadSubject.next();
          loadSubject.complete();
        },
        () => {
          this.timeWindow.stDiff = 0;
          loadSubject.next();
          loadSubject.complete();
        }
      );
    } else {
      if (this.timeWindow) {
        this.timeWindow.stDiff = 0;
      }
      loadSubject.next();
      loadSubject.complete();
    }
    return loadSubject.asObservable();
  }
}

function calculateMin(data: DataSet): number {
  if (data.length > 0) {
    let result = Number(data[0][1]);
    for (let i = 1; i < data.length; i++) {
      result = Math.min(result, Number(data[i][1]));
    }
    return result;
  } else {
    return null;
  }
}

function calculateMax(data: DataSet): number {
  if (data.length > 0) {
    let result = Number(data[0][1]);
    for (let i = 1; i < data.length; i++) {
      result = Math.max(result, Number(data[i][1]));
    }
    return result;
  } else {
    return null;
  }
}

function calculateAvg(data: DataSet): number {
  if (data.length > 0) {
    return calculateTotal(data) / data.length;
  } else {
    return null;
  }
}

function calculateTotal(data: DataSet): number {
  if (data.length > 0) {
    let result = 0;
    data.forEach((dataRow) => {
      result += Number(dataRow[1]);
    });
    return result;
  } else {
    return null;
  }
}

function calculateLatest(data: DataSet): number {
  if (data.length > 0) {
    return Number(data[data.length - 1][1]);
  } else {
    return null;
  }
}<|MERGE_RESOLUTION|>--- conflicted
+++ resolved
@@ -96,11 +96,8 @@
   timezone: string;
   subscriptionTimewindow: SubscriptionTimewindow;
   useDashboardTimewindow: boolean;
-<<<<<<< HEAD
+  useTimewindow: boolean;
   onTimewindowChangeFunction: (timewindow: Timewindow) => Timewindow;
-=======
-  useTimewindow: boolean;
->>>>>>> 952ddf79
   tsOffset = 0;
 
   hasDataPageLink: boolean;
