--- conflicted
+++ resolved
@@ -149,13 +149,9 @@
   RelationsQueryFilter &
   AssetSearchQueryFilter &
   DeviceSearchQueryFilter &
-<<<<<<< HEAD
-  EdgeSearchQueryFilter &
-  EntityViewSearchQueryFilter;
-=======
   EntityViewSearchQueryFilter &
-  EntitySearchQueryFilter;
->>>>>>> 146e6126
+  EntitySearchQueryFilter &
+  EdgeSearchQueryFilter;
 
 export interface EntityAliasFilter extends EntityFilters {
   type?: AliasFilterType;
