///
/// Copyright © 2016-2020 The Thingsboard Authors
///
/// Licensed under the Apache License, Version 2.0 (the "License");
/// you may not use this file except in compliance with the License.
/// You may obtain a copy of the License at
///
///     http://www.apache.org/licenses/LICENSE-2.0
///
/// Unless required by applicable law or agreed to in writing, software
/// distributed under the License is distributed on an "AS IS" BASIS,
/// WITHOUT WARRANTIES OR CONDITIONS OF ANY KIND, either express or implied.
/// See the License for the specific language governing permissions and
/// limitations under the License.
///

import { Injectable } from '@angular/core';

import { ActivatedRouteSnapshot, Resolve, Router } from '@angular/router';
import {
  CellActionDescriptor,
  checkBoxCell,
  DateEntityTableColumn,
  EntityTableColumn,
  EntityTableConfig,
  GroupActionDescriptor,
  HeaderActionDescriptor
} from '@home/models/entity/entities-table-config.models';
import { TranslateService } from '@ngx-translate/core';
import { DatePipe } from '@angular/common';
import { EntityType, entityTypeResources, entityTypeTranslations } from '@shared/models/entity-type.models';
import { EntityAction } from '@home/models/entity/entity-component.models';
import { forkJoin, Observable, of } from 'rxjs';
import { select, Store } from '@ngrx/store';
import { selectAuthUser } from '@core/auth/auth.selectors';
import { map, mergeMap, take, tap } from 'rxjs/operators';
import { AppState } from '@core/core.state';
import { Authority } from '@app/shared/models/authority.enum';
import { CustomerService } from '@core/http/customer.service';
import { Customer } from '@app/shared/models/customer.model';
import { MatDialog } from '@angular/material/dialog';
import { DialogService } from '@core/services/dialog.service';
import {
  AddEntitiesToCustomerDialogComponent,
  AddEntitiesToCustomerDialogData
} from '../../dialogs/add-entities-to-customer-dialog.component';
import {
  Dashboard,
  DashboardInfo,
  getDashboardAssignedCustomersText,
  isCurrentPublicDashboardCustomer,
  isPublicDashboard
} from '@app/shared/models/dashboard.models';
import { DashboardService } from '@app/core/http/dashboard.service';
import { DashboardFormComponent } from '@modules/home/pages/dashboard/dashboard-form.component';
import {
  ManageDashboardCustomersActionType,
  ManageDashboardCustomersDialogComponent,
  ManageDashboardCustomersDialogData
} from './manage-dashboard-customers-dialog.component';
import {
  MakeDashboardPublicDialogComponent,
  MakeDashboardPublicDialogData
} from '@modules/home/pages/dashboard/make-dashboard-public-dialog.component';
import { DashboardTabsComponent } from '@home/pages/dashboard/dashboard-tabs.component';
import { ImportExportService } from '@home/components/import-export/import-export.service';
import { EdgeService } from "@core/http/edge.service";
import {
  AddEntitiesToEdgeDialogComponent,
  AddEntitiesToEdgeDialogData
} from "@home/dialogs/add-entities-to-edge-dialog.component";

@Injectable()
export class DashboardsTableConfigResolver implements Resolve<EntityTableConfig<DashboardInfo | Dashboard>> {

  private readonly config: EntityTableConfig<DashboardInfo | Dashboard> = new EntityTableConfig<DashboardInfo | Dashboard>();

  constructor(private store: Store<AppState>,
              private dashboardService: DashboardService,
              private customerService: CustomerService,
              private edgeService: EdgeService,
              private dialogService: DialogService,
              private importExport: ImportExportService,
              private translate: TranslateService,
              private datePipe: DatePipe,
              private router: Router,
              private dialog: MatDialog) {

    this.config.entityType = EntityType.DASHBOARD;
    this.config.entityComponent = DashboardFormComponent;
    this.config.entityTabsComponent = DashboardTabsComponent;
    this.config.entityTranslations = entityTypeTranslations.get(EntityType.DASHBOARD);
    this.config.entityResources = entityTypeResources.get(EntityType.DASHBOARD);

    this.config.deleteEntityTitle = dashboard =>
      this.translate.instant('dashboard.delete-dashboard-title', { dashboardTitle: dashboard.title });
    this.config.deleteEntityContent = () => this.translate.instant('dashboard.delete-dashboard-text');
    this.config.deleteEntitiesTitle = count => this.translate.instant('dashboard.delete-dashboards-title', {count});
    this.config.deleteEntitiesContent = () => this.translate.instant('dashboard.delete-dashboards-text');

    this.config.loadEntity = id => this.dashboardService.getDashboard(id.id);
    this.config.saveEntity = dashboard => {
      return this.dashboardService.saveDashboard(dashboard as Dashboard);
    };
    this.config.onEntityAction = action => this.onDashboardAction(action);
    this.config.detailsReadonly = () => this.config.componentsData.dashboardScope === 'customer_user';
  }

  resolve(route: ActivatedRouteSnapshot): Observable<EntityTableConfig<DashboardInfo | Dashboard>> {
    const routeParams = route.params;
    this.config.componentsData = {
      dashboardScope: route.data.dashboardsType,
      customerId: routeParams.customerId,
      edgeId: routeParams.edgeId
    };
    return this.store.pipe(select(selectAuthUser), take(1)).pipe(
      tap((authUser) => {
        if (authUser.authority === Authority.CUSTOMER_USER) {
          this.config.componentsData.dashboardScope = 'customer_user';
          this.config.componentsData.customerId = authUser.customerId;
        }
      }),
      mergeMap(() =>
        this.config.componentsData.customerId ?
          this.customerService.getCustomer(this.config.componentsData.customerId) : of(null as Customer)
      ),
      map((parentCustomer) => {
        if (parentCustomer) {
          if (parentCustomer.additionalInfo && parentCustomer.additionalInfo.isPublic) {
            this.config.tableTitle = this.translate.instant('customer.public-dashboards');
          } else {
            this.config.tableTitle = parentCustomer.title + ': ' + this.translate.instant('dashboard.dashboards');
          }
        } else if (this.config.componentsData.dashboardScope === 'edge') {
          this.edgeService.getEdge(this.config.componentsData.edgeId).subscribe(
            edge => this.config.tableTitle = edge.name + ': ' + this.translate.instant('dashboard.dashboards')
          );
        } else {
          this.config.tableTitle = this.translate.instant('dashboard.dashboards');
        }
        this.config.columns = this.configureColumns(this.config.componentsData.dashboardScope);
        this.configureEntityFunctions(this.config.componentsData.dashboardScope);
        this.config.cellActionDescriptors = this.configureCellActions(this.config.componentsData.dashboardScope);
        this.config.groupActionDescriptors = this.configureGroupActions(this.config.componentsData.dashboardScope);
        this.config.addActionDescriptors = this.configureAddActions(this.config.componentsData.dashboardScope);
        this.config.addEnabled = this.config.componentsData.dashboardScope !== 'customer_user';
        this.config.entitiesDeleteEnabled = this.config.componentsData.dashboardScope === 'tenant';
        this.config.deleteEnabled = () => this.config.componentsData.dashboardScope === 'tenant';
        return this.config;
      })
    );
  }

  configureColumns(dashboardScope: string): Array<EntityTableColumn<DashboardInfo>> {
    const columns: Array<EntityTableColumn<DashboardInfo>> = [
      new DateEntityTableColumn<DashboardInfo>('createdTime', 'common.created-time', this.datePipe, '150px'),
      new EntityTableColumn<DashboardInfo>('title', 'dashboard.title', '50%')
    ];
    if (dashboardScope === 'tenant') {
      columns.push(
        new EntityTableColumn<DashboardInfo>('customersTitle', 'dashboard.assignedToCustomers',
          '50%', entity => {
            return getDashboardAssignedCustomersText(entity);
          }, () => ({}), false),
        new EntityTableColumn<DashboardInfo>('dashboardIsPublic', 'dashboard.public', '60px',
          entity => {
            return checkBoxCell(isPublicDashboard(entity));
          }, () => ({}), false),
      );
    }
    return columns;
  }

  configureEntityFunctions(dashboardScope: string): void {
    if (dashboardScope === 'tenant') {
      this.config.entitiesFetchFunction = pageLink =>
        this.dashboardService.getTenantDashboards(pageLink);
      this.config.deleteEntity = id => this.dashboardService.deleteDashboard(id.id);
    } else if (dashboardScope === 'edge') {
      this.config.entitiesFetchFunction = pageLink =>
        this.dashboardService.getEdgeDashboards(this.config.componentsData.edgeId, pageLink, this.config.componentsData.dashboardsType);
    } else {
      this.config.entitiesFetchFunction = pageLink =>
        this.dashboardService.getCustomerDashboards(this.config.componentsData.customerId, pageLink);
      this.config.deleteEntity = id =>
        this.dashboardService.unassignDashboardFromCustomer(this.config.componentsData.customerId, id.id);
    }
  }

  configureCellActions(dashboardScope: string): Array<CellActionDescriptor<DashboardInfo>> {
    const actions: Array<CellActionDescriptor<DashboardInfo>> = [];
    actions.push(
      {
        name: this.translate.instant('dashboard.open-dashboard'),
        icon: 'dashboard',
        isEnabled: () => true,
        onAction: ($event, entity) => this.openDashboard($event, entity)
      }
    );
    if (dashboardScope === 'tenant') {
      actions.push(
        {
          name: this.translate.instant('dashboard.export'),
          icon: 'file_download',
          isEnabled: () => true,
          onAction: ($event, entity) => this.exportDashboard($event, entity)
        },
        {
          name: this.translate.instant('dashboard.make-public'),
          icon: 'share',
          isEnabled: (entity) => !isPublicDashboard(entity),
          onAction: ($event, entity) => this.makePublic($event, entity)
        },
        {
          name: this.translate.instant('dashboard.make-private'),
          icon: 'reply',
          isEnabled: (entity) => isPublicDashboard(entity),
          onAction: ($event, entity) => this.makePrivate($event, entity)
        },
        {
          name: this.translate.instant('dashboard.manage-assigned-customers'),
          icon: 'assignment_ind',
          isEnabled: () => true,
          onAction: ($event, entity) => this.manageAssignedCustomers($event, entity)
        }
      );
    }
    if (dashboardScope === 'customer') {
      actions.push(
        {
          name: this.translate.instant('dashboard.export'),
          icon: 'file_download',
          isEnabled: () => true,
          onAction: ($event, entity) => this.exportDashboard($event, entity)
        },
        {
          name: this.translate.instant('dashboard.make-private'),
          icon: 'reply',
          isEnabled: (entity) => isCurrentPublicDashboardCustomer(entity, this.config.componentsData.customerId),
          onAction: ($event, entity) => this.makePrivate($event, entity)
        },
        {
          name: this.translate.instant('dashboard.unassign-from-customer'),
          icon: 'assignment_return',
          isEnabled: (entity) => !isCurrentPublicDashboardCustomer(entity, this.config.componentsData.customerId),
          onAction: ($event, entity) => this.unassignFromCustomer($event, entity, this.config.componentsData.customerId)
        }
      );
    }
    if (dashboardScope === 'edge') {
      actions.push(
        {
          name: this.translate.instant('dashboard.export'),
          icon: 'file_download',
          isEnabled: () => true,
          onAction: ($event, entity) => this.exportDashboard($event, entity)
        },
        {
          name: this.translate.instant('edge.unassign-from-edge'),
          icon: 'assignment_return',
          isEnabled: (entity) => true,
          onAction: ($event, entity) => this.unassignFromEdge($event, entity)
        }
      );
    }
    return actions;
  }

  configureGroupActions(dashboardScope: string): Array<GroupActionDescriptor<DashboardInfo>> {
    const actions: Array<GroupActionDescriptor<DashboardInfo>> = [];
    if (dashboardScope === 'tenant') {
      actions.push(
        {
          name: this.translate.instant('dashboard.assign-dashboards'),
          icon: 'assignment_ind',
          isEnabled: true,
          onAction: ($event, entities) => this.assignDashboardsToCustomers($event, entities.map((entity) => entity.id.id))
        }
      );
      actions.push(
        {
          name: this.translate.instant('dashboard.unassign-dashboards'),
          icon: 'assignment_return',
          isEnabled: true,
          onAction: ($event, entities) => this.unassignDashboardsFromCustomers($event, entities.map((entity) => entity.id.id))
        }
      );
    }
    if (dashboardScope === 'customer') {
      actions.push(
        {
          name: this.translate.instant('dashboard.unassign-dashboards'),
          icon: 'assignment_return',
          isEnabled: true,
          onAction: ($event, entities) =>
            this.unassignDashboardsFromCustomer($event, entities.map((entity) => entity.id.id), this.config.componentsData.customerId)
        }
      );
    }
    if (dashboardScope === 'edge') {
      actions.push(
        {
<<<<<<< HEAD
          name: this.translate.instant('dashboard.unassign-dashboards-from-edge'),
          icon: 'assignment_return',
=======
          name: this.translate.instant('dashboard.unassign-dashboards'),
          icon: 'portable_wifi_off',
>>>>>>> 0ddfdee1
          isEnabled: true,
          onAction: ($event, entities) => this.unassignDashboardsFromEdge($event, entities)
        }
      );
    }
    return actions;
  }

  configureAddActions(dashboardScope: string): Array<HeaderActionDescriptor> {
    const actions: Array<HeaderActionDescriptor> = [];
    if (dashboardScope === 'tenant') {
      actions.push(
        {
          name: this.translate.instant('dashboard.create-new-dashboard'),
          icon: 'insert_drive_file',
          isEnabled: () => true,
          onAction: ($event) => this.config.table.addEntity($event)
        },
        {
          name: this.translate.instant('dashboard.import'),
          icon: 'file_upload',
          isEnabled: () => true,
          onAction: ($event) => this.importDashboard($event)
        }
      );
    }
    if (dashboardScope === 'customer') {
      actions.push(
        {
          name: this.translate.instant('dashboard.assign-new-dashboard'),
          icon: 'add',
          isEnabled: () => true,
          onAction: ($event) => this.addDashboardsToCustomer($event)
        }
      );
    }
    if (dashboardScope === 'edge') {
      actions.push(
        {
          name: this.translate.instant('dashboard.assign-new-dashboard'),
          icon: 'add',
          isEnabled: () => true,
          onAction: ($event) => this.addDashboardsToEdge($event)
        }
      );
    }
    return actions;
  }

  openDashboard($event: Event, dashboard: DashboardInfo) {
    if ($event) {
      $event.stopPropagation();
    }
    if (this.config.componentsData.dashboardScope === 'customer') {
      this.router.navigateByUrl(`customers/${this.config.componentsData.customerId}/dashboards/${dashboard.id.id}`);
    } else if (this.config.componentsData.dashboardScope === 'edge') {
      this.router.navigateByUrl(`edges/${this.config.componentsData.edgeId}/dashboards/${dashboard.id.id}`);
    }
    else {
      this.router.navigateByUrl(`dashboards/${dashboard.id.id}`);
    }
  }

  importDashboard($event: Event) {
    this.importExport.importDashboard().subscribe(
      (dashboard) => {
        if (dashboard) {
          this.config.table.updateData();
        }
      }
    );
  }

  exportDashboard($event: Event, dashboard: DashboardInfo) {
    if ($event) {
      $event.stopPropagation();
    }
    this.importExport.exportDashboard(dashboard.id.id);
  }

  addDashboardsToCustomer($event: Event) {
    if ($event) {
      $event.stopPropagation();
    }
    this.dialog.open<AddEntitiesToCustomerDialogComponent, AddEntitiesToCustomerDialogData,
      boolean>(AddEntitiesToCustomerDialogComponent, {
      disableClose: true,
      panelClass: ['tb-dialog', 'tb-fullscreen-dialog'],
      data: {
        customerId: this.config.componentsData.customerId,
        entityType: EntityType.DASHBOARD
      }
    }).afterClosed()
      .subscribe((res) => {
        if (res) {
          this.config.table.updateData();
        }
      });
  }

  makePublic($event: Event, dashboard: DashboardInfo) {
    if ($event) {
      $event.stopPropagation();
    }
    this.dashboardService.makeDashboardPublic(dashboard.id.id).subscribe(
      (publicDashboard) => {
        this.dialog.open<MakeDashboardPublicDialogComponent, MakeDashboardPublicDialogData>
        (MakeDashboardPublicDialogComponent, {
          disableClose: true,
          panelClass: ['tb-dialog', 'tb-fullscreen-dialog'],
          data: {
            dashboard: publicDashboard
          }
        }).afterClosed()
          .subscribe(() => {
              this.config.table.updateData();
          });
      }
    );
  }

  makePrivate($event: Event, dashboard: DashboardInfo) {
    if ($event) {
      $event.stopPropagation();
    }
    this.dialogService.confirm(
      this.translate.instant('dashboard.make-private-dashboard-title', {dashboardTitle: dashboard.title}),
      this.translate.instant('dashboard.make-private-dashboard-text'),
      this.translate.instant('action.no'),
      this.translate.instant('action.yes'),
      true
    ).subscribe((res) => {
        if (res) {
          this.dashboardService.makeDashboardPrivate(dashboard.id.id).subscribe(
            () => {
              this.config.table.updateData();
            }
          );
        }
      }
    );
  }

  manageAssignedCustomers($event: Event, dashboard: DashboardInfo) {
    const assignedCustomersIds = dashboard.assignedCustomers ?
      dashboard.assignedCustomers.map(customerInfo => customerInfo.customerId.id) : [];
    this.showManageAssignedCustomersDialog($event, [dashboard.id.id], 'manage', assignedCustomersIds);
  }

  assignDashboardsToCustomers($event: Event, dashboardIds: Array<string>) {
    this.showManageAssignedCustomersDialog($event, dashboardIds, 'assign');
  }

  unassignDashboardsFromCustomers($event: Event, dashboardIds: Array<string>) {
    this.showManageAssignedCustomersDialog($event, dashboardIds, 'unassign');
  }

  showManageAssignedCustomersDialog($event: Event, dashboardIds: Array<string>,
                                    actionType: ManageDashboardCustomersActionType,
                                    assignedCustomersIds?: Array<string>) {
    if ($event) {
      $event.stopPropagation();
    }
    this.dialog.open<ManageDashboardCustomersDialogComponent, ManageDashboardCustomersDialogData,
      boolean>(ManageDashboardCustomersDialogComponent, {
      disableClose: true,
      panelClass: ['tb-dialog', 'tb-fullscreen-dialog'],
      data: {
        dashboardIds,
        actionType,
        assignedCustomersIds
      }
    }).afterClosed()
      .subscribe((res) => {
        if (res) {
          this.config.table.updateData();
        }
      });
  }

  unassignFromCustomer($event: Event, dashboard: DashboardInfo, customerId: string) {
    if ($event) {
      $event.stopPropagation();
    }
    this.dialogService.confirm(
      this.translate.instant('dashboard.unassign-dashboard-title', {dashboardTitle: dashboard.title}),
      this.translate.instant('dashboard.unassign-dashboard-text'),
      this.translate.instant('action.no'),
      this.translate.instant('action.yes'),
      true
    ).subscribe((res) => {
        if (res) {
          this.dashboardService.unassignDashboardFromCustomer(customerId, dashboard.id.id).subscribe(
            () => {
              this.config.table.updateData();
            }
          );
        }
      }
    );
  }

  unassignDashboardsFromCustomer($event: Event, dashboardIds: Array<string>, customerId: string) {
    if ($event) {
      $event.stopPropagation();
    }
    this.dialogService.confirm(
      this.translate.instant('dashboard.unassign-dashboards-title', {count: dashboardIds.length}),
      this.translate.instant('dashboard.unassign-dashboards-text'),
      this.translate.instant('action.no'),
      this.translate.instant('action.yes'),
      true
    ).subscribe((res) => {
        if (res) {
          const tasks: Observable<any>[] = [];
          dashboardIds.forEach(
            (dashboardId) => {
              tasks.push(this.dashboardService.unassignDashboardFromCustomer(customerId, dashboardId));
            }
          );
          forkJoin(tasks).subscribe(
            () => {
              this.config.table.updateData();
            }
          );
        }
      }
    );
  }

  onDashboardAction(action: EntityAction<DashboardInfo>): boolean {
    switch (action.action) {
      case 'open':
        this.openDashboard(action.event, action.entity);
        return true;
      case 'export':
        this.exportDashboard(action.event, action.entity);
        return true;
      case 'makePublic':
        this.makePublic(action.event, action.entity);
        return true;
      case 'makePrivate':
        this.makePrivate(action.event, action.entity);
        return true;
      case 'manageAssignedCustomers':
        this.manageAssignedCustomers(action.event, action.entity);
        return true;
      case 'unassignFromCustomer':
        this.unassignFromCustomer(action.event, action.entity, this.config.componentsData.customerId);
        return true;
      case 'unassignFromEdge':
        this.unassignFromEdge(action.event, action.entity);
        return true;
    }
    return false;
  }

  addDashboardsToEdge($event: Event) {
    if ($event) {
      $event.stopPropagation();
    }
    this.dialog.open<AddEntitiesToEdgeDialogComponent, AddEntitiesToEdgeDialogData,
      boolean>(AddEntitiesToEdgeDialogComponent, {
      disableClose: true,
      panelClass: ['tb-dialog', 'tb-fullscreen-dialog'],
      data: {
        edgeId: this.config.componentsData.edgeId,
        entityType: EntityType.DASHBOARD
      }
    }).afterClosed()
      .subscribe((res) => {
        if (res) {
          this.config.table.updateData();
        }
      });
  }

  unassignFromEdge($event: Event, dashboard: DashboardInfo) {
    if ($event) {
      $event.stopPropagation();
    }
    this.dialogService.confirm(
      this.translate.instant('dashboard.unassign-dashboard-title', {dashboardTitle: dashboard.title}),
      this.translate.instant('dashboard.unassign-dashboard-from-edge-text'),
      this.translate.instant('action.no'),
      this.translate.instant('action.yes'),
      true
    ).subscribe((res) => {
        if (res) {
          this.dashboardService.unassignDashboardFromEdge(this.config.componentsData.edgeId, dashboard.id.id).subscribe(
            () => {
              this.config.table.updateData();
            }
          );
        }
      }
    );
  }

  unassignDashboardsFromEdge($event: Event, dashboards: Array<DashboardInfo>) {
    if ($event) {
      $event.stopPropagation();
    }
    this.dialogService.confirm(
      this.translate.instant('dashboard.unassign-dashboards-from-edge-title', {count: dashboards.length}),
      this.translate.instant('dashboard.unassign-dashboards-from-edge-text'),
      this.translate.instant('action.no'),
      this.translate.instant('action.yes'),
      true
    ).subscribe((res) => {
        if (res) {
          const tasks: Observable<any>[] = [];
          dashboards.forEach(
            (dashboard) => {
              tasks.push(this.dashboardService.unassignDashboardFromEdge(this.config.componentsData.edgeId, dashboard.id.id));
            }
          );
          forkJoin(tasks).subscribe(
            () => {
              this.config.table.updateData();
            }
          );
        }
      }
    );
  }

}<|MERGE_RESOLUTION|>--- conflicted
+++ resolved
@@ -300,13 +300,8 @@
     if (dashboardScope === 'edge') {
       actions.push(
         {
-<<<<<<< HEAD
-          name: this.translate.instant('dashboard.unassign-dashboards-from-edge'),
+          name: this.translate.instant('dashboard.unassign-dashboards'),
           icon: 'assignment_return',
-=======
-          name: this.translate.instant('dashboard.unassign-dashboards'),
-          icon: 'portable_wifi_off',
->>>>>>> 0ddfdee1
           isEnabled: true,
           onAction: ($event, entities) => this.unassignDashboardsFromEdge($event, entities)
         }
