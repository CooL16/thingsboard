--- conflicted
+++ resolved
@@ -34,10 +34,7 @@
   entityType = EntityType;
 
   @ViewChild('matTabGroup', {static: true}) matTabs: MatTabGroup;
-<<<<<<< HEAD
-=======
   @ViewChild('requestTab', {static: true}) requestTab: MatTab;
->>>>>>> baade281
   @ViewChild('notificationRequest', {static: true}) notificationRequestTable: NotificationTableComponent;
   @ViewChildren(NotificationTableComponent) tableComponent: QueryList<NotificationTableComponent>;
 
@@ -60,10 +57,6 @@
   }
 
   sendNotification($event: Event) {
-<<<<<<< HEAD
-    this.notificationRequestTable.entityTableConfig.onEntityAction({event: $event, action: 'add', entity: null});
-=======
     this.notificationRequestTable.entityTableConfig.onEntityAction({event: $event, action: this.requestTab.isActive ? 'add' : 'add-without-update', entity: null});
->>>>>>> baade281
   }
 }