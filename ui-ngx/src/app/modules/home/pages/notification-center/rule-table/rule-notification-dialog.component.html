--- conflicted
+++ resolved
@@ -258,11 +258,6 @@
               </mat-select>
             </mat-form-field>
           </fieldset>
-<<<<<<< HEAD
-          <mat-slide-toggle formControlName="onlyUserComments" style="margin-bottom: 12px;">
-            {{ 'notification.notify-only-user-comments' | translate }}
-          </mat-slide-toggle>
-=======
           <section fxLayout="column">
             <mat-slide-toggle formControlName="onlyUserComments" style="margin-bottom: 12px;">
               {{ 'notification.notify-only-user-comments' | translate }}
@@ -271,7 +266,6 @@
               {{ 'notification.notify-on-comment-update' | translate }}
             </mat-slide-toggle>
           </section>
->>>>>>> 615e4a28
         </section>
       </form>
       <form [formGroup]="ruleNotificationForm">
