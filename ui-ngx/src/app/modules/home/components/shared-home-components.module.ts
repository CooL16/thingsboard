--- conflicted
+++ resolved
@@ -20,13 +20,10 @@
 import { AlarmDetailsDialogComponent } from '@home/components/alarm/alarm-details-dialog.component';
 import { GatewayCommandDialogComponent } from "@home/components/gateway/gateway-command-dialog.component";
 import { SHARED_HOME_COMPONENTS_MODULE_TOKEN } from '@home/components/tokens';
-<<<<<<< HEAD
 import { DeviceCredentialsModule } from "@home/components/device/device-credentials.module";
-=======
 import { AlarmCommentComponent } from '@home/components/alarm/alarm-comment.component';
 import { AlarmCommentDialogComponent } from '@home/components/alarm/alarm-comment-dialog.component';
 import { AlarmAssigneeComponent } from '@home/components/alarm/alarm-assignee.component';
->>>>>>> 838c2f5d
 
 @NgModule({
   providers: [
@@ -35,13 +32,10 @@
   declarations:
     [
       AlarmDetailsDialogComponent,
-<<<<<<< HEAD
-      GatewayCommandDialogComponent
-=======
       AlarmCommentComponent,
       AlarmCommentDialogComponent,
       AlarmAssigneeComponent
->>>>>>> 838c2f5d
+      GatewayCommandDialogComponent
     ],
   imports: [
     CommonModule,
@@ -50,13 +44,10 @@
   ],
   exports: [
     AlarmDetailsDialogComponent,
-<<<<<<< HEAD
-    GatewayCommandDialogComponent
-=======
     AlarmCommentComponent,
     AlarmCommentDialogComponent,
     AlarmAssigneeComponent
->>>>>>> 838c2f5d
+    GatewayCommandDialogComponent
   ]
 })
 export class SharedHomeComponentsModule { }