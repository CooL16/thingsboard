--- conflicted
+++ resolved
@@ -53,12 +53,8 @@
       <tb-advanced-processing-settings
         class="mb-4"
         formControlName="advanced"
-<<<<<<< HEAD
-        timeseries latest webSockets
-      ></tb-advanced-persistence-settings>
-=======
+        timeseries latest webSockets calculatedFields
       ></tb-advanced-processing-settings>
->>>>>>> 441940c4
     }
   </div>
   <section class="tb-form-panel stroked">
