///
/// Copyright © 2016-2020 The Thingsboard Authors
///
/// Licensed under the Apache License, Version 2.0 (the "License");
/// you may not use this file except in compliance with the License.
/// You may obtain a copy of the License at
///
///     http://www.apache.org/licenses/LICENSE-2.0
///
/// Unless required by applicable law or agreed to in writing, software
/// distributed under the License is distributed on an "AS IS" BASIS,
/// WITHOUT WARRANTIES OR CONDITIONS OF ANY KIND, either express or implied.
/// See the License for the specific language governing permissions and
/// limitations under the License.
///

import { Inject, Injectable } from '@angular/core';
import { DashboardService } from '@core/http/dashboard.service';
import { TranslateService } from '@ngx-translate/core';
import { Store } from '@ngrx/store';
import { AppState } from '@core/core.state';
import { ActionNotificationShow } from '@core/notification/notification.actions';
import { Dashboard, DashboardLayoutId } from '@shared/models/dashboard.models';
import { deepClone, isDefined, isObject, isUndefined } from '@core/utils';
import { WINDOW } from '@core/services/window.service';
import { DOCUMENT } from '@angular/common';
import {
  AliasesInfo,
  AliasFilterType,
  EntityAlias,
  EntityAliases,
  EntityAliasFilter,
  EntityAliasInfo
} from '@shared/models/alias.models';
import { MatDialog } from '@angular/material/dialog';
import { ImportDialogComponent, ImportDialogData } from '@home/components/import-export/import-dialog.component';
import { forkJoin, Observable, of } from 'rxjs';
import { catchError, map, mergeMap, tap } from 'rxjs/operators';
import { DashboardUtilsService } from '@core/services/dashboard-utils.service';
import { EntityService } from '@core/http/entity.service';
import { Widget, WidgetSize, WidgetType } from '@shared/models/widget.models';
import {
  EntityAliasesDialogComponent,
  EntityAliasesDialogData
} from '@home/components/alias/entity-aliases-dialog.component';
import { ItemBufferService, WidgetItem } from '@core/services/item-buffer.service';
import { FileType, ImportWidgetResult, JSON_TYPE, WidgetsBundleItem, ZIP_TYPE } from './import-export.models';
import { AliasEntityType, EntityType } from '@shared/models/entity-type.models';
import { UtilsService } from '@core/services/utils.service';
import { WidgetService } from '@core/http/widget.service';
import { NULL_UUID } from '@shared/models/id/has-uuid';
import { WidgetsBundle } from '@shared/models/widgets-bundle.model';
import { ImportEntitiesResultInfo, ImportEntityData } from '@shared/models/entity.models';
import { RequestConfig } from '@core/http/http-utils';
import {
  RuleChain,
  RuleChainImport,
  RuleChainMetaData,
  RuleChainType
} from '@shared/models/rule-chain.models';
import { RuleChainService } from '@core/http/rule-chain.service';
import * as JSZip from 'jszip';
import { FiltersInfo } from '@shared/models/query/query.models';

// @dynamic
@Injectable()
export class ImportExportService {

  constructor(@Inject(WINDOW) private window: Window,
              @Inject(DOCUMENT) private document: Document,
              private store: Store<AppState>,
              private translate: TranslateService,
              private dashboardService: DashboardService,
              private dashboardUtils: DashboardUtilsService,
              private widgetService: WidgetService,
              private entityService: EntityService,
              private ruleChainService: RuleChainService,
              private utils: UtilsService,
              private itembuffer: ItemBufferService,
              private dialog: MatDialog) {

  }

  public exportDashboard(dashboardId: string) {
    this.dashboardService.getDashboard(dashboardId).subscribe(
      (dashboard) => {
        let name = dashboard.title;
        name = name.toLowerCase().replace(/\W/g, '_');
        this.exportToPc(this.prepareDashboardExport(dashboard), name);
      },
      (e) => {
        this.handleExportError(e, 'dashboard.export-failed-error');
      }
    );
  }

  public importDashboard(): Observable<Dashboard> {
    return this.openImportDialog('dashboard.import', 'dashboard.dashboard-file').pipe(
      mergeMap((dashboard: Dashboard) => {
        if (!this.validateImportedDashboard(dashboard)) {
          this.store.dispatch(new ActionNotificationShow(
            {message: this.translate.instant('dashboard.invalid-dashboard-file-error'),
              type: 'error'}));
          throw new Error('Invalid dashboard file');
        } else {
          dashboard = this.dashboardUtils.validateAndUpdateDashboard(dashboard);
          let aliasIds = null;
          const entityAliases = dashboard.configuration.entityAliases;
          if (entityAliases) {
            aliasIds = Object.keys(entityAliases);
          }
          if (aliasIds && aliasIds.length > 0) {
            return this.processEntityAliases(entityAliases, aliasIds).pipe(
              mergeMap((missingEntityAliases) => {
                if (Object.keys(missingEntityAliases).length > 0) {
                  return this.editMissingAliases(this.dashboardUtils.getWidgetsArray(dashboard),
                    false, 'dashboard.dashboard-import-missing-aliases-title',
                    missingEntityAliases).pipe(
                    mergeMap((updatedEntityAliases) => {
                      for (const aliasId of Object.keys(updatedEntityAliases)) {
                        entityAliases[aliasId] = updatedEntityAliases[aliasId];
                      }
                      return this.saveImportedDashboard(dashboard);
                    })
                  );
                } else {
                  return this.saveImportedDashboard(dashboard);
                }
              }
             ));
          } else {
            return this.saveImportedDashboard(dashboard);
          }
        }
      }),
      catchError((err) => {
        return of(null);
      })
    );
  }

  public exportWidget(dashboard: Dashboard, sourceState: string, sourceLayout: DashboardLayoutId, widget: Widget) {
    const widgetItem = this.itembuffer.prepareWidgetItem(dashboard, sourceState, sourceLayout, widget);
    let name = widgetItem.widget.config.title;
    name = name.toLowerCase().replace(/\W/g, '_');
    this.exportToPc(this.prepareExport(widgetItem), name);
  }

  public importWidget(dashboard: Dashboard, targetState: string,
                      targetLayoutFunction: () => Observable<DashboardLayoutId>,
                      onAliasesUpdateFunction: () => void,
                      onFiltersUpdateFunction: () => void): Observable<ImportWidgetResult> {
    return this.openImportDialog('dashboard.import-widget', 'dashboard.widget-file').pipe(
      mergeMap((widgetItem: WidgetItem) => {
        if (!this.validateImportedWidget(widgetItem)) {
          this.store.dispatch(new ActionNotificationShow(
            {message: this.translate.instant('dashboard.invalid-widget-file-error'),
              type: 'error'}));
          throw new Error('Invalid widget file');
        } else {
          let widget = widgetItem.widget;
          widget = this.dashboardUtils.validateAndUpdateWidget(widget);
          const aliasesInfo = this.prepareAliasesInfo(widgetItem.aliasesInfo);
          const filtersInfo: FiltersInfo = widgetItem.filtersInfo || {
            datasourceFilters: {}
          };
          const originalColumns = widgetItem.originalColumns;
          const originalSize = widgetItem.originalSize;

          const datasourceAliases = aliasesInfo.datasourceAliases;
          const targetDeviceAliases = aliasesInfo.targetDeviceAliases;
          if (datasourceAliases || targetDeviceAliases) {
            const entityAliases: EntityAliases = {};
            const datasourceAliasesMap: {[aliasId: string]: number} = {};
            const targetDeviceAliasesMap: {[aliasId: string]: number} = {};
            let aliasId: string;
            let datasourceIndex: number;
            if (datasourceAliases) {
              for (const strIndex of Object.keys(datasourceAliases)) {
                datasourceIndex = Number(strIndex);
                aliasId = this.utils.guid();
                datasourceAliasesMap[aliasId] = datasourceIndex;
                entityAliases[aliasId] = {id: aliasId, ...datasourceAliases[datasourceIndex]};
              }
            }
            if (targetDeviceAliases) {
              for (const strIndex of Object.keys(targetDeviceAliases)) {
                datasourceIndex = Number(strIndex);
                aliasId = this.utils.guid();
                targetDeviceAliasesMap[aliasId] = datasourceIndex;
                entityAliases[aliasId] = {id: aliasId, ...targetDeviceAliases[datasourceIndex]};
              }
            }
            const aliasIds = Object.keys(entityAliases);
            if (aliasIds.length > 0) {
              return this.processEntityAliases(entityAliases, aliasIds).pipe(
                mergeMap((missingEntityAliases) => {
                    if (Object.keys(missingEntityAliases).length > 0) {
                      return this.editMissingAliases([widget],
                        false, 'dashboard.widget-import-missing-aliases-title',
                        missingEntityAliases).pipe(
                        mergeMap((updatedEntityAliases) => {
                          for (const id of Object.keys(updatedEntityAliases)) {
                            const entityAlias = updatedEntityAliases[id];
                            let index;
                            if (isDefined(datasourceAliasesMap[id])) {
                              index = datasourceAliasesMap[id];
                              datasourceAliases[index] = entityAlias;
                            } else if (isDefined(targetDeviceAliasesMap[id])) {
                              index = targetDeviceAliasesMap[id];
                              targetDeviceAliases[index] = entityAlias;
                            }
                          }
                          return this.addImportedWidget(dashboard, targetState, targetLayoutFunction, widget,
                            aliasesInfo, filtersInfo, onAliasesUpdateFunction, onFiltersUpdateFunction, originalColumns, originalSize);
                        }
                      ));
                    } else {
                      return this.addImportedWidget(dashboard, targetState, targetLayoutFunction, widget,
                        aliasesInfo, filtersInfo, onAliasesUpdateFunction, onFiltersUpdateFunction, originalColumns, originalSize);
                    }
                  }
                )
              );
            } else {
              return this.addImportedWidget(dashboard, targetState, targetLayoutFunction, widget,
                aliasesInfo, filtersInfo, onAliasesUpdateFunction, onFiltersUpdateFunction, originalColumns, originalSize);
            }
          } else {
            return this.addImportedWidget(dashboard, targetState, targetLayoutFunction, widget,
              aliasesInfo, filtersInfo, onAliasesUpdateFunction, onFiltersUpdateFunction, originalColumns, originalSize);
          }
        }
      }),
      catchError((err) => {
        return of(null);
      })
    );
  }

  public exportWidgetType(widgetTypeId: string) {
    this.widgetService.getWidgetTypeById(widgetTypeId).subscribe(
      (widgetType) => {
        if (isDefined(widgetType.bundleAlias)) {
          delete widgetType.bundleAlias;
        }
        let name = widgetType.name;
        name = name.toLowerCase().replace(/\W/g, '_');
        this.exportToPc(this.prepareExport(widgetType), name);
      },
      (e) => {
        this.handleExportError(e, 'widget-type.export-failed-error');
      }
    );
  }

  public importWidgetType(bundleAlias: string): Observable<WidgetType> {
    return this.openImportDialog('widget-type.import', 'widget-type.widget-type-file').pipe(
      mergeMap((widgetType: WidgetType) => {
        if (!this.validateImportedWidgetType(widgetType)) {
          this.store.dispatch(new ActionNotificationShow(
            {message: this.translate.instant('widget-type.invalid-widget-type-file-error'),
              type: 'error'}));
          throw new Error('Invalid widget type file');
        } else {
          widgetType.bundleAlias = bundleAlias;
          return this.widgetService.saveImportedWidgetType(widgetType);
        }
      }),
      catchError((err) => {
        return of(null);
      })
    );
  }

  public exportWidgetsBundle(widgetsBundleId: string) {
    this.widgetService.getWidgetsBundle(widgetsBundleId).subscribe(
      (widgetsBundle) => {
        const bundleAlias = widgetsBundle.alias;
        const isSystem = widgetsBundle.tenantId.id === NULL_UUID;
        this.widgetService.getBundleWidgetTypes(bundleAlias, isSystem).subscribe(
          (widgetTypes) => {
            const widgetsBundleItem: WidgetsBundleItem = {
              widgetsBundle: this.prepareExport(widgetsBundle),
              widgetTypes: []
            };
            for (const widgetType of widgetTypes) {
              if (isDefined(widgetType.bundleAlias)) {
                delete widgetType.bundleAlias;
              }
              widgetsBundleItem.widgetTypes.push(this.prepareExport(widgetType));
            }
            let name = widgetsBundle.title;
            name = name.toLowerCase().replace(/\W/g, '_');
            this.exportToPc(widgetsBundleItem, name);
          },
          (e) => {
            this.handleExportError(e, 'widgets-bundle.export-failed-error');
          }
        );
      },
      (e) => {
        this.handleExportError(e, 'widgets-bundle.export-failed-error');
      }
    );
  }

  public importWidgetsBundle(): Observable<WidgetsBundle> {
    return this.openImportDialog('widgets-bundle.import', 'widgets-bundle.widgets-bundle-file').pipe(
      mergeMap((widgetsBundleItem: WidgetsBundleItem) => {
        if (!this.validateImportedWidgetsBundle(widgetsBundleItem)) {
          this.store.dispatch(new ActionNotificationShow(
            {message: this.translate.instant('widgets-bundle.invalid-widgets-bundle-file-error'),
              type: 'error'}));
          throw new Error('Invalid widgets bundle file');
        } else {
          const widgetsBundle = widgetsBundleItem.widgetsBundle;
          return this.widgetService.saveWidgetsBundle(widgetsBundle).pipe(
            mergeMap((savedWidgetsBundle) => {
              const bundleAlias = savedWidgetsBundle.alias;
              const widgetTypes = widgetsBundleItem.widgetTypes;
              if (widgetTypes.length) {
                const saveWidgetTypesObservables: Array<Observable<WidgetType>> = [];
                for (const widgetType of widgetTypes) {
                  widgetType.bundleAlias = bundleAlias;
                  saveWidgetTypesObservables.push(this.widgetService.saveImportedWidgetType(widgetType));
                }
                return forkJoin(saveWidgetTypesObservables).pipe(
                  map(() => savedWidgetsBundle)
                );
              } else {
                return of(savedWidgetsBundle);
              }
            }
          ));
        }
      }),
      catchError((err) => {
        return of(null);
      })
    );
  }

  public importEntities(entitiesData: ImportEntityData[], entityType: EntityType, updateData: boolean,
                        importEntityCompleted?: () => void, config?: RequestConfig): Observable<ImportEntitiesResultInfo> {
    let partSize = 100;
    partSize = entitiesData.length > partSize ? partSize : entitiesData.length;

    let statisticalInfo: ImportEntitiesResultInfo = {};
    const importEntitiesObservables: Observable<ImportEntitiesResultInfo>[] = [];
    for (let i = 0; i < partSize; i++) {
      const importEntityPromise =
        this.entityService.saveEntityParameters(entityType, entitiesData[i], updateData, config).pipe(
          tap((res) => {
            if (importEntityCompleted) {
              importEntityCompleted();
            }
          })
        );
      importEntitiesObservables.push(importEntityPromise);
    }
    return forkJoin(importEntitiesObservables).pipe(
      mergeMap((responses) => {
        for (const response of responses) {
          statisticalInfo = this.sumObject(statisticalInfo, response);
        }
        entitiesData.splice(0, partSize);
        if (entitiesData.length) {
          return this.importEntities(entitiesData, entityType, updateData, importEntityCompleted, config).pipe(
            map((response) => {
              return this.sumObject(statisticalInfo, response) as ImportEntitiesResultInfo;
            })
          );
        } else {
          return of(statisticalInfo);
        }
      })
    );
  }

  public exportRuleChain(ruleChainId: string) {
    this.ruleChainService.getRuleChain(ruleChainId).pipe(
      mergeMap(ruleChain => {
        return this.ruleChainService.getRuleChainMetadata(ruleChainId).pipe(
          map((ruleChainMetaData) => {
            const ruleChainExport: RuleChainImport = {
              ruleChain: this.prepareRuleChain(ruleChain),
              metadata: this.prepareRuleChainMetaData(ruleChainMetaData)
            };
            return ruleChainExport;
          })
        );
      })
    ).subscribe((ruleChainExport) => {
        let name = ruleChainExport.ruleChain.name;
        name = name.toLowerCase().replace(/\W/g, '_');
        this.exportToPc(ruleChainExport, name);
    },
      (e) => {
        this.handleExportError(e, 'rulechain.export-failed-error');
      }
    );
  }

  public importRuleChain(expectedRuleChainType: RuleChainType): Observable<RuleChainImport> {
    return this.openImportDialog('rulechain.import', 'rulechain.rulechain-file').pipe(
      mergeMap((ruleChainImport: RuleChainImport) => {
        if (isUndefined(ruleChainImport.ruleChain.type)) {
          ruleChainImport.ruleChain.type = ruleChainType.core;
        }
        if (!this.validateImportedRuleChain(ruleChainImport)) {
          this.store.dispatch(new ActionNotificationShow(
            {message: this.translate.instant('rulechain.invalid-rulechain-file-error'),
              type: 'error'}));
          throw new Error('Invalid rule chain file');
        } else if (ruleChainImport.ruleChain.type !== expectedRuleChainType) {
          this.store.dispatch(new ActionNotificationShow(
            {message: this.translate.instant('rulechain.invalid-rulechain-type-error', { expectedRuleChainType: expectedRuleChainType }),
              type: 'error'}));
          throw new Error('Invalid rule chain type');
        } else {
          return this.ruleChainService.resolveRuleChainMetadata(ruleChainImport.metadata).pipe(
            map((resolvedMetadata) => {
              ruleChainImport.resolvedMetadata = resolvedMetadata;
              return ruleChainImport;
            })
          );
        }
      }),
      catchError((err) => {
        return of(null);
      })
    );
  }

  public exportJSZip(data: object, filename: string) {
    const jsZip = new JSZip();
    for (const keyName in data) {
      if (data.hasOwnProperty(keyName)) {
        const valueData = data[keyName];
        jsZip.file(keyName, valueData);
      }
    }
    jsZip.generateAsync({type: 'blob'}).then(content => {
      this.downloadFile(content, filename, ZIP_TYPE);
    });
  }

  private prepareRuleChain(ruleChain: RuleChain): RuleChain {
    ruleChain = this.prepareExport(ruleChain);
    if (ruleChain.firstRuleNodeId) {
      ruleChain.firstRuleNodeId = null;
    }
    ruleChain.root = false;
    return ruleChain;
  }

  private prepareRuleChainMetaData(ruleChainMetaData: RuleChainMetaData) {
    delete ruleChainMetaData.ruleChainId;
    for (let i = 0; i < ruleChainMetaData.nodes.length; i++) {
      const node = ruleChainMetaData.nodes[i];
      delete node.ruleChainId;
      ruleChainMetaData.nodes[i] = this.prepareExport(node);
    }
    return ruleChainMetaData;
  }

  private validateImportedRuleChain(ruleChainImport: RuleChainImport): boolean {
    if (isUndefined(ruleChainImport.ruleChain)
      || isUndefined(ruleChainImport.metadata)
      || isUndefined(ruleChainImport.ruleChain.name)) {
      return false;
    }
<<<<<<< HEAD
=======
    if (isUndefined(ruleChainImport.ruleChain.type)) {
      ruleChainImport.ruleChain.type = RuleChainType.core;
    }
>>>>>>> d8de53c1
    return true;
  }

  private sumObject(obj1: any, obj2: any): any {
    Object.keys(obj2).map((key) => {
      if (isObject(obj2[key])) {
        obj1[key] = obj1[key] || {};
        obj1[key] = {...obj1[key], ...this.sumObject(obj1[key], obj2[key])};
      } else {
        obj1[key] = (obj1[key] || 0) + obj2[key];
      }
    });
    return obj1;
  }

  private handleExportError(e: any, errorDetailsMessageId: string) {
    let message = e;
    if (!message) {
      message = this.translate.instant('error.unknown-error');
    }
    this.store.dispatch(new ActionNotificationShow(
      {message: this.translate.instant(errorDetailsMessageId, {error: message}),
        type: 'error'}));
  }

  private validateImportedDashboard(dashboard: Dashboard): boolean {
    if (isUndefined(dashboard.title) || isUndefined(dashboard.configuration)) {
      return false;
    }
    return true;
  }

  private validateImportedWidget(widgetItem: WidgetItem): boolean {
    if (isUndefined(widgetItem.widget)
      || isUndefined(widgetItem.aliasesInfo)
      || isUndefined(widgetItem.originalColumns)) {
      return false;
    }
    const widget = widgetItem.widget;
    if (isUndefined(widget.isSystemType) ||
      isUndefined(widget.bundleAlias) ||
      isUndefined(widget.typeAlias) ||
      isUndefined(widget.type)) {
      return false;
    }
    return true;
  }

  private validateImportedWidgetType(widgetType: WidgetType): boolean {
    if (isUndefined(widgetType.name)
      || isUndefined(widgetType.descriptor)) {
      return false;
    }
    return true;
  }

  private validateImportedWidgetsBundle(widgetsBundleItem: WidgetsBundleItem): boolean {
    if (isUndefined(widgetsBundleItem.widgetsBundle)) {
      return false;
    }
    if (isUndefined(widgetsBundleItem.widgetTypes)) {
      return false;
    }
    const widgetsBundle = widgetsBundleItem.widgetsBundle;
    if (isUndefined(widgetsBundle.title)) {
      return false;
    }
    const widgetTypes = widgetsBundleItem.widgetTypes;
    for (const widgetType of widgetTypes) {
      if (!this.validateImportedWidgetType(widgetType)) {
        return false;
      }
    }
    return true;
  }

  private saveImportedDashboard(dashboard: Dashboard): Observable<Dashboard> {
    return this.dashboardService.saveDashboard(dashboard);
  }

  private addImportedWidget(dashboard: Dashboard, targetState: string,
                            targetLayoutFunction: () => Observable<DashboardLayoutId>,
                            widget: Widget, aliasesInfo: AliasesInfo,
                            filtersInfo: FiltersInfo,
                            onAliasesUpdateFunction: () => void,
                            onFiltersUpdateFunction: () => void,
                            originalColumns: number, originalSize: WidgetSize): Observable<ImportWidgetResult> {
    return targetLayoutFunction().pipe(
      mergeMap((targetLayout) => {
        return this.itembuffer.addWidgetToDashboard(dashboard, targetState, targetLayout,
          widget, aliasesInfo, filtersInfo, onAliasesUpdateFunction, onFiltersUpdateFunction,
          originalColumns, originalSize, -1, -1).pipe(
          map(() => ({widget, layoutId: targetLayout} as ImportWidgetResult))
        );
      }
    ));
  }

  private processEntityAliases(entityAliases: EntityAliases, aliasIds: string[]): Observable<EntityAliases> {
    const tasks: Observable<EntityAlias>[] = [];
    for (const aliasId of aliasIds) {
      const entityAlias = entityAliases[aliasId];
      tasks.push(
        this.entityService.checkEntityAlias(entityAlias).pipe(
          map((result) => {
            if (!result) {
              const missingEntityAlias = deepClone(entityAlias);
              missingEntityAlias.filter = null;
              return missingEntityAlias;
            }
            return null;
          }
          )
        )
      );
    }
    return forkJoin(tasks).pipe(
      map((missingAliasesArray) => {
          missingAliasesArray = missingAliasesArray.filter(alias => alias !== null);
          const missingEntityAliases: EntityAliases = {};
          for (const missingAlias of missingAliasesArray) {
            missingEntityAliases[missingAlias.id] = missingAlias;
          }
          return missingEntityAliases;
        }
      )
    );
  }

  private editMissingAliases(widgets: Array<Widget>, isSingleWidget: boolean,
                             customTitle: string, missingEntityAliases: EntityAliases): Observable<EntityAliases> {
    let allowedEntityTypes: Array<EntityType | AliasEntityType> =
      this.entityService.prepareAllowedEntityTypesList(null, true);

    return this.dialog.open<EntityAliasesDialogComponent, EntityAliasesDialogData,
      EntityAliases>(EntityAliasesDialogComponent, {
      disableClose: true,
      panelClass: ['tb-dialog', 'tb-fullscreen-dialog'],
      data: {
        entityAliases: missingEntityAliases,
        widgets,
        customTitle,
        isSingleWidget,
        disableAdd: true,
        allowedEntityTypes: allowedEntityTypes
      }
    }).afterClosed().pipe(
      map((updatedEntityAliases) => {
        if (updatedEntityAliases) {
          return updatedEntityAliases;
        } else {
          throw new Error('Unable to resolve missing entity aliases!');
        }
      }
    ));
  }

  private prepareAliasesInfo(aliasesInfo: AliasesInfo): AliasesInfo {
    const datasourceAliases = aliasesInfo.datasourceAliases;
    const targetDeviceAliases = aliasesInfo.targetDeviceAliases;
    if (datasourceAliases || targetDeviceAliases) {
      if (datasourceAliases) {
        for (const strIndex of Object.keys(datasourceAliases)) {
          const datasourceIndex = Number(strIndex);
          datasourceAliases[datasourceIndex] = this.prepareEntityAlias(datasourceAliases[datasourceIndex]);
        }
      }
      if (targetDeviceAliases) {
        for (const strIndex of Object.keys(targetDeviceAliases)) {
          const datasourceIndex = Number(strIndex);
          targetDeviceAliases[datasourceIndex] = this.prepareEntityAlias(targetDeviceAliases[datasourceIndex]);
        }
      }
    }
    return aliasesInfo;
  }

  private prepareEntityAlias(aliasInfo: EntityAliasInfo): EntityAliasInfo {
    let alias: string;
    let filter: EntityAliasFilter;
    if (aliasInfo.deviceId) {
      alias = aliasInfo.aliasName;
      filter = {
        type: AliasFilterType.entityList,
        entityType: EntityType.DEVICE,
        entityList: [aliasInfo.deviceId],
        resolveMultiple: false
      };
    } else if (aliasInfo.deviceFilter) {
      alias = aliasInfo.aliasName;
      filter = {
        type: aliasInfo.deviceFilter.useFilter ? AliasFilterType.entityName : AliasFilterType.entityList,
        entityType: EntityType.DEVICE,
        resolveMultiple: false
      };
      if (filter.type === AliasFilterType.entityList) {
        filter.entityList = aliasInfo.deviceFilter.deviceList;
      } else {
        filter.entityNameFilter = aliasInfo.deviceFilter.deviceNameFilter;
      }
    } else if (aliasInfo.entityFilter) {
      alias = aliasInfo.aliasName;
      filter = {
        type: aliasInfo.entityFilter.useFilter ? AliasFilterType.entityName : AliasFilterType.entityList,
        entityType: aliasInfo.entityType,
        resolveMultiple: false
      };
      if (filter.type === AliasFilterType.entityList) {
        filter.entityList = aliasInfo.entityFilter.entityList;
      } else {
        filter.entityNameFilter = aliasInfo.entityFilter.entityNameFilter;
      }
    } else {
      alias = aliasInfo.alias;
      filter = aliasInfo.filter;
    }
    return {
      alias,
      filter
    };
  }

  private openImportDialog(importTitle: string, importFileLabel: string): Observable<any> {
    return this.dialog.open<ImportDialogComponent, ImportDialogData,
      any>(ImportDialogComponent, {
      disableClose: true,
      panelClass: ['tb-dialog', 'tb-fullscreen-dialog'],
      data: {
        importTitle,
        importFileLabel
      }
    }).afterClosed().pipe(
      map((importedData) => {
        if (importedData) {
          return importedData;
        } else {
          throw new Error('No file selected!');
        }
      }
    ));
  }

  private exportToPc(data: any, filename: string) {
    if (!data) {
      console.error('No data');
      return;
    }
    this.exportJson(data, filename);
  }

  private exportJson(data: any, filename: string) {
    if (isObject(data)) {
      data = JSON.stringify(data, null,  2);
    }
    this.downloadFile(data, filename, JSON_TYPE);
  }

  private downloadFile(data: any, filename: string, fileType: FileType) {
    if (!filename) {
      filename = 'download';
    }
    filename += '.' + fileType.extension;
    const blob = new Blob([data], {type: fileType.mimeType});
    if (this.window.navigator && this.window.navigator.msSaveOrOpenBlob) {
      this.window.navigator.msSaveOrOpenBlob(blob, filename);
    } else {
      const e = this.document.createEvent('MouseEvents');
      const a = this.document.createElement('a');
      a.download = filename;
      a.href = URL.createObjectURL(blob);
      a.dataset.downloadurl = [fileType.mimeType, a.download, a.href].join(':');
      // @ts-ignore
      e.initEvent('click', true, false, this.window,
        0, 0, 0, 0, 0, false, false, false, false, 0, null);
      a.dispatchEvent(e);
    }
  }

  private prepareDashboardExport(dashboard: Dashboard): Dashboard {
    dashboard = this.prepareExport(dashboard);
    delete dashboard.assignedCustomers;
    return dashboard;
  }

  private prepareExport(data: any): any {
    const exportedData = deepClone(data);
    if (isDefined(exportedData.id)) {
      delete exportedData.id;
    }
    if (isDefined(exportedData.createdTime)) {
      delete exportedData.createdTime;
    }
    if (isDefined(exportedData.tenantId)) {
      delete exportedData.tenantId;
    }
    if (isDefined(exportedData.customerId)) {
      delete exportedData.customerId;
    }
    return exportedData;
  }

}<|MERGE_RESOLUTION|>--- conflicted
+++ resolved
@@ -405,9 +405,6 @@
   public importRuleChain(expectedRuleChainType: RuleChainType): Observable<RuleChainImport> {
     return this.openImportDialog('rulechain.import', 'rulechain.rulechain-file').pipe(
       mergeMap((ruleChainImport: RuleChainImport) => {
-        if (isUndefined(ruleChainImport.ruleChain.type)) {
-          ruleChainImport.ruleChain.type = ruleChainType.core;
-        }
         if (!this.validateImportedRuleChain(ruleChainImport)) {
           this.store.dispatch(new ActionNotificationShow(
             {message: this.translate.instant('rulechain.invalid-rulechain-file-error'),
@@ -471,12 +468,9 @@
       || isUndefined(ruleChainImport.ruleChain.name)) {
       return false;
     }
-<<<<<<< HEAD
-=======
     if (isUndefined(ruleChainImport.ruleChain.type)) {
       ruleChainImport.ruleChain.type = RuleChainType.core;
     }
->>>>>>> d8de53c1
     return true;
   }
 
