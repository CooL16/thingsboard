/**
 * Copyright © 2016-2023 The Thingsboard Authors
 *
 * Licensed under the Apache License, Version 2.0 (the "License");
 * you may not use this file except in compliance with the License.
 * You may obtain a copy of the License at
 *
 *     http://www.apache.org/licenses/LICENSE-2.0
 *
 * Unless required by applicable law or agreed to in writing, software
 * distributed under the License is distributed on an "AS IS" BASIS,
 * WITHOUT WARRANTIES OR CONDITIONS OF ANY KIND, either express or implied.
 * See the License for the specific language governing permissions and
 * limitations under the License.
 */
.tb-data-key-row {
  .mat-mdc-form-field.tb-inline-field.tb-key-field {
    .mat-mdc-text-field-wrapper:not(.mdc-text-field--outlined) {
      .mat-mdc-form-field-infix {
        padding-top: 0;
        padding-bottom: 6px;
        .mdc-evolution-chip-set .mdc-evolution-chip {
          margin: 0;
        }
        input.mat-mdc-chip-input {
          height: 32px;
          margin-left: 0;
        }
      }
    }
    .mat-mdc-chip.mat-mdc-standard-chip.tb-datakey-chip {
      .tb-attribute-chip {
        .tb-chip-labels {
          background: transparent;
        }
      }
    }
  }

  .tb-source-field {
    width: 140px;
  }

  .tb-color-field, .tb-units-field, .tb-decimals-field {
    display: flex;
    flex-direction: row;
    place-content: center;
    align-items: center;
  }
<<<<<<< HEAD
=======

  .tb-units-field {
    width: 80px;
  }

  .tb-color-field, .tb-decimals-field {
    width: 60px;
  }
}

.tb-data-keys-table-row-buttons {
  display: flex;
  flex-direction: row;
  button.mat-mdc-icon-button.mat-mdc-button-base {
    padding: 7px;
    width: 38px;
    height: 38px;
    .mat-icon {
      color: rgba(0, 0, 0, 0.38);
    }
    &.tb-hidden {
      visibility: hidden;
    }
  }
>>>>>>> 4827589c
}<|MERGE_RESOLUTION|>--- conflicted
+++ resolved
@@ -47,8 +47,6 @@
     place-content: center;
     align-items: center;
   }
-<<<<<<< HEAD
-=======
 
   .tb-units-field {
     width: 80px;
@@ -57,21 +55,4 @@
   .tb-color-field, .tb-decimals-field {
     width: 60px;
   }
-}
-
-.tb-data-keys-table-row-buttons {
-  display: flex;
-  flex-direction: row;
-  button.mat-mdc-icon-button.mat-mdc-button-base {
-    padding: 7px;
-    width: 38px;
-    height: 38px;
-    .mat-icon {
-      color: rgba(0, 0, 0, 0.38);
-    }
-    &.tb-hidden {
-      visibility: hidden;
-    }
-  }
->>>>>>> 4827589c
 }