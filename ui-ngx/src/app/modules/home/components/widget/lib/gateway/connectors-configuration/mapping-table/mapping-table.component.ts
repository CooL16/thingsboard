--- conflicted
+++ resolved
@@ -57,11 +57,8 @@
 import { coerceBoolean } from '@shared/decorators/coercion';
 import { SharedModule } from '@shared/shared.module';
 import { CommonModule } from '@angular/common';
-<<<<<<< HEAD
 import { TooltipDirective } from '@shared/directives/public-api';
-=======
 import { TbDatasource } from '@shared/abstract/public-api';
->>>>>>> 62e2c8a6
 
 @Component({
   selector: 'tb-mapping-table',
