--- conflicted
+++ resolved
@@ -152,13 +152,8 @@
 
   private updateQRCode(link: string) {
     import('qrcode').then((QRCode) => {
-<<<<<<< HEAD
-      QRCode.toString(link, (_err, svgElement) => {
+      unwrapModule(QRCode).toString(link, (_err, svgElement) => {
         this.qrCodeSVG = svgElement;
-=======
-      unwrapModule(QRCode).toString(link, (err, string) => {
-        this.qrCodeSVG = string;
->>>>>>> 78b24d08
         this.cd.markForCheck();
       })
     });
