///
/// Copyright © 2016-2020 The Thingsboard Authors
///
/// Licensed under the Apache License, Version 2.0 (the "License");
/// you may not use this file except in compliance with the License.
/// You may obtain a copy of the License at
///
///     http://www.apache.org/licenses/LICENSE-2.0
///
/// Unless required by applicable law or agreed to in writing, software
/// distributed under the License is distributed on an "AS IS" BASIS,
/// WITHOUT WARRANTIES OR CONDITIONS OF ANY KIND, either express or implied.
/// See the License for the specific language governing permissions and
/// limitations under the License.
///

import L, { LatLngLiteral, LatLngBounds, LatLngTuple } from 'leaflet';
import LeafletMap from '../leaflet-map';
import { UnitedMapSettings } from '../map-models';
import { Observable } from 'rxjs';
import { map, filter, switchMap } from 'rxjs/operators';
import { aspectCache, calculateNewPointCoordinate, parseFunction } from '@home/components/widget/lib/maps/maps-utils';

const maxZoom = 4;// ?

export class ImageMap extends LeafletMap {

    imageOverlay;
    aspect = 0;
    width = 0;
    height = 0;
    imageUrl;
    posFunction;

    constructor($container: HTMLElement, options: UnitedMapSettings) {
        super($container, options);
        this.posFunction = parseFunction(options.posFunction, ['origXPos', 'origYPos']) as ((origXPos, origYPos) => { x, y });
        this.imageUrl = options.mapUrl;
        aspectCache(this.imageUrl).subscribe(aspect => {
            this.aspect = aspect;
            this.onResize();
            super.setMap(this.map);
            super.initSettings(options);
        });
    }

    setImageAlias(alias: Observable<any>) {
        alias.pipe(filter(result => result), map(el => el[1]), switchMap(res => {
            this.imageUrl = res;
            return aspectCache(res);
        })).subscribe(aspect => {
            this.aspect = aspect;
            this.onResize(true);
        });
    }

    updateBounds(updateImage?, lastCenterPos?) {
        const w = this.width;
        const h = this.height;
        let southWest = this.pointToLatLng(0, h);
        let northEast = this.pointToLatLng(w, 0);
        const bounds = new L.LatLngBounds(southWest, northEast);

        if (updateImage && this.imageOverlay) {
            this.imageOverlay.remove();
            this.imageOverlay = null;
        }

        if (this.imageOverlay) {
            this.imageOverlay.setBounds(bounds);
        } else {
            this.imageOverlay = L.imageOverlay(this.imageUrl, bounds).addTo(this.map);
        }
        const padding = 200 * maxZoom;
        southWest = this.pointToLatLng(-padding, h + padding);
        northEast = this.pointToLatLng(w + padding, -padding);
        const maxBounds = new L.LatLngBounds(southWest, northEast);
        this.map.setMaxBounds(maxBounds);
        if (lastCenterPos) {
            lastCenterPos.x *= w;
            lastCenterPos.y *= h;
            const center = this.pointToLatLng(lastCenterPos.x, lastCenterPos.y);
            setTimeout(() => {
              this.map.panTo(center, { animate: false });
            }, 0);
        }
    }

    onResize(updateImage?) {
        let width = this.$container.clientWidth;
        if (width > 0 && this.aspect) {
            let height = width / this.aspect;
            const imageMapHeight = this.$container.clientHeight;
            if (imageMapHeight > 0 && height > imageMapHeight) {
                height = imageMapHeight;
                width = height * this.aspect;
            }
            width *= maxZoom;
            const prevWidth = this.width;
            const prevHeight = this.height;
            if (this.width !== width || updateImage) {
                this.width = width;
                this.height = width / this.aspect;
                if (!this.map) {
                    this.initMap(updateImage);
                } else {
                    const lastCenterPos = this.latLngToPoint(this.map.getCenter());
                    lastCenterPos.x /= prevWidth;
                    lastCenterPos.y /= prevHeight;
                    this.updateBounds(updateImage, lastCenterPos);
                    this.map.invalidateSize(true);
<<<<<<< HEAD
                    this.updateMarkers(this.markersData);
=======
                    // TODO: need add update marker position
>>>>>>> 7a87e6c1
                }
            }
        }
    }

    fitBounds(bounds: LatLngBounds, padding?: LatLngTuple) { }

    initMap(updateImage?) {
        if (!this.map && this.aspect > 0) {
            const center = this.pointToLatLng(this.width / 2, this.height / 2);
            this.map = L.map(this.$container, {
                minZoom: 1,
                maxZoom,
                scrollWheelZoom: !this.options.disableScrollZooming,
                center,
                zoom: 1,
                crs: L.CRS.Simple,
                attributionControl: false
            });
            this.updateBounds(updateImage);
        }
    }

    convertPosition(expression): L.LatLng {
        if (isNaN(expression[this.options.xPosKeyName]) || isNaN(expression[this.options.yPosKeyName])) return null;
        Object.assign(expression, this.posFunction(expression[this.options.xPosKeyName], expression[this.options.yPosKeyName]));
        return this.pointToLatLng(
          expression.x * this.width,
          expression.y * this.height);
    }

    pointToLatLng(x, y): L.LatLng {
        return L.CRS.Simple.pointToLatLng({ x, y } as L.PointExpression, maxZoom - 1);
    }

    latLngToPoint(latLng: LatLngLiteral) {
        return L.CRS.Simple.latLngToPoint(latLng, maxZoom - 1);
    }

    convertToCustomFormat(position: L.LatLng): object {
        const point = this.latLngToPoint(position);
        return {
            [this.options.xPosKeyName]: calculateNewPointCoordinate(point.x, this.width),
            [this.options.yPosKeyName]: calculateNewPointCoordinate(point.y, this.height)
        }
    }
}<|MERGE_RESOLUTION|>--- conflicted
+++ resolved
@@ -109,11 +109,7 @@
                     lastCenterPos.y /= prevHeight;
                     this.updateBounds(updateImage, lastCenterPos);
                     this.map.invalidateSize(true);
-<<<<<<< HEAD
                     this.updateMarkers(this.markersData);
-=======
-                    // TODO: need add update marker position
->>>>>>> 7a87e6c1
                 }
             }
         }
