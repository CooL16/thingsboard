<!--

    Copyright © 2016-2024 The Thingsboard Authors

    Licensed under the Apache License, Version 2.0 (the "License");
    you may not use this file except in compliance with the License.
    You may obtain a copy of the License at

        http://www.apache.org/licenses/LICENSE-2.0

    Unless required by applicable law or agreed to in writing, software
    distributed under the License is distributed on an "AS IS" BASIS,
    WITHOUT WARRANTIES OR CONDITIONS OF ANY KIND, either express or implied.
    See the License for the specific language governing permissions and
    limitations under the License.

-->
<div class="tb-form-panel no-border no-padding padding-top" [formGroup]="serverConfigFormGroup">
<<<<<<< HEAD
  <div class="server-settings">
    <div class="tb-form-row column-xs" fxLayoutAlign="space-between center">
      <div class="fixed-title-width" tbTruncateTooltip translate>gateway.server-url</div>
      <div class="tb-flex no-gap">
        <mat-form-field class="tb-flex no-gap" appearance="outline" subscriptSizing="dynamic">
          <input matInput name="value" formControlName="url" placeholder="{{ 'gateway.set' | translate }}"/>
          <mat-icon matSuffix
                    matTooltipPosition="above"
                    matTooltipClass="tb-error-tooltip"
                    [matTooltip]="('gateway.server-url-required') | translate"
                    *ngIf="serverConfigFormGroup.get('url').hasError('required') &&
                           serverConfigFormGroup.get('url').touched"
                    class="tb-error">
            warning
          </mat-icon>
        </mat-form-field>
      </div>
    </div>
    <div class="tb-form-row column-xs" fxLayoutAlign="space-between center">
      <div class="fixed-title-width" tb-hint-tooltip-icon="{{ 'gateway.hints.opcua-timeout' | translate }}">
        <div tbTruncateTooltip>{{ 'gateway.timeout' | translate }}</div>
      </div>
      <div class="tb-flex no-gap">
        <mat-form-field class="tb-flex no-gap" appearance="outline" subscriptSizing="dynamic">
          <input matInput type="number" min="0" name="value" formControlName="timeoutInMillis" placeholder="{{ 'gateway.set' | translate }}"/>
          <mat-icon matSuffix
                    matTooltipPosition="above"
                    matTooltipClass="tb-error-tooltip"
                    [matTooltip]="'gateway.timeout-error' | translate: {min: 1000}"
                    *ngIf="(serverConfigFormGroup.get('timeoutInMillis').hasError('required') ||
                           serverConfigFormGroup.get('timeoutInMillis').hasError('min')) &&
                           serverConfigFormGroup.get('timeoutInMillis').touched"
                    class="tb-error">
            warning
          </mat-icon>
        </mat-form-field>
      </div>
    </div>
    <div class="tb-form-row column-xs" fxLayoutAlign="space-between center">
      <div class="fixed-title-width" tbTruncateTooltip translate>gateway.security</div>
      <div class="tb-flex no-gap">
        <mat-form-field class="tb-flex no-gap" appearance="outline" subscriptSizing="dynamic">
          <mat-select formControlName="security">
            <mat-option *ngFor="let version of securityPolicyTypes" [value]="version.value">{{ version.name }}</mat-option>
          </mat-select>
        </mat-form-field>
      </div>
    </div>
    <div class="tb-form-row column-xs" fxLayoutAlign="space-between center">
      <div class="fixed-title-width" tb-hint-tooltip-icon="{{ 'gateway.hints.scan-period' | translate }}">
        <div tbTruncateTooltip>{{ 'gateway.scan-period' | translate }}</div>
      </div>
      <div class="tb-flex no-gap">
        <mat-form-field class="tb-flex no-gap" appearance="outline" subscriptSizing="dynamic">
          <input matInput type="number" min="0" name="value"
                 formControlName="scanPeriodInMillis" placeholder="{{ 'gateway.set' | translate }}"/>
          <mat-icon matSuffix
                    matTooltipPosition="above"
                    matTooltipClass="tb-error-tooltip"
                    [matTooltip]="'gateway.scan-period-error' | translate: {min: 1000}"
                    *ngIf="(serverConfigFormGroup.get('scanPeriodInMillis').hasError('required') ||
                           serverConfigFormGroup.get('scanPeriodInMillis').hasError('min')) &&
                           serverConfigFormGroup.get('scanPeriodInMillis').touched"
                    class="tb-error">
            warning
          </mat-icon>
        </mat-form-field>
      </div>
    </div>
    <div class="tb-form-row column-xs" fxLayoutAlign="space-between center">
      <div class="fixed-title-width" tb-hint-tooltip-icon="{{ 'gateway.hints.sub-check-period' | translate }}">
        <div tbTruncateTooltip>{{ 'gateway.sub-check-period' | translate }}</div>
      </div>
      <div class="tb-flex no-gap">
        <mat-form-field class="tb-flex no-gap" appearance="outline" subscriptSizing="dynamic">
          <input matInput type="number" min="0" name="value"
                 formControlName="subCheckPeriodInMillis" placeholder="{{ 'gateway.set' | translate }}"/>
          <mat-icon matSuffix
                    matTooltipPosition="above"
                    matTooltipClass="tb-error-tooltip"
                    [matTooltip]="'gateway.sub-check-period-error' | translate: {min: 10}"
                    *ngIf="(serverConfigFormGroup.get('subCheckPeriodInMillis').hasError('required') ||
                           serverConfigFormGroup.get('subCheckPeriodInMillis').hasError('min')) &&
                           serverConfigFormGroup.get('subCheckPeriodInMillis').touched"
                    class="tb-error">
            warning
          </mat-icon>
        </mat-form-field>
      </div>
=======
  <div class="tb-form-row column-xs" fxLayoutAlign="space-between center">
    <div class="server-conf-field-title" translate>gateway.server-url</div>
    <div class="tb-flex no-gap">
      <mat-form-field class="tb-flex no-gap" appearance="outline" subscriptSizing="dynamic">
        <input matInput name="value" formControlName="url" placeholder="{{ 'gateway.set' | translate }}"/>
        <mat-icon matSuffix
                  matTooltipPosition="above"
                  matTooltipClass="tb-error-tooltip"
                  [matTooltip]="('gateway.server-url-required') | translate"
                  *ngIf="serverConfigFormGroup.get('url').hasError('required') &&
                         serverConfigFormGroup.get('url').touched"
                  class="tb-error">
          warning
        </mat-icon>
      </mat-form-field>
    </div>
  </div>
  <div class="tb-form-row column-xs" fxLayoutAlign="space-between center">
    <div class="server-conf-field-title" tb-hint-tooltip-icon="{{ 'gateway.hints.opcua-timeout' | translate }}" translate>
      gateway.timeout
    </div>
    <div class="tb-flex no-gap">
      <mat-form-field class="tb-flex no-gap" appearance="outline" subscriptSizing="dynamic">
        <input matInput type="number" min="0" name="value" formControlName="timeoutInMillis" placeholder="{{ 'gateway.set' | translate }}"/>
        <mat-icon matSuffix
                  matTooltipPosition="above"
                  matTooltipClass="tb-error-tooltip"
                  [matTooltip]="'gateway.timeout-error' | translate: {min: 1000}"
                  *ngIf="(serverConfigFormGroup.get('timeoutInMillis').hasError('required') ||
                         serverConfigFormGroup.get('timeoutInMillis').hasError('min')) &&
                         serverConfigFormGroup.get('timeoutInMillis').touched"
                  class="tb-error">
          warning
        </mat-icon>
      </mat-form-field>
    </div>
  </div>
  <div class="tb-form-row column-xs" fxLayoutAlign="space-between center">
    <div class="server-conf-field-title" translate>gateway.security</div>
    <div class="tb-flex no-gap">
      <mat-form-field class="tb-flex no-gap" appearance="outline" subscriptSizing="dynamic">
        <mat-select formControlName="security">
          <mat-option *ngFor="let version of securityPolicyTypes" [value]="version.value">{{ version.name }}</mat-option>
        </mat-select>
      </mat-form-field>
    </div>
  </div>
  <div class="tb-form-row column-xs" fxLayoutAlign="space-between center">
    <div class="server-conf-field-title" tb-hint-tooltip-icon="{{ 'gateway.hints.scan-period' | translate }}" translate>
      gateway.scan-period
    </div>
    <div class="tb-flex no-gap">
      <mat-form-field class="tb-flex no-gap" appearance="outline" subscriptSizing="dynamic">
        <input matInput type="number" min="0" name="value"
               formControlName="scanPeriodInMillis" placeholder="{{ 'gateway.set' | translate }}"/>
        <mat-icon matSuffix
                  matTooltipPosition="above"
                  matTooltipClass="tb-error-tooltip"
                  [matTooltip]="'gateway.scan-period-error' | translate: {min: 1000}"
                  *ngIf="(serverConfigFormGroup.get('scanPeriodInMillis').hasError('required') ||
                         serverConfigFormGroup.get('scanPeriodInMillis').hasError('min')) &&
                         serverConfigFormGroup.get('scanPeriodInMillis').touched"
                  class="tb-error">
          warning
        </mat-icon>
      </mat-form-field>
    </div>
  </div>
  <div class="tb-form-row column-xs" fxLayoutAlign="space-between center">
    <div class="server-conf-field-title" tb-hint-tooltip-icon="{{ 'gateway.hints.sub-check-period' | translate }}" translate>
      gateway.sub-check-period
    </div>
    <div class="tb-flex no-gap">
      <mat-form-field class="tb-flex no-gap" appearance="outline" subscriptSizing="dynamic">
        <input matInput type="number" min="0" name="value"
               formControlName="subCheckPeriodInMillis" placeholder="{{ 'gateway.set' | translate }}"/>
        <mat-icon matSuffix
                  matTooltipPosition="above"
                  matTooltipClass="tb-error-tooltip"
                  [matTooltip]="'gateway.sub-check-period-error' | translate: {min: 10}"
                  *ngIf="(serverConfigFormGroup.get('subCheckPeriodInMillis').hasError('required') ||
                         serverConfigFormGroup.get('subCheckPeriodInMillis').hasError('min')) &&
                         serverConfigFormGroup.get('subCheckPeriodInMillis').touched"
                  class="tb-error">
          warning
        </mat-icon>
      </mat-form-field>
>>>>>>> 72804268
    </div>
  </div>
  <div class="tb-form-row" fxLayoutAlign="space-between center">
    <mat-slide-toggle class="mat-slide" formControlName="enableSubscriptions">
      <mat-label tb-hint-tooltip-icon="{{ 'gateway.hints.enable-subscription' | translate }}">
        <div tbTruncateTooltip>{{ 'gateway.enable-subscription' | translate }}</div>
      </mat-label>
    </mat-slide-toggle>
  </div>
  <div class="tb-form-row" fxLayoutAlign="space-between center">
    <mat-slide-toggle class="mat-slide" formControlName="showMap">
      <mat-label tb-hint-tooltip-icon="{{ 'gateway.hints.show-map' | translate }}">
        {{ 'gateway.show-map' | translate }}
      </mat-label>
    </mat-slide-toggle>
  </div>
  <tb-security-config formControlName="identity"
                      [extendCertificatesModel]="true">
  </tb-security-config>
</div><|MERGE_RESOLUTION|>--- conflicted
+++ resolved
@@ -16,99 +16,8 @@
 
 -->
 <div class="tb-form-panel no-border no-padding padding-top" [formGroup]="serverConfigFormGroup">
-<<<<<<< HEAD
-  <div class="server-settings">
-    <div class="tb-form-row column-xs" fxLayoutAlign="space-between center">
-      <div class="fixed-title-width" tbTruncateTooltip translate>gateway.server-url</div>
-      <div class="tb-flex no-gap">
-        <mat-form-field class="tb-flex no-gap" appearance="outline" subscriptSizing="dynamic">
-          <input matInput name="value" formControlName="url" placeholder="{{ 'gateway.set' | translate }}"/>
-          <mat-icon matSuffix
-                    matTooltipPosition="above"
-                    matTooltipClass="tb-error-tooltip"
-                    [matTooltip]="('gateway.server-url-required') | translate"
-                    *ngIf="serverConfigFormGroup.get('url').hasError('required') &&
-                           serverConfigFormGroup.get('url').touched"
-                    class="tb-error">
-            warning
-          </mat-icon>
-        </mat-form-field>
-      </div>
-    </div>
-    <div class="tb-form-row column-xs" fxLayoutAlign="space-between center">
-      <div class="fixed-title-width" tb-hint-tooltip-icon="{{ 'gateway.hints.opcua-timeout' | translate }}">
-        <div tbTruncateTooltip>{{ 'gateway.timeout' | translate }}</div>
-      </div>
-      <div class="tb-flex no-gap">
-        <mat-form-field class="tb-flex no-gap" appearance="outline" subscriptSizing="dynamic">
-          <input matInput type="number" min="0" name="value" formControlName="timeoutInMillis" placeholder="{{ 'gateway.set' | translate }}"/>
-          <mat-icon matSuffix
-                    matTooltipPosition="above"
-                    matTooltipClass="tb-error-tooltip"
-                    [matTooltip]="'gateway.timeout-error' | translate: {min: 1000}"
-                    *ngIf="(serverConfigFormGroup.get('timeoutInMillis').hasError('required') ||
-                           serverConfigFormGroup.get('timeoutInMillis').hasError('min')) &&
-                           serverConfigFormGroup.get('timeoutInMillis').touched"
-                    class="tb-error">
-            warning
-          </mat-icon>
-        </mat-form-field>
-      </div>
-    </div>
-    <div class="tb-form-row column-xs" fxLayoutAlign="space-between center">
-      <div class="fixed-title-width" tbTruncateTooltip translate>gateway.security</div>
-      <div class="tb-flex no-gap">
-        <mat-form-field class="tb-flex no-gap" appearance="outline" subscriptSizing="dynamic">
-          <mat-select formControlName="security">
-            <mat-option *ngFor="let version of securityPolicyTypes" [value]="version.value">{{ version.name }}</mat-option>
-          </mat-select>
-        </mat-form-field>
-      </div>
-    </div>
-    <div class="tb-form-row column-xs" fxLayoutAlign="space-between center">
-      <div class="fixed-title-width" tb-hint-tooltip-icon="{{ 'gateway.hints.scan-period' | translate }}">
-        <div tbTruncateTooltip>{{ 'gateway.scan-period' | translate }}</div>
-      </div>
-      <div class="tb-flex no-gap">
-        <mat-form-field class="tb-flex no-gap" appearance="outline" subscriptSizing="dynamic">
-          <input matInput type="number" min="0" name="value"
-                 formControlName="scanPeriodInMillis" placeholder="{{ 'gateway.set' | translate }}"/>
-          <mat-icon matSuffix
-                    matTooltipPosition="above"
-                    matTooltipClass="tb-error-tooltip"
-                    [matTooltip]="'gateway.scan-period-error' | translate: {min: 1000}"
-                    *ngIf="(serverConfigFormGroup.get('scanPeriodInMillis').hasError('required') ||
-                           serverConfigFormGroup.get('scanPeriodInMillis').hasError('min')) &&
-                           serverConfigFormGroup.get('scanPeriodInMillis').touched"
-                    class="tb-error">
-            warning
-          </mat-icon>
-        </mat-form-field>
-      </div>
-    </div>
-    <div class="tb-form-row column-xs" fxLayoutAlign="space-between center">
-      <div class="fixed-title-width" tb-hint-tooltip-icon="{{ 'gateway.hints.sub-check-period' | translate }}">
-        <div tbTruncateTooltip>{{ 'gateway.sub-check-period' | translate }}</div>
-      </div>
-      <div class="tb-flex no-gap">
-        <mat-form-field class="tb-flex no-gap" appearance="outline" subscriptSizing="dynamic">
-          <input matInput type="number" min="0" name="value"
-                 formControlName="subCheckPeriodInMillis" placeholder="{{ 'gateway.set' | translate }}"/>
-          <mat-icon matSuffix
-                    matTooltipPosition="above"
-                    matTooltipClass="tb-error-tooltip"
-                    [matTooltip]="'gateway.sub-check-period-error' | translate: {min: 10}"
-                    *ngIf="(serverConfigFormGroup.get('subCheckPeriodInMillis').hasError('required') ||
-                           serverConfigFormGroup.get('subCheckPeriodInMillis').hasError('min')) &&
-                           serverConfigFormGroup.get('subCheckPeriodInMillis').touched"
-                    class="tb-error">
-            warning
-          </mat-icon>
-        </mat-form-field>
-      </div>
-=======
   <div class="tb-form-row column-xs" fxLayoutAlign="space-between center">
-    <div class="server-conf-field-title" translate>gateway.server-url</div>
+    <div class="fixed-title-width" tbTruncateTooltip translate>gateway.server-url</div>
     <div class="tb-flex no-gap">
       <mat-form-field class="tb-flex no-gap" appearance="outline" subscriptSizing="dynamic">
         <input matInput name="value" formControlName="url" placeholder="{{ 'gateway.set' | translate }}"/>
@@ -125,8 +34,8 @@
     </div>
   </div>
   <div class="tb-form-row column-xs" fxLayoutAlign="space-between center">
-    <div class="server-conf-field-title" tb-hint-tooltip-icon="{{ 'gateway.hints.opcua-timeout' | translate }}" translate>
-      gateway.timeout
+    <div class="fixed-title-width" tb-hint-tooltip-icon="{{ 'gateway.hints.opcua-timeout' | translate }}">
+      <div tbTruncateTooltip>{{ 'gateway.timeout' | translate }}</div>
     </div>
     <div class="tb-flex no-gap">
       <mat-form-field class="tb-flex no-gap" appearance="outline" subscriptSizing="dynamic">
@@ -145,7 +54,7 @@
     </div>
   </div>
   <div class="tb-form-row column-xs" fxLayoutAlign="space-between center">
-    <div class="server-conf-field-title" translate>gateway.security</div>
+    <div class="fixed-title-width" tbTruncateTooltip translate>gateway.security</div>
     <div class="tb-flex no-gap">
       <mat-form-field class="tb-flex no-gap" appearance="outline" subscriptSizing="dynamic">
         <mat-select formControlName="security">
@@ -155,8 +64,8 @@
     </div>
   </div>
   <div class="tb-form-row column-xs" fxLayoutAlign="space-between center">
-    <div class="server-conf-field-title" tb-hint-tooltip-icon="{{ 'gateway.hints.scan-period' | translate }}" translate>
-      gateway.scan-period
+    <div class="fixed-title-width" tb-hint-tooltip-icon="{{ 'gateway.hints.scan-period' | translate }}">
+      <div tbTruncateTooltip>{{ 'gateway.scan-period' | translate }}</div>
     </div>
     <div class="tb-flex no-gap">
       <mat-form-field class="tb-flex no-gap" appearance="outline" subscriptSizing="dynamic">
@@ -176,8 +85,8 @@
     </div>
   </div>
   <div class="tb-form-row column-xs" fxLayoutAlign="space-between center">
-    <div class="server-conf-field-title" tb-hint-tooltip-icon="{{ 'gateway.hints.sub-check-period' | translate }}" translate>
-      gateway.sub-check-period
+    <div class="fixed-title-width" tb-hint-tooltip-icon="{{ 'gateway.hints.sub-check-period' | translate }}">
+      <div tbTruncateTooltip>{{ 'gateway.sub-check-period' | translate }}</div>
     </div>
     <div class="tb-flex no-gap">
       <mat-form-field class="tb-flex no-gap" appearance="outline" subscriptSizing="dynamic">
@@ -194,7 +103,6 @@
           warning
         </mat-icon>
       </mat-form-field>
->>>>>>> 72804268
     </div>
   </div>
   <div class="tb-form-row" fxLayoutAlign="space-between center">
