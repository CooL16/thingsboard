--- conflicted
+++ resolved
@@ -20,9 +20,5 @@
 DROP TABLE IF EXISTS rule_node;
 DROP TABLE IF EXISTS rule_chain;
 DROP TABLE IF EXISTS entity_view;
-<<<<<<< HEAD
 DROP TABLE IF EXISTS edge;
-=======
-DROP TABLE IF EXISTS edge;
-DROP TABLE IF EXISTS edge_event;
->>>>>>> f5ab5d7a
+DROP TABLE IF EXISTS edge_event;