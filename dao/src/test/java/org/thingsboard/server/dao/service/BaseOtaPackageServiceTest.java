--- conflicted
+++ resolved
@@ -17,11 +17,19 @@
 
 import com.datastax.oss.driver.api.core.uuid.Uuids;
 import org.apache.commons.lang3.RandomStringUtils;
-import org.hibernate.engine.jdbc.BlobProxy;
-import org.junit.*;
+import org.junit.After;
+import org.junit.Assert;
+import org.junit.Before;
+import org.junit.Rule;
+import org.junit.Test;
 import org.junit.rules.ExpectedException;
 import org.thingsboard.common.util.JacksonUtil;
-import org.thingsboard.server.common.data.*;
+import org.thingsboard.server.common.data.Device;
+import org.thingsboard.server.common.data.DeviceProfile;
+import org.thingsboard.server.common.data.OtaPackage;
+import org.thingsboard.server.common.data.OtaPackageInfo;
+import org.thingsboard.server.common.data.Tenant;
+import org.thingsboard.server.common.data.TenantProfile;
 import org.thingsboard.server.common.data.id.DeviceProfileId;
 import org.thingsboard.server.common.data.id.TenantId;
 import org.thingsboard.server.common.data.ota.ChecksumAlgorithm;
@@ -33,7 +41,7 @@
 
 import javax.validation.ValidationException;
 import java.io.*;
-import java.sql.Blob;
+import java.nio.ByteBuffer;
 import java.util.ArrayList;
 import java.util.Collections;
 import java.util.List;
@@ -690,7 +698,6 @@
         otaPackageService.saveOtaPackageInfo(firmwareInfo, true);
     }
 
-<<<<<<< HEAD
     @Test
     public void testGettingCorrectFileWithOtaData() {
         OtaPackage firmware = createFirmware(tenantId, "24687846");
@@ -702,8 +709,6 @@
         }
     }
 
-    private OtaPackage createFirmware(TenantId tenantId, String version) {
-=======
     private OtaPackage createAndSaveFirmware(TenantId tenantId, String version) {
         return otaPackageService.saveOtaPackage(createFirmware(tenantId, version, deviceProfileId));
     }
@@ -713,7 +718,6 @@
             String version,
             DeviceProfileId deviceProfileId
     ) {
->>>>>>> 579dc21b
         OtaPackage firmware = new OtaPackage();
         firmware.setTenantId(tenantId);
         firmware.setDeviceProfileId(deviceProfileId);
