/**
 * Copyright © 2016-2023 The Thingsboard Authors
 *
 * Licensed under the Apache License, Version 2.0 (the "License");
 * you may not use this file except in compliance with the License.
 * You may obtain a copy of the License at
 *
 *     http://www.apache.org/licenses/LICENSE-2.0
 *
 * Unless required by applicable law or agreed to in writing, software
 * distributed under the License is distributed on an "AS IS" BASIS,
 * WITHOUT WARRANTIES OR CONDITIONS OF ANY KIND, either express or implied.
 * See the License for the specific language governing permissions and
 * limitations under the License.
 */
package org.thingsboard.server.dao.model;

import com.datastax.oss.driver.api.core.uuid.Uuids;
import org.apache.commons.lang3.ArrayUtils;
import org.thingsboard.server.common.data.id.TenantId;
import org.thingsboard.server.common.data.kv.Aggregation;

import java.util.UUID;

public class ModelConstants {

    private ModelConstants() {
    }

    public static final UUID NULL_UUID = Uuids.startOf(0);
    public static final TenantId SYSTEM_TENANT = TenantId.fromUUID(ModelConstants.NULL_UUID);

    // this is the difference between midnight October 15, 1582 UTC and midnight January 1, 1970 UTC as 100 nanosecond units
    public static final long EPOCH_DIFF = 122192928000000000L;

    /**
     * Generic constants.
     */
    public static final String ID_PROPERTY = "id";
    public static final String CREATED_TIME_PROPERTY = "created_time";
    public static final String USER_ID_PROPERTY = "user_id";
    public static final String TENANT_ID_PROPERTY = "tenant_id";
    public static final String CUSTOMER_ID_PROPERTY = "customer_id";
    public static final String ASSIGNEE_ID_PROPERTY = "assignee_id";
    public static final String DEVICE_ID_PROPERTY = "device_id";
    public static final String TITLE_PROPERTY = "title";
    public static final String NAME_PROPERTY = "name";
    public static final String ALIAS_PROPERTY = "alias";
    public static final String SEARCH_TEXT_PROPERTY = "search_text";
    public static final String ADDITIONAL_INFO_PROPERTY = "additional_info";
    public static final String ENTITY_TYPE_PROPERTY = "entity_type";

    public static final String ENTITY_TYPE_COLUMN = ENTITY_TYPE_PROPERTY;
    public static final String TENANT_ID_COLUMN = "tenant_id";
    public static final String ENTITY_ID_COLUMN = "entity_id";
    public static final String ATTRIBUTE_TYPE_COLUMN = "attribute_type";
    public static final String ATTRIBUTE_KEY_COLUMN = "attribute_key";
    public static final String LAST_UPDATE_TS_COLUMN = "last_update_ts";

    /**
     * User constants.
     */
    public static final String USER_PG_HIBERNATE_TABLE_NAME = "tb_user";
    public static final String USER_TENANT_ID_PROPERTY = TENANT_ID_PROPERTY;
    public static final String USER_CUSTOMER_ID_PROPERTY = CUSTOMER_ID_PROPERTY;
    public static final String USER_EMAIL_PROPERTY = "email";
    public static final String USER_AUTHORITY_PROPERTY = "authority";
    public static final String USER_FIRST_NAME_PROPERTY = "first_name";
    public static final String USER_LAST_NAME_PROPERTY = "last_name";
    public static final String USER_ADDITIONAL_INFO_PROPERTY = ADDITIONAL_INFO_PROPERTY;

    /**
     * User_credentials constants.
     */
    public static final String USER_CREDENTIALS_TABLE_NAME = "user_credentials";
    public static final String USER_CREDENTIALS_USER_ID_PROPERTY = USER_ID_PROPERTY;
    public static final String USER_CREDENTIALS_ENABLED_PROPERTY = "enabled";
    public static final String USER_CREDENTIALS_PASSWORD_PROPERTY = "password"; //NOSONAR, the constant used to identify password column name (not password value itself)
    public static final String USER_CREDENTIALS_ACTIVATE_TOKEN_PROPERTY = "activate_token";
    public static final String USER_CREDENTIALS_RESET_TOKEN_PROPERTY = "reset_token";
    public static final String USER_CREDENTIALS_ADDITIONAL_PROPERTY = "additional_info";

    /**
     * User settings constants.
     */
    public static final String USER_SETTINGS_TABLE_NAME = "user_settings";
    public static final String USER_SETTINGS_USER_ID_PROPERTY = USER_ID_PROPERTY;
    public static final String USER_SETTINGS_TYPE_PROPERTY = "type";
    public static final String USER_SETTINGS_SETTINGS = "settings";

    /**
     * Admin_settings constants.
     */
    public static final String ADMIN_SETTINGS_TABLE_NAME = "admin_settings";

    public static final String ADMIN_SETTINGS_TENANT_ID_PROPERTY = TENANT_ID_PROPERTY;
    public static final String ADMIN_SETTINGS_KEY_PROPERTY = "key";
    public static final String ADMIN_SETTINGS_JSON_VALUE_PROPERTY = "json_value";

    /**
     * Contact constants.
     */
    public static final String COUNTRY_PROPERTY = "country";
    public static final String STATE_PROPERTY = "state";
    public static final String CITY_PROPERTY = "city";
    public static final String ADDRESS_PROPERTY = "address";
    public static final String ADDRESS2_PROPERTY = "address2";
    public static final String ZIP_PROPERTY = "zip";
    public static final String PHONE_PROPERTY = "phone";
    public static final String EMAIL_PROPERTY = "email";

    /**
     * Tenant constants.
     */
    public static final String TENANT_TABLE_NAME = "tenant";
    public static final String TENANT_TITLE_PROPERTY = TITLE_PROPERTY;
    public static final String TENANT_REGION_PROPERTY = "region";
    public static final String TENANT_ADDITIONAL_INFO_PROPERTY = ADDITIONAL_INFO_PROPERTY;
    public static final String TENANT_TENANT_PROFILE_ID_PROPERTY = "tenant_profile_id";

    /**
     * Tenant profile constants.
     */
    public static final String TENANT_PROFILE_TABLE_NAME = "tenant_profile";
    public static final String TENANT_PROFILE_NAME_PROPERTY = "name";
    public static final String TENANT_PROFILE_PROFILE_DATA_PROPERTY = "profile_data";
    public static final String TENANT_PROFILE_DESCRIPTION_PROPERTY = "description";
    public static final String TENANT_PROFILE_IS_DEFAULT_PROPERTY = "is_default";
    public static final String TENANT_PROFILE_ISOLATED_TB_RULE_ENGINE = "isolated_tb_rule_engine";

    /**
     * Customer constants.
     */
    public static final String CUSTOMER_TABLE_NAME = "customer";
    public static final String CUSTOMER_TENANT_ID_PROPERTY = TENANT_ID_PROPERTY;
    public static final String CUSTOMER_TITLE_PROPERTY = TITLE_PROPERTY;
    public static final String CUSTOMER_ADDITIONAL_INFO_PROPERTY = ADDITIONAL_INFO_PROPERTY;

    /**
     * Device constants.
     */
    public static final String DEVICE_TABLE_NAME = "device";
    public static final String DEVICE_TENANT_ID_PROPERTY = TENANT_ID_PROPERTY;
    public static final String DEVICE_CUSTOMER_ID_PROPERTY = CUSTOMER_ID_PROPERTY;
    public static final String DEVICE_NAME_PROPERTY = "name";
    public static final String DEVICE_TYPE_PROPERTY = "type";
    public static final String DEVICE_LABEL_PROPERTY = "label";
    public static final String DEVICE_ADDITIONAL_INFO_PROPERTY = ADDITIONAL_INFO_PROPERTY;
    public static final String DEVICE_DEVICE_PROFILE_ID_PROPERTY = "device_profile_id";
    public static final String DEVICE_DEVICE_DATA_PROPERTY = "device_data";
    public static final String DEVICE_FIRMWARE_ID_PROPERTY = "firmware_id";
    public static final String DEVICE_SOFTWARE_ID_PROPERTY = "software_id";

    public static final String DEVICE_CUSTOMER_TITLE_PROPERTY = "customer_title";
    public static final String DEVICE_CUSTOMER_IS_PUBLIC_PROPERTY = "customer_is_public";
    public static final String DEVICE_DEVICE_PROFILE_NAME_PROPERTY = "device_profile_name";
    public static final String DEVICE_ACTIVE_PROPERTY = "active";

    public static final String DEVICE_INFO_VIEW_TABLE_NAME = "device_info_view";

    /**
     * Device profile constants.
     */
    public static final String DEVICE_PROFILE_TABLE_NAME = "device_profile";
    public static final String DEVICE_PROFILE_TENANT_ID_PROPERTY = TENANT_ID_PROPERTY;
    public static final String DEVICE_PROFILE_NAME_PROPERTY = "name";
    public static final String DEVICE_PROFILE_TYPE_PROPERTY = "type";
    public static final String DEVICE_PROFILE_IMAGE_PROPERTY = "image";
    public static final String DEVICE_PROFILE_TRANSPORT_TYPE_PROPERTY = "transport_type";
    public static final String DEVICE_PROFILE_PROVISION_TYPE_PROPERTY = "provision_type";
    public static final String DEVICE_PROFILE_PROFILE_DATA_PROPERTY = "profile_data";
    public static final String DEVICE_PROFILE_DESCRIPTION_PROPERTY = "description";
    public static final String DEVICE_PROFILE_IS_DEFAULT_PROPERTY = "is_default";
    public static final String DEVICE_PROFILE_DEFAULT_RULE_CHAIN_ID_PROPERTY = "default_rule_chain_id";
    public static final String DEVICE_PROFILE_DEFAULT_DASHBOARD_ID_PROPERTY = "default_dashboard_id";
    public static final String DEVICE_PROFILE_DEFAULT_QUEUE_NAME_PROPERTY = "default_queue_name";
    public static final String DEVICE_PROFILE_PROVISION_DEVICE_KEY = "provision_device_key";
    public static final String DEVICE_PROFILE_FIRMWARE_ID_PROPERTY = "firmware_id";
    public static final String DEVICE_PROFILE_SOFTWARE_ID_PROPERTY = "software_id";
    public static final String DEVICE_PROFILE_DEFAULT_EDGE_RULE_CHAIN_ID_PROPERTY = "default_edge_rule_chain_id";

    /**
     * Asset profile constants.
     */
    public static final String ASSET_PROFILE_TABLE_NAME = "asset_profile";
    public static final String ASSET_PROFILE_TENANT_ID_PROPERTY = TENANT_ID_PROPERTY;
    public static final String ASSET_PROFILE_NAME_PROPERTY = "name";
    public static final String ASSET_PROFILE_IMAGE_PROPERTY = "image";
    public static final String ASSET_PROFILE_DESCRIPTION_PROPERTY = "description";
    public static final String ASSET_PROFILE_IS_DEFAULT_PROPERTY = "is_default";
    public static final String ASSET_PROFILE_DEFAULT_RULE_CHAIN_ID_PROPERTY = "default_rule_chain_id";
    public static final String ASSET_PROFILE_DEFAULT_DASHBOARD_ID_PROPERTY = "default_dashboard_id";
    public static final String ASSET_PROFILE_DEFAULT_QUEUE_NAME_PROPERTY = "default_queue_name";
    public static final String ASSET_PROFILE_DEFAULT_EDGE_RULE_CHAIN_ID_PROPERTY = "default_edge_rule_chain_id";

    /**
     * Entity view constants.
     */
    public static final String ENTITY_VIEW_TABLE_NAME = "entity_view";
    public static final String ENTITY_VIEW_ENTITY_ID_PROPERTY = ENTITY_ID_COLUMN;
    public static final String ENTITY_VIEW_TENANT_ID_PROPERTY = TENANT_ID_PROPERTY;
    public static final String ENTITY_VIEW_CUSTOMER_ID_PROPERTY = CUSTOMER_ID_PROPERTY;
    public static final String ENTITY_VIEW_NAME_PROPERTY = DEVICE_NAME_PROPERTY;
    public static final String ENTITY_VIEW_KEYS_PROPERTY = "keys";
    public static final String ENTITY_VIEW_START_TS_PROPERTY = "start_ts";
    public static final String ENTITY_VIEW_END_TS_PROPERTY = "end_ts";
    public static final String ENTITY_VIEW_ADDITIONAL_INFO_PROPERTY = ADDITIONAL_INFO_PROPERTY;

    /**
     * Audit log constants.
     */
    public static final String AUDIT_LOG_TABLE_NAME = "audit_log";
    public static final String AUDIT_LOG_TENANT_ID_PROPERTY = TENANT_ID_PROPERTY;
    public static final String AUDIT_LOG_CUSTOMER_ID_PROPERTY = CUSTOMER_ID_PROPERTY;
    public static final String AUDIT_LOG_ENTITY_TYPE_PROPERTY = ENTITY_TYPE_PROPERTY;
    public static final String AUDIT_LOG_ENTITY_ID_PROPERTY = ENTITY_ID_COLUMN;
    public static final String AUDIT_LOG_ENTITY_NAME_PROPERTY = "entity_name";
    public static final String AUDIT_LOG_USER_ID_PROPERTY = USER_ID_PROPERTY;
    public static final String AUDIT_LOG_USER_NAME_PROPERTY = "user_name";
    public static final String AUDIT_LOG_ACTION_TYPE_PROPERTY = "action_type";
    public static final String AUDIT_LOG_ACTION_DATA_PROPERTY = "action_data";
    public static final String AUDIT_LOG_ACTION_STATUS_PROPERTY = "action_status";
    public static final String AUDIT_LOG_ACTION_FAILURE_DETAILS_PROPERTY = "action_failure_details";

    /**
     * Asset constants.
     */
    public static final String ASSET_TABLE_NAME = "asset";
    public static final String ASSET_TENANT_ID_PROPERTY = TENANT_ID_PROPERTY;
    public static final String ASSET_CUSTOMER_ID_PROPERTY = CUSTOMER_ID_PROPERTY;
    public static final String ASSET_NAME_PROPERTY = "name";
    public static final String ASSET_TYPE_PROPERTY = "type";
    public static final String ASSET_LABEL_PROPERTY = "label";
    public static final String ASSET_ADDITIONAL_INFO_PROPERTY = ADDITIONAL_INFO_PROPERTY;

    public static final String ASSET_ASSET_PROFILE_ID_PROPERTY = "asset_profile_id";

    /**
     * Alarm constants.
     */
    public static final String ENTITY_ALARM_TABLE_NAME = "entity_alarm";
    public static final String ALARM_TABLE_NAME = "alarm";
    public static final String ALARM_VIEW_NAME = "alarm_info";
    public static final String ALARM_TENANT_ID_PROPERTY = TENANT_ID_PROPERTY;
    public static final String ALARM_CUSTOMER_ID_PROPERTY = CUSTOMER_ID_PROPERTY;
    public static final String ALARM_TYPE_PROPERTY = "type";
    public static final String ALARM_DETAILS_PROPERTY = ADDITIONAL_INFO_PROPERTY;
    public static final String ALARM_STATUS_PROPERTY = "status";
    public static final String ALARM_ORIGINATOR_ID_PROPERTY = "originator_id";
    public static final String ALARM_ORIGINATOR_NAME_PROPERTY = "originator_name";
    public static final String ALARM_ORIGINATOR_LABEL_PROPERTY = "originator_label";
    public static final String ALARM_ORIGINATOR_TYPE_PROPERTY = "originator_type";
    public static final String ALARM_SEVERITY_PROPERTY = "severity";
    public static final String ALARM_ASSIGNEE_ID_PROPERTY = "assignee_id";
    public static final String ALARM_ASSIGNEE_FIRST_NAME_PROPERTY = "assignee_first_name";
    public static final String ALARM_ASSIGNEE_LAST_NAME_PROPERTY = "assignee_last_name";
    public static final String ALARM_ASSIGNEE_EMAIL_PROPERTY = "assignee_email";
    public static final String ALARM_START_TS_PROPERTY = "start_ts";
    public static final String ALARM_END_TS_PROPERTY = "end_ts";
    public static final String ALARM_ACKNOWLEDGED_PROPERTY = "acknowledged";
    public static final String ALARM_ACK_TS_PROPERTY = "ack_ts";
    public static final String ALARM_CLEARED_PROPERTY = "cleared";
    public static final String ALARM_CLEAR_TS_PROPERTY = "clear_ts";
    public static final String ALARM_ASSIGN_TS_PROPERTY = "assign_ts";
    public static final String ALARM_PROPAGATE_PROPERTY = "propagate";
    public static final String ALARM_PROPAGATE_TO_OWNER_PROPERTY = "propagate_to_owner";
    public static final String ALARM_PROPAGATE_TO_TENANT_PROPERTY = "propagate_to_tenant";
    public static final String ALARM_PROPAGATE_RELATION_TYPES = "propagate_relation_types";

    public static final String ALARM_COMMENT_TABLE_NAME = "alarm_comment";
    public static final String ALARM_COMMENT_ALARM_ID = "alarm_id";
    public static final String ALARM_COMMENT_USER_ID = USER_ID_PROPERTY;
    public static final String ALARM_COMMENT_TYPE = "type";
    public static final String ALARM_COMMENT_COMMENT = "comment";

    /**
     * Entity relation constants.
     */
    public static final String RELATION_TABLE_NAME = "relation";
    public static final String RELATION_FROM_ID_PROPERTY = "from_id";
    public static final String RELATION_FROM_TYPE_PROPERTY = "from_type";
    public static final String RELATION_TO_ID_PROPERTY = "to_id";
    public static final String RELATION_TO_TYPE_PROPERTY = "to_type";
    public static final String RELATION_TYPE_PROPERTY = "relation_type";
    public static final String RELATION_TYPE_GROUP_PROPERTY = "relation_type_group";

    /**
     * Device_credentials constants.
     */
    public static final String DEVICE_CREDENTIALS_TABLE_NAME = "device_credentials";
    public static final String DEVICE_CREDENTIALS_DEVICE_ID_PROPERTY = DEVICE_ID_PROPERTY;
    public static final String DEVICE_CREDENTIALS_CREDENTIALS_TYPE_PROPERTY = "credentials_type";
    public static final String DEVICE_CREDENTIALS_CREDENTIALS_ID_PROPERTY = "credentials_id";
    public static final String DEVICE_CREDENTIALS_CREDENTIALS_VALUE_PROPERTY = "credentials_value";

    /**
     * Widgets_bundle constants.
     */
    public static final String WIDGETS_BUNDLE_TABLE_NAME = "widgets_bundle";
    public static final String WIDGETS_BUNDLE_TENANT_ID_PROPERTY = TENANT_ID_PROPERTY;
    public static final String WIDGETS_BUNDLE_ALIAS_PROPERTY = ALIAS_PROPERTY;
    public static final String WIDGETS_BUNDLE_TITLE_PROPERTY = TITLE_PROPERTY;
    public static final String WIDGETS_BUNDLE_IMAGE_PROPERTY = "image";
    public static final String WIDGETS_BUNDLE_DESCRIPTION = "description";

    /**
     * Widget_type constants.
     */
    public static final String WIDGET_TYPE_TABLE_NAME = "widget_type";
    public static final String WIDGET_TYPE_TENANT_ID_PROPERTY = TENANT_ID_PROPERTY;
    public static final String WIDGET_TYPE_BUNDLE_ALIAS_PROPERTY = "bundle_alias";
    public static final String WIDGET_TYPE_ALIAS_PROPERTY = ALIAS_PROPERTY;
    public static final String WIDGET_TYPE_NAME_PROPERTY = "name";
    public static final String WIDGET_TYPE_IMAGE_PROPERTY = "image";
    public static final String WIDGET_TYPE_DESCRIPTION_PROPERTY = "description";
    public static final String WIDGET_TYPE_DESCRIPTOR_PROPERTY = "descriptor";

    /**
     * Dashboard constants.
     */
    public static final String DASHBOARD_TABLE_NAME = "dashboard";
    public static final String DASHBOARD_TENANT_ID_PROPERTY = TENANT_ID_PROPERTY;
    public static final String DASHBOARD_TITLE_PROPERTY = TITLE_PROPERTY;
    public static final String DASHBOARD_IMAGE_PROPERTY = "image";
    public static final String DASHBOARD_CONFIGURATION_PROPERTY = "configuration";
    public static final String DASHBOARD_ASSIGNED_CUSTOMERS_PROPERTY = "assigned_customers";
    public static final String DASHBOARD_MOBILE_HIDE_PROPERTY = "mobile_hide";
    public static final String DASHBOARD_MOBILE_ORDER_PROPERTY = "mobile_order";

    /**
     * Plugin component metadata constants.
     */
    public static final String COMPONENT_DESCRIPTOR_TABLE_NAME = "component_descriptor";
    public static final String COMPONENT_DESCRIPTOR_TYPE_PROPERTY = "type";
    public static final String COMPONENT_DESCRIPTOR_SCOPE_PROPERTY = "scope";
    public static final String COMPONENT_DESCRIPTOR_CLUSTERING_MODE_PROPERTY = "clustering_mode";
    public static final String COMPONENT_DESCRIPTOR_NAME_PROPERTY = "name";
    public static final String COMPONENT_DESCRIPTOR_CLASS_PROPERTY = "clazz";
    public static final String COMPONENT_DESCRIPTOR_CONFIGURATION_DESCRIPTOR_PROPERTY = "configuration_descriptor";
    public static final String COMPONENT_DESCRIPTOR_CONFIGURATION_VERSION_PROPERTY = "configuration_version";
    public static final String COMPONENT_DESCRIPTOR_ACTIONS_PROPERTY = "actions";

    /**
     * Event constants.
     */
    public static final String ERROR_EVENT_TABLE_NAME = "error_event";
    public static final String LC_EVENT_TABLE_NAME = "lc_event";
    public static final String STATS_EVENT_TABLE_NAME = "stats_event";
    public static final String RULE_NODE_DEBUG_EVENT_TABLE_NAME = "rule_node_debug_event";
    public static final String RULE_CHAIN_DEBUG_EVENT_TABLE_NAME = "rule_chain_debug_event";

    public static final String EVENT_TENANT_ID_PROPERTY = TENANT_ID_PROPERTY;
    public static final String EVENT_SERVICE_ID_PROPERTY = "service_id";
    public static final String EVENT_ENTITY_ID_PROPERTY = "entity_id";

    public static final String EVENT_MESSAGES_PROCESSED_COLUMN_NAME = "e_messages_processed";
    public static final String EVENT_ERRORS_OCCURRED_COLUMN_NAME = "e_errors_occurred";

    public static final String EVENT_METHOD_COLUMN_NAME = "e_method";

    public static final String EVENT_TYPE_COLUMN_NAME = "e_type";
    public static final String EVENT_ERROR_COLUMN_NAME = "e_error";
    public static final String EVENT_SUCCESS_COLUMN_NAME = "e_success";

    public static final String EVENT_ENTITY_ID_COLUMN_NAME = "e_entity_id";
    public static final String EVENT_ENTITY_TYPE_COLUMN_NAME = "e_entity_type";
    public static final String EVENT_MSG_ID_COLUMN_NAME = "e_msg_id";
    public static final String EVENT_MSG_TYPE_COLUMN_NAME = "e_msg_type";
    public static final String EVENT_DATA_TYPE_COLUMN_NAME = "e_data_type";
    public static final String EVENT_RELATION_TYPE_COLUMN_NAME = "e_relation_type";
    public static final String EVENT_DATA_COLUMN_NAME = "e_data";
    public static final String EVENT_METADATA_COLUMN_NAME = "e_metadata";
    public static final String EVENT_MESSAGE_COLUMN_NAME = "e_message";

    public static final String DEBUG_MODE = "debug_mode";
    public static final String SINGLETON_MODE = "singleton_mode";

    /**
     * Rule chain constants.
     */
    public static final String RULE_CHAIN_TABLE_NAME = "rule_chain";
    public static final String RULE_CHAIN_TENANT_ID_PROPERTY = TENANT_ID_PROPERTY;
    public static final String RULE_CHAIN_NAME_PROPERTY = "name";
    public static final String RULE_CHAIN_TYPE_PROPERTY = "type";
    public static final String RULE_CHAIN_FIRST_RULE_NODE_ID_PROPERTY = "first_rule_node_id";
    public static final String RULE_CHAIN_ROOT_PROPERTY = "root";
    public static final String RULE_CHAIN_CONFIGURATION_PROPERTY = "configuration";

    /**
     * Rule node constants.
     */
    public static final String RULE_NODE_TABLE_NAME = "rule_node";
    public static final String RULE_NODE_CHAIN_ID_PROPERTY = "rule_chain_id";
    public static final String RULE_NODE_TYPE_PROPERTY = "type";
    public static final String RULE_NODE_NAME_PROPERTY = "name";
    public static final String RULE_NODE_VERSION_PROPERTY = "configuration_version";
    public static final String RULE_NODE_CONFIGURATION_PROPERTY = "configuration";

    /**
<<<<<<< HEAD
=======
     * Node state constants.
     */
    public static final String RULE_NODE_STATE_TABLE_NAME = "rule_node_state";
    public static final String RULE_NODE_STATE_NODE_ID_PROPERTY = "rule_node_id";
    public static final String RULE_NODE_STATE_ENTITY_TYPE_PROPERTY = "entity_type";
    public static final String RULE_NODE_STATE_ENTITY_ID_PROPERTY = "entity_id";
    public static final String RULE_NODE_STATE_DATA_PROPERTY = "state_data";

    /**
>>>>>>> b194f98e
     * OAuth2 client registration constants.
     */
    public static final String OAUTH2_PARAMS_TABLE_NAME = "oauth2_params";
    public static final String OAUTH2_PARAMS_ENABLED_PROPERTY = "enabled";
    public static final String OAUTH2_PARAMS_TENANT_ID_PROPERTY = TENANT_ID_PROPERTY;

    public static final String OAUTH2_REGISTRATION_TABLE_NAME = "oauth2_registration";
    public static final String OAUTH2_DOMAIN_TABLE_NAME = "oauth2_domain";
    public static final String OAUTH2_MOBILE_TABLE_NAME = "oauth2_mobile";
    public static final String OAUTH2_PARAMS_ID_PROPERTY = "oauth2_params_id";
    public static final String OAUTH2_PKG_NAME_PROPERTY = "pkg_name";
    public static final String OAUTH2_APP_SECRET_PROPERTY = "app_secret";

    public static final String OAUTH2_CLIENT_REGISTRATION_TEMPLATE_TABLE_NAME = "oauth2_client_registration_template";
    public static final String OAUTH2_TEMPLATE_PROVIDER_ID_PROPERTY = "provider_id";
    public static final String OAUTH2_DOMAIN_NAME_PROPERTY = "domain_name";
    public static final String OAUTH2_DOMAIN_SCHEME_PROPERTY = "domain_scheme";
    public static final String OAUTH2_CLIENT_ID_PROPERTY = "client_id";
    public static final String OAUTH2_CLIENT_SECRET_PROPERTY = "client_secret";
    public static final String OAUTH2_AUTHORIZATION_URI_PROPERTY = "authorization_uri";
    public static final String OAUTH2_TOKEN_URI_PROPERTY = "token_uri";
    public static final String OAUTH2_SCOPE_PROPERTY = "scope";
    public static final String OAUTH2_PLATFORMS_PROPERTY = "platforms";
    public static final String OAUTH2_USER_INFO_URI_PROPERTY = "user_info_uri";
    public static final String OAUTH2_USER_NAME_ATTRIBUTE_NAME_PROPERTY = "user_name_attribute_name";
    public static final String OAUTH2_JWK_SET_URI_PROPERTY = "jwk_set_uri";
    public static final String OAUTH2_CLIENT_AUTHENTICATION_METHOD_PROPERTY = "client_authentication_method";
    public static final String OAUTH2_LOGIN_BUTTON_LABEL_PROPERTY = "login_button_label";
    public static final String OAUTH2_LOGIN_BUTTON_ICON_PROPERTY = "login_button_icon";
    public static final String OAUTH2_ALLOW_USER_CREATION_PROPERTY = "allow_user_creation";
    public static final String OAUTH2_ACTIVATE_USER_PROPERTY = "activate_user";
    public static final String OAUTH2_MAPPER_TYPE_PROPERTY = "type";
    public static final String OAUTH2_EMAIL_ATTRIBUTE_KEY_PROPERTY = "basic_email_attribute_key";
    public static final String OAUTH2_FIRST_NAME_ATTRIBUTE_KEY_PROPERTY = "basic_first_name_attribute_key";
    public static final String OAUTH2_LAST_NAME_ATTRIBUTE_KEY_PROPERTY = "basic_last_name_attribute_key";
    public static final String OAUTH2_TENANT_NAME_STRATEGY_PROPERTY = "basic_tenant_name_strategy";
    public static final String OAUTH2_TENANT_NAME_PATTERN_PROPERTY = "basic_tenant_name_pattern";
    public static final String OAUTH2_CUSTOMER_NAME_PATTERN_PROPERTY = "basic_customer_name_pattern";
    public static final String OAUTH2_DEFAULT_DASHBOARD_NAME_PROPERTY = "basic_default_dashboard_name";
    public static final String OAUTH2_ALWAYS_FULL_SCREEN_PROPERTY = "basic_always_full_screen";
    public static final String OAUTH2_MAPPER_URL_PROPERTY = "custom_url";
    public static final String OAUTH2_MAPPER_USERNAME_PROPERTY = "custom_username";
    public static final String OAUTH2_MAPPER_PASSWORD_PROPERTY = "custom_password";
    public static final String OAUTH2_MAPPER_SEND_TOKEN_PROPERTY = "custom_send_token";
    public static final String OAUTH2_TEMPLATE_COMMENT_PROPERTY = "comment";
    public static final String OAUTH2_ADDITIONAL_INFO_PROPERTY = ADDITIONAL_INFO_PROPERTY;
    public static final String OAUTH2_TEMPLATE_ADDITIONAL_INFO_PROPERTY = ADDITIONAL_INFO_PROPERTY;
    public static final String OAUTH2_TEMPLATE_LOGIN_BUTTON_ICON_PROPERTY = OAUTH2_LOGIN_BUTTON_ICON_PROPERTY;
    public static final String OAUTH2_TEMPLATE_LOGIN_BUTTON_LABEL_PROPERTY = OAUTH2_LOGIN_BUTTON_LABEL_PROPERTY;
    public static final String OAUTH2_TEMPLATE_HELP_LINK_PROPERTY = "help_link";

    /**
     * Usage Record constants.
     */
    public static final String API_USAGE_STATE_TABLE_NAME = "api_usage_state";
    public static final String API_USAGE_STATE_TENANT_ID_COLUMN = TENANT_ID_PROPERTY;
    public static final String API_USAGE_STATE_ENTITY_TYPE_COLUMN = ENTITY_TYPE_COLUMN;
    public static final String API_USAGE_STATE_ENTITY_ID_COLUMN = ENTITY_ID_COLUMN;
    public static final String API_USAGE_STATE_TRANSPORT_COLUMN = "transport";
    public static final String API_USAGE_STATE_DB_STORAGE_COLUMN = "db_storage";
    public static final String API_USAGE_STATE_RE_EXEC_COLUMN = "re_exec";
    public static final String API_USAGE_STATE_JS_EXEC_COLUMN = "js_exec";
    public static final String API_USAGE_STATE_EMAIL_EXEC_COLUMN = "email_exec";
    public static final String API_USAGE_STATE_SMS_EXEC_COLUMN = "sms_exec";
    public static final String API_USAGE_STATE_ALARM_EXEC_COLUMN = "alarm_exec";

    /**
     * Resource constants.
     */
    public static final String RESOURCE_TABLE_NAME = "resource";
    public static final String RESOURCE_TENANT_ID_COLUMN = TENANT_ID_COLUMN;
    public static final String RESOURCE_TYPE_COLUMN = "resource_type";
    public static final String RESOURCE_KEY_COLUMN = "resource_key";
    public static final String RESOURCE_TITLE_COLUMN = TITLE_PROPERTY;
    public static final String RESOURCE_FILE_NAME_COLUMN = "file_name";
    public static final String RESOURCE_DATA_COLUMN = "data";
    public static final String RESOURCE_ETAG_COLUMN = "etag";

    /**
     * Ota Package constants.
     */
    public static final String OTA_PACKAGE_TABLE_NAME = "ota_package";
    public static final String OTA_PACKAGE_TENANT_ID_COLUMN = TENANT_ID_COLUMN;
    public static final String OTA_PACKAGE_DEVICE_PROFILE_ID_COLUMN = "device_profile_id";
    public static final String OTA_PACKAGE_TYPE_COLUMN = "type";
    public static final String OTA_PACKAGE_TILE_COLUMN = TITLE_PROPERTY;
    public static final String OTA_PACKAGE_VERSION_COLUMN = "version";
    public static final String OTA_PACKAGE_TAG_COLUMN = "tag";
    public static final String OTA_PACKAGE_URL_COLUMN = "url";
    public static final String OTA_PACKAGE_FILE_NAME_COLUMN = "file_name";
    public static final String OTA_PACKAGE_CONTENT_TYPE_COLUMN = "content_type";
    public static final String OTA_PACKAGE_CHECKSUM_ALGORITHM_COLUMN = "checksum_algorithm";
    public static final String OTA_PACKAGE_CHECKSUM_COLUMN = "checksum";
    public static final String OTA_PACKAGE_DATA_COLUMN = "data";
    public static final String OTA_PACKAGE_DATA_SIZE_COLUMN = "data_size";
    public static final String OTA_PACKAGE_ADDITIONAL_INFO_COLUMN = ADDITIONAL_INFO_PROPERTY;

    /**
     * Persisted RPC constants.
     */
    public static final String RPC_TABLE_NAME = "rpc";
    public static final String RPC_TENANT_ID_COLUMN = TENANT_ID_COLUMN;
    public static final String RPC_DEVICE_ID = "device_id";
    public static final String RPC_EXPIRATION_TIME = "expiration_time";
    public static final String RPC_REQUEST = "request";
    public static final String RPC_RESPONSE = "response";
    public static final String RPC_STATUS = "status";
    public static final String RPC_ADDITIONAL_INFO = ADDITIONAL_INFO_PROPERTY;

    /**
     * Edge constants.
     */
    public static final String EDGE_TABLE_NAME = "edge";
    public static final String EDGE_TENANT_ID_PROPERTY = TENANT_ID_PROPERTY;
    public static final String EDGE_CUSTOMER_ID_PROPERTY = CUSTOMER_ID_PROPERTY;
    public static final String EDGE_ROOT_RULE_CHAIN_ID_PROPERTY = "root_rule_chain_id";
    public static final String EDGE_NAME_PROPERTY = "name";
    public static final String EDGE_LABEL_PROPERTY = "label";
    public static final String EDGE_TYPE_PROPERTY = "type";
    public static final String EDGE_ADDITIONAL_INFO_PROPERTY = ADDITIONAL_INFO_PROPERTY;

    public static final String EDGE_ROUTING_KEY_PROPERTY = "routing_key";
    public static final String EDGE_SECRET_PROPERTY = "secret";

    /**
     * Edge queue constants.
     */
    public static final String EDGE_EVENT_TABLE_NAME = "edge_event";
    public static final String EDGE_EVENT_TENANT_ID_PROPERTY = TENANT_ID_PROPERTY;
    public static final String EDGE_EVENT_SEQUENTIAL_ID_PROPERTY = "seq_id";
    public static final String EDGE_EVENT_EDGE_ID_PROPERTY = "edge_id";
    public static final String EDGE_EVENT_TYPE_PROPERTY = "edge_event_type";
    public static final String EDGE_EVENT_ACTION_PROPERTY = "edge_event_action";
    public static final String EDGE_EVENT_UID_PROPERTY = "edge_event_uid";
    public static final String EDGE_EVENT_ENTITY_ID_PROPERTY = "entity_id";
    public static final String EDGE_EVENT_BODY_PROPERTY = "body";

    public static final String EXTERNAL_ID_PROPERTY = "external_id";

    /**
     * User auth settings constants.
     */
    public static final String USER_AUTH_SETTINGS_TABLE_NAME = "user_auth_settings";
    public static final String USER_AUTH_SETTINGS_USER_ID_PROPERTY = USER_ID_PROPERTY;
    public static final String USER_AUTH_SETTINGS_TWO_FA_SETTINGS = "two_fa_settings";

    /**
     * Cassandra attributes and timeseries constants.
     */
    public static final String TS_KV_CF = "ts_kv_cf";
    public static final String TS_KV_PARTITIONS_CF = "ts_kv_partitions_cf";
    public static final String TS_KV_LATEST_CF = "ts_kv_latest_cf";

    public static final String PARTITION_COLUMN = "partition";
    public static final String KEY_COLUMN = "key";
    public static final String KEY_ID_COLUMN = "key_id";
    public static final String TS_COLUMN = "ts";

    /**
     * Main names of cassandra key-value columns storage.
     */
    public static final String BOOLEAN_VALUE_COLUMN = "bool_v";
    public static final String STRING_VALUE_COLUMN = "str_v";
    public static final String LONG_VALUE_COLUMN = "long_v";
    public static final String DOUBLE_VALUE_COLUMN = "dbl_v";
    public static final String JSON_VALUE_COLUMN = "json_v";

    /**
     * Queue constants.
     */
    public static final String QUEUE_TENANT_ID_PROPERTY = TENANT_ID_PROPERTY;
    public static final String QUEUE_NAME_PROPERTY = "name";
    public static final String QUEUE_TOPIC_PROPERTY = "topic";
    public static final String QUEUE_POLL_INTERVAL_PROPERTY = "poll_interval";
    public static final String QUEUE_PARTITIONS_PROPERTY = "partitions";
    public static final String QUEUE_CONSUMER_PER_PARTITION = "consumer_per_partition";
    public static final String QUEUE_PACK_PROCESSING_TIMEOUT_PROPERTY = "pack_processing_timeout";
    public static final String QUEUE_SUBMIT_STRATEGY_PROPERTY = "submit_strategy";
    public static final String QUEUE_PROCESSING_STRATEGY_PROPERTY = "processing_strategy";
    public static final String QUEUE_TABLE_NAME = "queue";
    public static final String QUEUE_ADDITIONAL_INFO_PROPERTY = ADDITIONAL_INFO_PROPERTY;

<<<<<<< HEAD
    /**
     * Alarm rule constants.
     */
    public static final String ALARM_RULE_COLUMN_FAMILY_NAME = "alarm_rule";
    public static final String ALARM_RULE_TENANT_ID_PROPERTY = TENANT_ID_PROPERTY;
    public static final String ALARM_RULE_NAME_PROPERTY = "name";
    public static final String ALARM_RULE_ALARM_TYPE_PROPERTY = "alarm_type";
    public static final String ALARM_RULE_ENABLED_PROPERTY = "enabled";
    public static final String ALARM_RULE_CONFIGURATION_PROPERTY = "configuration";
    public static final String ALARM_RULE_DESCRIPTION_PROPERTY = "description";

=======
>>>>>>> b194f98e
    /**
     * Notification constants
     */
    public static final String NOTIFICATION_TARGET_TABLE_NAME = "notification_target";
    public static final String NOTIFICATION_TARGET_CONFIGURATION_PROPERTY = "configuration";

    public static final String NOTIFICATION_TABLE_NAME = "notification";
    public static final String NOTIFICATION_REQUEST_ID_PROPERTY = "request_id";
    public static final String NOTIFICATION_RECIPIENT_ID_PROPERTY = "recipient_id";
    public static final String NOTIFICATION_TYPE_PROPERTY = "type";
    public static final String NOTIFICATION_SUBJECT_PROPERTY = "subject";
    public static final String NOTIFICATION_TEXT_PROPERTY = "body";
    public static final String NOTIFICATION_ADDITIONAL_CONFIG_PROPERTY = "additional_config";
    public static final String NOTIFICATION_STATUS_PROPERTY = "status";

    public static final String NOTIFICATION_REQUEST_TABLE_NAME = "notification_request";
    public static final String NOTIFICATION_REQUEST_TARGETS_PROPERTY = "targets";
    public static final String NOTIFICATION_REQUEST_TEMPLATE_ID_PROPERTY = "template_id";
    public static final String NOTIFICATION_REQUEST_TEMPLATE_PROPERTY = "template";
    public static final String NOTIFICATION_REQUEST_INFO_PROPERTY = "info";
    public static final String NOTIFICATION_REQUEST_ORIGINATOR_ENTITY_ID_PROPERTY = "originator_entity_id";
    public static final String NOTIFICATION_REQUEST_ORIGINATOR_ENTITY_TYPE_PROPERTY = "originator_entity_type";
    public static final String NOTIFICATION_REQUEST_ADDITIONAL_CONFIG_PROPERTY = "additional_config";
    public static final String NOTIFICATION_REQUEST_STATUS_PROPERTY = "status";
    public static final String NOTIFICATION_REQUEST_RULE_ID_PROPERTY = "rule_id";
    public static final String NOTIFICATION_REQUEST_STATS_PROPERTY = "stats";

    public static final String NOTIFICATION_RULE_TABLE_NAME = "notification_rule";
    public static final String NOTIFICATION_RULE_ENABLED_PROPERTY = "enabled";
    public static final String NOTIFICATION_RULE_TEMPLATE_ID_PROPERTY = "template_id";
    public static final String NOTIFICATION_RULE_TRIGGER_TYPE_PROPERTY = "trigger_type";
    public static final String NOTIFICATION_RULE_TRIGGER_CONFIG_PROPERTY = "trigger_config";
    public static final String NOTIFICATION_RULE_RECIPIENTS_CONFIG_PROPERTY = "recipients_config";
    public static final String NOTIFICATION_RULE_ADDITIONAL_CONFIG_PROPERTY = "additional_config";

    public static final String NOTIFICATION_TEMPLATE_TABLE_NAME = "notification_template";
    public static final String NOTIFICATION_TEMPLATE_NOTIFICATION_TYPE_PROPERTY = "notification_type";
    public static final String NOTIFICATION_TEMPLATE_CONFIGURATION_PROPERTY = "configuration";

    protected static final String[] NONE_AGGREGATION_COLUMNS = new String[]{LONG_VALUE_COLUMN, DOUBLE_VALUE_COLUMN, BOOLEAN_VALUE_COLUMN, STRING_VALUE_COLUMN, JSON_VALUE_COLUMN, KEY_COLUMN, TS_COLUMN};

    protected static final String[] COUNT_AGGREGATION_COLUMNS = new String[]{count(LONG_VALUE_COLUMN), count(DOUBLE_VALUE_COLUMN), count(BOOLEAN_VALUE_COLUMN), count(STRING_VALUE_COLUMN), count(JSON_VALUE_COLUMN), max(TS_COLUMN)};

    protected static final String[] MIN_AGGREGATION_COLUMNS =
            ArrayUtils.addAll(COUNT_AGGREGATION_COLUMNS, new String[]{min(LONG_VALUE_COLUMN), min(DOUBLE_VALUE_COLUMN), min(BOOLEAN_VALUE_COLUMN), min(STRING_VALUE_COLUMN), min(JSON_VALUE_COLUMN)});
    protected static final String[] MAX_AGGREGATION_COLUMNS =
            ArrayUtils.addAll(COUNT_AGGREGATION_COLUMNS, new String[]{max(LONG_VALUE_COLUMN), max(DOUBLE_VALUE_COLUMN), max(BOOLEAN_VALUE_COLUMN), max(STRING_VALUE_COLUMN), max(JSON_VALUE_COLUMN)});
    protected static final String[] SUM_AGGREGATION_COLUMNS =
            ArrayUtils.addAll(COUNT_AGGREGATION_COLUMNS, new String[]{sum(LONG_VALUE_COLUMN), sum(DOUBLE_VALUE_COLUMN)});
    protected static final String[] AVG_AGGREGATION_COLUMNS = SUM_AGGREGATION_COLUMNS;

    public static String min(String s) {
        return "min(" + s + ")";
    }

    public static String max(String s) {
        return "max(" + s + ")";
    }

    public static String sum(String s) {
        return "sum(" + s + ")";
    }

    public static String count(String s) {
        return "count(" + s + ")";
    }

    public static String[] getFetchColumnNames(Aggregation aggregation) {
        switch (aggregation) {
            case NONE:
                return NONE_AGGREGATION_COLUMNS;
            case MIN:
                return MIN_AGGREGATION_COLUMNS;
            case MAX:
                return MAX_AGGREGATION_COLUMNS;
            case SUM:
                return SUM_AGGREGATION_COLUMNS;
            case COUNT:
                return COUNT_AGGREGATION_COLUMNS;
            case AVG:
                return AVG_AGGREGATION_COLUMNS;
            default:
                throw new RuntimeException("Aggregation type: " + aggregation + " is not supported!");
        }
    }

}<|MERGE_RESOLUTION|>--- conflicted
+++ resolved
@@ -397,18 +397,8 @@
     public static final String RULE_NODE_CONFIGURATION_PROPERTY = "configuration";
 
     /**
-<<<<<<< HEAD
-=======
-     * Node state constants.
-     */
-    public static final String RULE_NODE_STATE_TABLE_NAME = "rule_node_state";
-    public static final String RULE_NODE_STATE_NODE_ID_PROPERTY = "rule_node_id";
-    public static final String RULE_NODE_STATE_ENTITY_TYPE_PROPERTY = "entity_type";
-    public static final String RULE_NODE_STATE_ENTITY_ID_PROPERTY = "entity_id";
-    public static final String RULE_NODE_STATE_DATA_PROPERTY = "state_data";
-
-    /**
->>>>>>> b194f98e
+
+    /**
      * OAuth2 client registration constants.
      */
     public static final String OAUTH2_PARAMS_TABLE_NAME = "oauth2_params";
@@ -591,7 +581,6 @@
     public static final String QUEUE_TABLE_NAME = "queue";
     public static final String QUEUE_ADDITIONAL_INFO_PROPERTY = ADDITIONAL_INFO_PROPERTY;
 
-<<<<<<< HEAD
     /**
      * Alarm rule constants.
      */
@@ -603,8 +592,6 @@
     public static final String ALARM_RULE_CONFIGURATION_PROPERTY = "configuration";
     public static final String ALARM_RULE_DESCRIPTION_PROPERTY = "description";
 
-=======
->>>>>>> b194f98e
     /**
      * Notification constants
      */
