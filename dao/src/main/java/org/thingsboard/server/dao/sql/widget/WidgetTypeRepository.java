--- conflicted
+++ resolved
@@ -35,34 +35,6 @@
 
     boolean existsByTenantIdAndId(UUID tenantId, UUID id);
 
-<<<<<<< HEAD
-    @Query("SELECT new org.thingsboard.server.dao.model.sql.WidgetTypeInfoEntity(wtd) FROM WidgetTypeDetailsEntity wtd WHERE wtd.tenantId = :systemTenantId " +
-            "AND ((:searchText IS NULL OR ilike(wtd.name, CONCAT('%', :searchText, '%')) = true) " +
-            "OR ((:fullSearch) IS TRUE AND ilike(wtd.description, CONCAT('%', :searchText, '%')) = true))")
-    Page<WidgetTypeInfoEntity> findSystemWidgetTypes(@Param("systemTenantId") UUID systemTenantId,
-                                                     @Param("searchText") String searchText,
-                                                     @Param("fullSearch") boolean fullSearch,
-                                                     Pageable pageable);
-
-    @Query("SELECT new org.thingsboard.server.dao.model.sql.WidgetTypeInfoEntity(wtd) FROM WidgetTypeDetailsEntity wtd WHERE wtd.tenantId IN (:tenantId, :nullTenantId) " +
-            "AND ((:searchText IS NULL OR ilike(wtd.name, CONCAT('%', :searchText, '%')) = true) " +
-            "OR ((:fullSearch) IS TRUE AND ilike(wtd.description, CONCAT('%', :searchText, '%')) = true))")
-    Page<WidgetTypeInfoEntity> findAllTenantWidgetTypesByTenantId(@Param("tenantId") UUID tenantId,
-                                                                  @Param("nullTenantId") UUID nullTenantId,
-                                                                  @Param("searchText") String searchText,
-                                                                  @Param("fullSearch") boolean fullSearch,
-                                                                  Pageable pageable);
-
-    @Query("SELECT new org.thingsboard.server.dao.model.sql.WidgetTypeInfoEntity(wtd) FROM WidgetTypeDetailsEntity wtd WHERE wtd.tenantId = :tenantId " +
-            "AND ((:searchText IS NULL OR ilike(wtd.name, CONCAT('%', :searchText, '%')) = true) " +
-            "OR ((:fullSearch) IS TRUE AND ilike(wtd.description, CONCAT('%', :searchText, '%')) = true))")
-    Page<WidgetTypeInfoEntity> findTenantWidgetTypesByTenantId(@Param("tenantId") UUID tenantId,
-                                                               @Param("searchText") String searchText,
-                                                               @Param("fullSearch") boolean fullSearch,
-                                                               Pageable pageable);
-
-=======
->>>>>>> 43ccbdb7
     @Query("SELECT wtd FROM WidgetTypeDetailsEntity wtd WHERE wtd.tenantId = :tenantId " +
             "AND (:textSearch IS NULL OR ilike(wtd.name, CONCAT('%', :textSearch, '%')) = true)")
     Page<WidgetTypeDetailsEntity> findTenantWidgetTypeDetailsByTenantId(@Param("tenantId") UUID tenantId,
