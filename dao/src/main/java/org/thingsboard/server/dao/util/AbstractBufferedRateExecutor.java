--- conflicted
+++ resolved
@@ -112,7 +112,6 @@
         F result = wrap(task, settableFuture);
 
         boolean perTenantLimitReached = false;
-<<<<<<< HEAD
         TenantId tenantId = task.getTenantId();
         if (tenantId != null && !tenantId.isSysTenantId()) {
             if (!rateLimitService.checkRateLimit(LimitedApi.CASSANDRA_QUERIES, tenantId)) {
@@ -120,30 +119,9 @@
                 stats.getTotalRateLimited().increment();
                 settableFuture.setException(new TenantRateLimitException());
                 perTenantLimitReached = true;
-=======
-
-        var tenantProfileConfiguration =
-                (task.getTenantId() != null && !TenantId.SYS_TENANT_ID.equals(task.getTenantId()))
-                        ? tenantProfileCache.get(task.getTenantId()).getDefaultProfileConfiguration()
-                        : null;
-        if (tenantProfileConfiguration != null &&
-                StringUtils.isNotEmpty(tenantProfileConfiguration.getCassandraQueryTenantRateLimitsConfiguration())) {
-            if (task.getTenantId() == null) {
-                log.info("[{}] Invalid task received: {}", getBufferName(), task);
-            } else if (!task.getTenantId().isNullUid()) {
-                TbRateLimits rateLimits = perTenantLimits.computeIfAbsent(
-                        task.getTenantId(), id -> new TbRateLimits(tenantProfileConfiguration.getCassandraQueryTenantRateLimitsConfiguration())
-                );
-                if (!rateLimits.tryConsume()) {
-                    stats.incrementRateLimitedTenant(task.getTenantId());
-                    stats.getTotalRateLimited().increment();
-                    settableFuture.setException(new TenantRateLimitException());
-                    perTenantLimitReached = true;
-                }
->>>>>>> ac2aac8a
             }
         } else if (tenantId == null) {
-            log.info("Invalid task received: {}", task);
+            log.info("[{}] Invalid task received: {}", getBufferName(), task);
         }
 
         if (!perTenantLimitReached) {
