/**
 * Copyright © 2016-2023 The Thingsboard Authors
 *
 * Licensed under the Apache License, Version 2.0 (the "License");
 * you may not use this file except in compliance with the License.
 * You may obtain a copy of the License at
 *
 *     http://www.apache.org/licenses/LICENSE-2.0
 *
 * Unless required by applicable law or agreed to in writing, software
 * distributed under the License is distributed on an "AS IS" BASIS,
 * WITHOUT WARRANTIES OR CONDITIONS OF ANY KIND, either express or implied.
 * See the License for the specific language governing permissions and
 * limitations under the License.
 */
package org.thingsboard.server.dao.dashboard;

import com.google.common.util.concurrent.ListenableFuture;
import lombok.RequiredArgsConstructor;
import lombok.extern.slf4j.Slf4j;
import org.hibernate.exception.ConstraintViolationException;
import org.springframework.beans.factory.annotation.Autowired;
import org.springframework.context.ApplicationEventPublisher;
import org.springframework.stereotype.Service;
import org.springframework.transaction.annotation.Transactional;
import org.springframework.transaction.event.TransactionalEventListener;
import org.springframework.transaction.support.TransactionSynchronizationManager;
import org.thingsboard.server.cache.TbTransactionalCache;
import org.thingsboard.server.common.data.Customer;
import org.thingsboard.server.common.data.Dashboard;
import org.thingsboard.server.common.data.DashboardInfo;
import org.thingsboard.server.common.data.EntityType;
import org.thingsboard.server.common.data.audit.ActionType;
import org.thingsboard.server.common.data.edge.Edge;
import org.thingsboard.server.common.data.id.CustomerId;
import org.thingsboard.server.common.data.id.DashboardId;
import org.thingsboard.server.common.data.id.EdgeId;
import org.thingsboard.server.common.data.id.EntityId;
import org.thingsboard.server.common.data.id.HasId;
import org.thingsboard.server.common.data.id.TenantId;
import org.thingsboard.server.common.data.page.PageData;
import org.thingsboard.server.common.data.page.PageLink;
import org.thingsboard.server.common.data.relation.EntityRelation;
import org.thingsboard.server.common.data.relation.RelationTypeGroup;
import org.thingsboard.server.dao.customer.CustomerDao;
import org.thingsboard.server.dao.edge.EdgeDao;
import org.thingsboard.server.dao.entity.AbstractEntityService;
import org.thingsboard.server.dao.entity.EntityCountService;
import org.thingsboard.server.dao.eventsourcing.ActionEntityEvent;
import org.thingsboard.server.dao.eventsourcing.DeleteEntityEvent;
import org.thingsboard.server.dao.eventsourcing.SaveEntityEvent;
import org.thingsboard.server.dao.exception.DataValidationException;
import org.thingsboard.server.dao.resource.ImageService;
import org.thingsboard.server.dao.service.DataValidator;
import org.thingsboard.server.dao.service.PaginatedRemover;
import org.thingsboard.server.dao.service.Validator;

import java.util.List;
import java.util.Optional;

import static org.thingsboard.server.dao.service.Validator.validateId;

@Service("DashboardDaoService")
@Slf4j
@RequiredArgsConstructor
public class DashboardServiceImpl extends AbstractEntityService implements DashboardService {

    public static final String INCORRECT_DASHBOARD_ID = "Incorrect dashboardId ";
    public static final String INCORRECT_TENANT_ID = "Incorrect tenantId ";
    @Autowired
    private DashboardDao dashboardDao;

    @Autowired
    private DashboardInfoDao dashboardInfoDao;

    @Autowired
    private CustomerDao customerDao;

    @Autowired
    private EdgeDao edgeDao;

    @Autowired
    private ImageService imageService;

    @Autowired
    private DataValidator<Dashboard> dashboardValidator;

    @Autowired
    protected TbTransactionalCache<DashboardId, String> cache;

    @Autowired
    private EntityCountService countService;

    @Autowired
    private ApplicationEventPublisher eventPublisher;

    protected void publishEvictEvent(DashboardTitleEvictEvent event) {
        if (TransactionSynchronizationManager.isActualTransactionActive()) {
            eventPublisher.publishEvent(event);
        } else {
            handleEvictEvent(event);
        }
    }

    @TransactionalEventListener(classes = DashboardTitleEvictEvent.class)
    public void handleEvictEvent(DashboardTitleEvictEvent event) {
        cache.evict(event.getKey());
    }

    @Override
    public Dashboard findDashboardById(TenantId tenantId, DashboardId dashboardId) {
        log.trace("Executing findDashboardById [{}]", dashboardId);
        Validator.validateId(dashboardId, INCORRECT_DASHBOARD_ID + dashboardId);
        return dashboardDao.findById(tenantId, dashboardId.getId());
    }

    @Override
    public ListenableFuture<Dashboard> findDashboardByIdAsync(TenantId tenantId, DashboardId dashboardId) {
        log.trace("Executing findDashboardByIdAsync [{}]", dashboardId);
        validateId(dashboardId, INCORRECT_DASHBOARD_ID + dashboardId);
        return dashboardDao.findByIdAsync(tenantId, dashboardId.getId());
    }

    @Override
    public DashboardInfo findDashboardInfoById(TenantId tenantId, DashboardId dashboardId) {
        log.trace("Executing findDashboardInfoById [{}]", dashboardId);
        Validator.validateId(dashboardId, INCORRECT_DASHBOARD_ID + dashboardId);
        return dashboardInfoDao.findById(tenantId, dashboardId.getId());
    }

    @Override
    public String findDashboardTitleById(TenantId tenantId, DashboardId dashboardId) {
        return cache.getAndPutInTransaction(dashboardId,
                () -> dashboardInfoDao.findTitleById(tenantId.getId(), dashboardId.getId()), true);
    }

    @Override
    public ListenableFuture<DashboardInfo> findDashboardInfoByIdAsync(TenantId tenantId, DashboardId dashboardId) {
        log.trace("Executing findDashboardInfoByIdAsync [{}]", dashboardId);
        validateId(dashboardId, INCORRECT_DASHBOARD_ID + dashboardId);
        return dashboardInfoDao.findByIdAsync(tenantId, dashboardId.getId());
    }

    @Override
    public Dashboard saveDashboard(Dashboard dashboard) {
        return saveDashboard(dashboard, true);
    }

    @Override
    public Dashboard saveDashboard(Dashboard dashboard, boolean doValidate) {
        log.trace("Executing saveDashboard [{}]", dashboard);
        if (doValidate) {
            dashboardValidator.validate(dashboard, DashboardInfo::getTenantId);
        }
        try {
<<<<<<< HEAD
            Dashboard saved = dashboardDao.save(dashboard.getTenantId(), dashboard);
=======
            imageService.replaceBase64WithImageUrl(dashboard);
            var saved = dashboardDao.save(dashboard.getTenantId(), dashboard);
>>>>>>> f11ee730
            publishEvictEvent(new DashboardTitleEvictEvent(saved.getId()));
            eventPublisher.publishEvent(SaveEntityEvent.builder().tenantId(saved.getTenantId())
                    .entityId(saved.getId()).added(dashboard.getId() == null).build());
            if (dashboard.getId() == null) {
                countService.publishCountEntityEvictEvent(saved.getTenantId(), EntityType.DASHBOARD);
            }
            return saved;
        } catch (Exception e) {
            if (dashboard.getId() != null) {
                publishEvictEvent(new DashboardTitleEvictEvent(dashboard.getId()));
            }
            checkConstraintViolation(e, "dashboard_external_id_unq_key", "Dashboard with such external id already exists!");
            throw e;
        }
    }



    @Override
    public Dashboard assignDashboardToCustomer(TenantId tenantId, DashboardId dashboardId, CustomerId customerId) {
        Dashboard dashboard = findDashboardById(tenantId, dashboardId);
        Customer customer = customerDao.findById(tenantId, customerId.getId());
        if (customer == null) {
            throw new DataValidationException("Can't assign dashboard to non-existent customer!");
        }
        if (!customer.getTenantId().getId().equals(dashboard.getTenantId().getId())) {
            throw new DataValidationException("Can't assign dashboard to customer from different tenant!");
        }
        if (dashboard.addAssignedCustomer(customer)) {
            try {
                createRelation(tenantId, new EntityRelation(customerId, dashboardId, EntityRelation.CONTAINS_TYPE, RelationTypeGroup.DASHBOARD));
            } catch (Exception e) {
                log.warn("[{}] Failed to create dashboard relation. Customer Id: [{}]", dashboardId, customerId);
                throw new RuntimeException(e);
            }
            return saveDashboard(dashboard);
        } else {
            return dashboard;
        }
    }

    @Override
    public Dashboard unassignDashboardFromCustomer(TenantId tenantId, DashboardId dashboardId, CustomerId customerId) {
        Dashboard dashboard = findDashboardById(tenantId, dashboardId);
        Customer customer = customerDao.findById(tenantId, customerId.getId());
        if (customer == null) {
            throw new DataValidationException("Can't unassign dashboard from non-existent customer!");
        }
        if (dashboard.removeAssignedCustomer(customer)) {
            try {
                deleteRelation(tenantId, new EntityRelation(customerId, dashboardId, EntityRelation.CONTAINS_TYPE, RelationTypeGroup.DASHBOARD));
            } catch (Exception e) {
                log.warn("[{}] Failed to delete dashboard relation. Customer Id: [{}]", dashboardId, customerId);
                throw new RuntimeException(e);
            }
            return saveDashboard(dashboard);
        } else {
            return dashboard;
        }
    }

    private Dashboard updateAssignedCustomer(TenantId tenantId, DashboardId dashboardId, Customer customer) {
        Dashboard dashboard = findDashboardById(tenantId, dashboardId);
        if (dashboard.updateAssignedCustomer(customer)) {
            return saveDashboard(dashboard);
        } else {
            return dashboard;
        }
    }

    @Override
    @Transactional
    public void deleteDashboard(TenantId tenantId, DashboardId dashboardId) {
        log.trace("Executing deleteDashboard [{}]", dashboardId);
        Validator.validateId(dashboardId, INCORRECT_DASHBOARD_ID + dashboardId);
        deleteEntityRelations(tenantId, dashboardId);
        try {
            dashboardDao.removeById(tenantId, dashboardId.getId());
            publishEvictEvent(new DashboardTitleEvictEvent(dashboardId));
            countService.publishCountEntityEvictEvent(tenantId, EntityType.DASHBOARD);
            eventPublisher.publishEvent(DeleteEntityEvent.builder().tenantId(tenantId).entityId(dashboardId).build());
        } catch (Exception t) {
            ConstraintViolationException e = extractConstraintViolationException(t).orElse(null);
            if (e != null && e.getConstraintName() != null && e.getConstraintName().equalsIgnoreCase("fk_default_dashboard_device_profile")) {
                throw new DataValidationException("The dashboard referenced by the device profiles cannot be deleted!");
            } else {
                throw t;
            }
        }
    }

    @Override
    public PageData<DashboardInfo> findDashboardsByTenantId(TenantId tenantId, PageLink pageLink) {
        log.trace("Executing findDashboardsByTenantId, tenantId [{}], pageLink [{}]", tenantId, pageLink);
        Validator.validateId(tenantId, INCORRECT_TENANT_ID + tenantId);
        Validator.validatePageLink(pageLink);
        return dashboardInfoDao.findDashboardsByTenantId(tenantId.getId(), pageLink);
    }

    @Override
    public PageData<DashboardInfo> findMobileDashboardsByTenantId(TenantId tenantId, PageLink pageLink) {
        log.trace("Executing findMobileDashboardsByTenantId, tenantId [{}], pageLink [{}]", tenantId, pageLink);
        Validator.validateId(tenantId, INCORRECT_TENANT_ID + tenantId);
        Validator.validatePageLink(pageLink);
        return dashboardInfoDao.findMobileDashboardsByTenantId(tenantId.getId(), pageLink);
    }

    @Override
    public void deleteDashboardsByTenantId(TenantId tenantId) {
        log.trace("Executing deleteDashboardsByTenantId, tenantId [{}]", tenantId);
        Validator.validateId(tenantId, INCORRECT_TENANT_ID + tenantId);
        tenantDashboardsRemover.removeEntities(tenantId, tenantId);
    }

    @Override
    public PageData<DashboardInfo> findDashboardsByTenantIdAndCustomerId(TenantId tenantId, CustomerId customerId, PageLink pageLink) {
        log.trace("Executing findDashboardsByTenantIdAndCustomerId, tenantId [{}], customerId [{}], pageLink [{}]", tenantId, customerId, pageLink);
        Validator.validateId(tenantId, INCORRECT_TENANT_ID + tenantId);
        Validator.validateId(customerId, "Incorrect customerId " + customerId);
        Validator.validatePageLink(pageLink);
        return dashboardInfoDao.findDashboardsByTenantIdAndCustomerId(tenantId.getId(), customerId.getId(), pageLink);
    }

    @Override
    public PageData<DashboardInfo> findMobileDashboardsByTenantIdAndCustomerId(TenantId tenantId, CustomerId customerId, PageLink pageLink) {
        log.trace("Executing findMobileDashboardsByTenantIdAndCustomerId, tenantId [{}], customerId [{}], pageLink [{}]", tenantId, customerId, pageLink);
        Validator.validateId(tenantId, INCORRECT_TENANT_ID + tenantId);
        Validator.validateId(customerId, "Incorrect customerId " + customerId);
        Validator.validatePageLink(pageLink);
        return dashboardInfoDao.findMobileDashboardsByTenantIdAndCustomerId(tenantId.getId(), customerId.getId(), pageLink);
    }

    @Override
    public void unassignCustomerDashboards(TenantId tenantId, CustomerId customerId) {
        log.trace("Executing unassignCustomerDashboards, customerId [{}]", customerId);
        Validator.validateId(customerId, "Incorrect customerId " + customerId);
        Customer customer = customerDao.findById(tenantId, customerId.getId());
        if (customer == null) {
            throw new DataValidationException("Can't unassign dashboards from non-existent customer!");
        }
        new CustomerDashboardsUnassigner(customer).removeEntities(tenantId, customer);
    }

    @Override
    public void updateCustomerDashboards(TenantId tenantId, CustomerId customerId) {
        log.trace("Executing updateCustomerDashboards, customerId [{}]", customerId);
        Validator.validateId(customerId, "Incorrect customerId " + customerId);
        Customer customer = customerDao.findById(tenantId, customerId.getId());
        if (customer == null) {
            throw new DataValidationException("Can't update dashboards for non-existent customer!");
        }
        new CustomerDashboardsUpdater(customer).removeEntities(tenantId, customer);
    }

    @Override
    public Dashboard assignDashboardToEdge(TenantId tenantId, DashboardId dashboardId, EdgeId edgeId) {
        Dashboard dashboard = findDashboardById(tenantId, dashboardId);
        Edge edge = edgeDao.findById(tenantId, edgeId.getId());
        if (edge == null) {
            throw new DataValidationException("Can't assign dashboard to non-existent edge!");
        }
        if (!edge.getTenantId().equals(dashboard.getTenantId())) {
            throw new DataValidationException("Can't assign dashboard to edge from different tenant!");
        }
        try {
            createRelation(tenantId, new EntityRelation(edgeId, dashboardId, EntityRelation.CONTAINS_TYPE, RelationTypeGroup.EDGE));
        } catch (Exception e) {
            log.warn("[{}] Failed to create dashboard relation. Edge Id: [{}]", dashboardId, edgeId);
            throw new RuntimeException(e);
        }
        eventPublisher.publishEvent(ActionEntityEvent.builder().tenantId(tenantId).edgeId(edgeId).entityId(dashboardId)
                .actionType(ActionType.ASSIGNED_TO_EDGE).build());
        return dashboard;
    }

    @Override
    public Dashboard unassignDashboardFromEdge(TenantId tenantId, DashboardId dashboardId, EdgeId edgeId) {
        Dashboard dashboard = findDashboardById(tenantId, dashboardId);
        Edge edge = edgeDao.findById(tenantId, edgeId.getId());
        if (edge == null) {
            throw new DataValidationException("Can't unassign dashboard from non-existent edge!");
        }
        try {
            deleteRelation(tenantId, new EntityRelation(edgeId, dashboardId, EntityRelation.CONTAINS_TYPE, RelationTypeGroup.EDGE));
        } catch (Exception e) {
            log.warn("[{}] Failed to delete dashboard relation. Edge Id: [{}]", dashboardId, edgeId);
            throw new RuntimeException(e);
        }
        eventPublisher.publishEvent(ActionEntityEvent.builder().tenantId(tenantId).edgeId(edgeId).entityId(dashboardId)
                .actionType(ActionType.UNASSIGNED_FROM_EDGE).build());
        return dashboard;
    }

    @Override
    public PageData<DashboardInfo> findDashboardsByTenantIdAndEdgeId(TenantId tenantId, EdgeId edgeId, PageLink pageLink) {
        log.trace("Executing findDashboardsByTenantIdAndEdgeId, tenantId [{}], edgeId [{}], pageLink [{}]", tenantId, edgeId, pageLink);
        Validator.validateId(tenantId, INCORRECT_TENANT_ID + tenantId);
        Validator.validateId(edgeId, INCORRECT_EDGE_ID + edgeId);
        Validator.validatePageLink(pageLink);
        return dashboardInfoDao.findDashboardsByTenantIdAndEdgeId(tenantId.getId(), edgeId.getId(), pageLink);
    }

    @Override
    public DashboardInfo findFirstDashboardInfoByTenantIdAndName(TenantId tenantId, String name) {
        return dashboardInfoDao.findFirstByTenantIdAndName(tenantId.getId(), name);
    }

    @Override
    public List<Dashboard> findTenantDashboardsByTitle(TenantId tenantId, String title) {
        return dashboardDao.findByTenantIdAndTitle(tenantId.getId(), title);
    }

    private final PaginatedRemover<TenantId, DashboardId> tenantDashboardsRemover = new PaginatedRemover<>() {

        @Override
        protected PageData<DashboardId> findEntities(TenantId tenantId, TenantId id, PageLink pageLink) {
            return dashboardDao.findIdsByTenantId(id, pageLink);
        }

        @Override
        protected void removeEntity(TenantId tenantId, DashboardId dashboardId) {
            deleteDashboard(tenantId, dashboardId);
        }
    };

    @Override
    public Optional<HasId<?>> findEntity(TenantId tenantId, EntityId entityId) {
        return Optional.ofNullable(findDashboardById(tenantId, new DashboardId(entityId.getId())));
    }

    @Override
    public long countByTenantId(TenantId tenantId) {
        return dashboardDao.countByTenantId(tenantId);
    }

    @Override
    @Transactional
    public void deleteEntity(TenantId tenantId, EntityId id) {
        deleteDashboard(tenantId, (DashboardId) id);
    }

    @Override
    public EntityType getEntityType() {
        return EntityType.DASHBOARD;
    }

    private class CustomerDashboardsUnassigner extends PaginatedRemover<Customer, DashboardInfo> {

        private Customer customer;

        CustomerDashboardsUnassigner(Customer customer) {
            this.customer = customer;
        }

        @Override
        protected PageData<DashboardInfo> findEntities(TenantId tenantId, Customer customer, PageLink pageLink) {
            return dashboardInfoDao.findDashboardsByTenantIdAndCustomerId(customer.getTenantId().getId(), customer.getId().getId(), pageLink);
        }

        @Override
        protected void removeEntity(TenantId tenantId, DashboardInfo entity) {
            unassignDashboardFromCustomer(customer.getTenantId(), new DashboardId(entity.getUuidId()), this.customer.getId());
        }

    }

    private class CustomerDashboardsUpdater extends PaginatedRemover<Customer, DashboardInfo> {

        private Customer customer;

        CustomerDashboardsUpdater(Customer customer) {
            this.customer = customer;
        }

        @Override
        protected PageData<DashboardInfo> findEntities(TenantId tenantId, Customer customer, PageLink pageLink) {
            return dashboardInfoDao.findDashboardsByTenantIdAndCustomerId(customer.getTenantId().getId(), customer.getId().getId(), pageLink);
        }

        @Override
        protected void removeEntity(TenantId tenantId, DashboardInfo entity) {
            updateAssignedCustomer(customer.getTenantId(), new DashboardId(entity.getUuidId()), this.customer);
        }

    }

}<|MERGE_RESOLUTION|>--- conflicted
+++ resolved
@@ -153,12 +153,8 @@
             dashboardValidator.validate(dashboard, DashboardInfo::getTenantId);
         }
         try {
-<<<<<<< HEAD
-            Dashboard saved = dashboardDao.save(dashboard.getTenantId(), dashboard);
-=======
             imageService.replaceBase64WithImageUrl(dashboard);
             var saved = dashboardDao.save(dashboard.getTenantId(), dashboard);
->>>>>>> f11ee730
             publishEvictEvent(new DashboardTitleEvictEvent(saved.getId()));
             eventPublisher.publishEvent(SaveEntityEvent.builder().tenantId(saved.getTenantId())
                     .entityId(saved.getId()).added(dashboard.getId() == null).build());
