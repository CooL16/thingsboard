--- conflicted
+++ resolved
@@ -34,10 +34,7 @@
 import org.thingsboard.server.common.data.id.EntityId;
 import org.thingsboard.server.common.data.id.TenantId;
 import org.thingsboard.server.common.data.kv.AttributeKvEntry;
-<<<<<<< HEAD
-=======
 import org.thingsboard.server.common.data.kv.BaseAttributeKvEntry;
->>>>>>> c15f34d9
 import org.thingsboard.server.common.data.util.TbPair;
 import org.thingsboard.server.common.stats.DefaultCounter;
 import org.thingsboard.server.common.stats.StatsFactory;
@@ -163,21 +160,12 @@
                         log.trace("[{}][{}] Lookup attributes from db: {}", entityId, scope, notFoundAttributeKeys);
                         List<AttributeKvEntry> result = attributesDao.find(tenantId, entityId, scope, notFoundAttributeKeys);
                         for (AttributeKvEntry foundInDbAttribute : result) {
-<<<<<<< HEAD
-                            put(entityId, scope, foundInDbAttribute, foundInDbAttribute.getVersion());
-                            notFoundAttributeKeys.remove(foundInDbAttribute.getKey());
-                        }
-                        for (String key : notFoundAttributeKeys) {
-                            cache.put(new AttributeCacheKey(scope, entityId, key), null);
-                        }
-=======
                             put(entityId, scope, foundInDbAttribute);
                             notFoundAttributeKeys.remove(foundInDbAttribute.getKey());
                         }
                         for (String key : notFoundAttributeKeys) {
                             cache.put(new AttributeCacheKey(scope, entityId, key), null);
                         }
->>>>>>> c15f34d9
                         List<AttributeKvEntry> mergedAttributes = new ArrayList<>(cachedAttributes);
                         mergedAttributes.addAll(result);
                         log.trace("[{}][{}] Commit cache transaction: {}", entityId, scope, notFoundAttributeKeys);
@@ -231,12 +219,7 @@
     public ListenableFuture<Long> save(TenantId tenantId, EntityId entityId, AttributeScope scope, AttributeKvEntry attribute) {
         validate(entityId, scope);
         AttributeUtils.validate(attribute, valueNoXssValidation);
-<<<<<<< HEAD
-        ListenableFuture<Long> future = attributesDao.save(tenantId, entityId, scope, attribute);
-        return Futures.transform(future, version -> put(entityId, scope, attribute, version), cacheExecutor);
-=======
         return doSave(tenantId, entityId, scope, attribute);
->>>>>>> c15f34d9
     }
 
     @Override
@@ -251,25 +234,12 @@
 
         List<ListenableFuture<Long>> futures = new ArrayList<>(attributes.size());
         for (var attribute : attributes) {
-<<<<<<< HEAD
-            ListenableFuture<Long> future = attributesDao.save(tenantId, entityId, scope, attribute);
-            futures.add(Futures.transform(future, version -> put(entityId, scope, attribute, version), cacheExecutor));
-=======
             futures.add(doSave(tenantId, entityId, scope, attribute));
->>>>>>> c15f34d9
         }
 
         return Futures.allAsList(futures);
     }
 
-<<<<<<< HEAD
-    private Long put(EntityId entityId, AttributeScope scope, AttributeKvEntry attribute, Long version) {
-        String key = attribute.getKey();
-        log.trace("[{}][{}][{}] Before cache put: {}", entityId, scope, key, attribute);
-        cache.put(new AttributeCacheKey(scope, entityId, key), attribute, version);
-        log.trace("[{}][{}][{}] after cache put.", entityId, scope, key);
-        return version;
-=======
     private ListenableFuture<Long> doSave(TenantId tenantId, EntityId entityId, AttributeScope scope, AttributeKvEntry attribute) {
         ListenableFuture<Long> future = attributesDao.save(tenantId, entityId, scope, attribute);
          return Futures.transform(future, version -> {
@@ -283,7 +253,6 @@
         log.trace("[{}][{}][{}] Before cache put: {}", entityId, scope, key, attribute);
         cache.put(new AttributeCacheKey(scope, entityId, key), attribute);
         log.trace("[{}][{}][{}] after cache put.", entityId, scope, key);
->>>>>>> c15f34d9
     }
 
     @Override
