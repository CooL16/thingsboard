--- conflicted
+++ resolved
@@ -31,14 +31,11 @@
 import org.thingsboard.server.common.data.Firmware;
 import org.thingsboard.server.common.data.FirmwareInfo;
 import org.thingsboard.server.common.data.Tenant;
-<<<<<<< HEAD
 import org.thingsboard.server.common.data.exception.ThingsboardErrorCode;
 import org.thingsboard.server.common.data.exception.ThingsboardException;
 import org.thingsboard.server.common.data.firmware.ChecksumAlgorithm;
-=======
 import org.thingsboard.server.common.data.firmware.FirmwareType;
 import org.thingsboard.server.common.data.id.DeviceProfileId;
->>>>>>> 5ca0e05a
 import org.thingsboard.server.common.data.id.FirmwareId;
 import org.thingsboard.server.common.data.id.TenantId;
 import org.thingsboard.server.common.data.page.PageData;
@@ -121,7 +118,7 @@
     }
 
     @Override
-    public String generateChecksum(ChecksumAlgorithm checksumAlgorithm, ByteBuffer data) throws ThingsboardException {
+    public String generateChecksum(ChecksumAlgorithm checksumAlgorithm, ByteBuffer data) {
 
         if (data == null || !data.hasArray() || data.array().length == 0) {
             throw new DataValidationException("Firmware data should be specified!");
@@ -187,12 +184,7 @@
     }
 
     @Override
-<<<<<<< HEAD
-    public PageData<FirmwareInfo> findTenantFirmwaresByTenantIdAndHasData(TenantId tenantId,
-                                                                          boolean hasData, PageLink pageLink) {
-=======
     public PageData<FirmwareInfo> findTenantFirmwaresByTenantIdAndDeviceProfileIdAndTypeAndHasData(TenantId tenantId, DeviceProfileId deviceProfileId, FirmwareType firmwareType, boolean hasData, PageLink pageLink) {
->>>>>>> 5ca0e05a
         log.trace("Executing findTenantFirmwaresByTenantIdAndHasData, tenantId [{}], hasData [{}] pageLink [{}]", tenantId, hasData, pageLink);
         validateId(tenantId, INCORRECT_TENANT_ID + tenantId);
         validatePageLink(pageLink);
@@ -270,11 +262,7 @@
 
             String currentChecksum;
 
-            try {
-                 currentChecksum = generateChecksum(firmware.getChecksumAlgorithm(), firmware.getData());
-            } catch (ThingsboardException e) {
-                throw new DataValidationException(e.getMessage());
-            }
+             currentChecksum = generateChecksum(firmware.getChecksumAlgorithm(), firmware.getData());
 
             if (!currentChecksum.equals(firmware.getChecksum())) {
                 throw new DataValidationException("Wrong firmware file!");
