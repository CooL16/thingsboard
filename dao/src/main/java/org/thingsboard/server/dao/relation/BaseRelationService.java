/**
 * Copyright © 2016-2018 The Thingsboard Authors
 *
 * Licensed under the Apache License, Version 2.0 (the "License");
 * you may not use this file except in compliance with the License.
 * You may obtain a copy of the License at
 *
 *     http://www.apache.org/licenses/LICENSE-2.0
 *
 * Unless required by applicable law or agreed to in writing, software
 * distributed under the License is distributed on an "AS IS" BASIS,
 * WITHOUT WARRANTIES OR CONDITIONS OF ANY KIND, either express or implied.
 * See the License for the specific language governing permissions and
 * limitations under the License.
 */
package org.thingsboard.server.dao.relation;

import com.google.common.base.Function;
import com.google.common.util.concurrent.AsyncFunction;
import com.google.common.util.concurrent.Futures;
import com.google.common.util.concurrent.ListenableFuture;
import lombok.extern.slf4j.Slf4j;
import org.springframework.beans.factory.annotation.Autowired;
import org.springframework.cache.Cache;
import org.springframework.cache.CacheManager;
import org.springframework.cache.annotation.CacheEvict;
import org.springframework.cache.annotation.Cacheable;
import org.springframework.cache.annotation.Caching;
import org.springframework.stereotype.Service;
import org.springframework.util.StringUtils;
import org.thingsboard.server.common.data.id.EntityId;
import org.thingsboard.server.common.data.relation.*;
import org.thingsboard.server.dao.entity.EntityService;
import org.thingsboard.server.dao.exception.DataValidationException;

import javax.annotation.Nullable;
import java.util.*;
import java.util.concurrent.ConcurrentHashMap;
import java.util.concurrent.ExecutionException;
import java.util.function.BiConsumer;

import static org.thingsboard.server.common.data.CacheConstants.RELATIONS_CACHE;

/**
 * Created by ashvayka on 28.04.17.
 */
@Service
@Slf4j
public class BaseRelationService implements RelationService {

    @Autowired
    private RelationDao relationDao;

    @Autowired
    private EntityService entityService;

    @Autowired
    private CacheManager cacheManager;

    @Override
    public ListenableFuture<Boolean> checkRelation(EntityId from, EntityId to, String relationType, RelationTypeGroup typeGroup) {
        log.trace("Executing checkRelation [{}][{}][{}][{}]", from, to, relationType, typeGroup);
        validate(from, to, relationType, typeGroup);
        return relationDao.checkRelation(from, to, relationType, typeGroup);
    }

    @Cacheable(cacheNames = RELATIONS_CACHE, key = "{#from, #to, #relationType, #typeGroup}")
    @Override
    public EntityRelation getRelation(EntityId from, EntityId to, String relationType, RelationTypeGroup typeGroup) {
        try {
            return getRelationAsync(from, to, relationType, typeGroup).get();
        } catch (InterruptedException | ExecutionException e) {
            throw new RuntimeException(e);
        }
    }

    @Override
    public ListenableFuture<EntityRelation> getRelationAsync(EntityId from, EntityId to, String relationType, RelationTypeGroup typeGroup) {
        log.trace("Executing EntityRelation [{}][{}][{}][{}]", from, to, relationType, typeGroup);
        validate(from, to, relationType, typeGroup);
        return relationDao.getRelation(from, to, relationType, typeGroup);
    }

    @Caching(evict = {
            @CacheEvict(cacheNames = RELATIONS_CACHE, key = "{#relation.from, #relation.to, #relation.type, #relation.typeGroup}"),
            @CacheEvict(cacheNames = RELATIONS_CACHE, key = "{#relation.from, #relation.type, #relation.typeGroup}"),
            @CacheEvict(cacheNames = RELATIONS_CACHE, key = "{#relation.from, #relation.typeGroup}"),
            @CacheEvict(cacheNames = RELATIONS_CACHE, key = "{#relation.to, #relation.typeGroup}"),
            @CacheEvict(cacheNames = RELATIONS_CACHE, key = "{#relation.to, #relation.type, #relation.typeGroup}")
    })
    @Override
    public boolean saveRelation(EntityRelation relation) {
        log.trace("Executing saveRelation [{}]", relation);
        validate(relation);
        return relationDao.saveRelation(relation);
    }

    @Caching(evict = {
            @CacheEvict(cacheNames = RELATIONS_CACHE, key = "{#relation.from, #relation.to, #relation.type, #relation.typeGroup}"),
            @CacheEvict(cacheNames = RELATIONS_CACHE, key = "{#relation.from, #relation.type, #relation.typeGroup}"),
            @CacheEvict(cacheNames = RELATIONS_CACHE, key = "{#relation.from, #relation.typeGroup}"),
            @CacheEvict(cacheNames = RELATIONS_CACHE, key = "{#relation.to, #relation.typeGroup}"),
            @CacheEvict(cacheNames = RELATIONS_CACHE, key = "{#relation.to, #relation.type, #relation.typeGroup}")
    })
    @Override
    public ListenableFuture<Boolean> saveRelationAsync(EntityRelation relation) {
        log.trace("Executing saveRelationAsync [{}]", relation);
        validate(relation);
        return relationDao.saveRelationAsync(relation);
    }

    @Caching(evict = {
            @CacheEvict(cacheNames = RELATIONS_CACHE, key = "{#relation.from, #relation.to, #relation.type, #relation.typeGroup}"),
            @CacheEvict(cacheNames = RELATIONS_CACHE, key = "{#relation.from, #relation.type, #relation.typeGroup}"),
            @CacheEvict(cacheNames = RELATIONS_CACHE, key = "{#relation.from, #relation.typeGroup}"),
            @CacheEvict(cacheNames = RELATIONS_CACHE, key = "{#relation.to, #relation.typeGroup}"),
            @CacheEvict(cacheNames = RELATIONS_CACHE, key = "{#relation.to, #relation.type, #relation.typeGroup}")
    })
    @Override
    public boolean deleteRelation(EntityRelation relation) {
        log.trace("Executing deleteRelation [{}]", relation);
        validate(relation);
        return relationDao.deleteRelation(relation);
    }

    @Caching(evict = {
            @CacheEvict(cacheNames = RELATIONS_CACHE, key = "{#relation.from, #relation.to, #relation.type, #relation.typeGroup}"),
            @CacheEvict(cacheNames = RELATIONS_CACHE, key = "{#relation.from, #relation.type, #relation.typeGroup}"),
            @CacheEvict(cacheNames = RELATIONS_CACHE, key = "{#relation.from, #relation.typeGroup}"),
            @CacheEvict(cacheNames = RELATIONS_CACHE, key = "{#relation.to, #relation.typeGroup}"),
            @CacheEvict(cacheNames = RELATIONS_CACHE, key = "{#relation.to, #relation.type, #relation.typeGroup}")
    })
    @Override
    public ListenableFuture<Boolean> deleteRelationAsync(EntityRelation relation) {
        log.trace("Executing deleteRelationAsync [{}]", relation);
        validate(relation);
        return relationDao.deleteRelationAsync(relation);
    }

    @Caching(evict = {
            @CacheEvict(cacheNames = RELATIONS_CACHE, key = "{#from, #to, #relationType, #typeGroup}"),
            @CacheEvict(cacheNames = RELATIONS_CACHE, key = "{#from, #relationType, #typeGroup}"),
            @CacheEvict(cacheNames = RELATIONS_CACHE, key = "{#from, #typeGroup}"),
            @CacheEvict(cacheNames = RELATIONS_CACHE, key = "{#to, #typeGroup}"),
            @CacheEvict(cacheNames = RELATIONS_CACHE, key = "{#to, #relationType, #typeGroup}")
    })
    @Override
    public boolean deleteRelation(EntityId from, EntityId to, String relationType, RelationTypeGroup typeGroup) {
        log.trace("Executing deleteRelation [{}][{}][{}][{}]", from, to, relationType, typeGroup);
        validate(from, to, relationType, typeGroup);
        return relationDao.deleteRelation(from, to, relationType, typeGroup);
    }

    @Caching(evict = {
            @CacheEvict(cacheNames = RELATIONS_CACHE, key = "{#from, #to, #relationType, #typeGroup}"),
            @CacheEvict(cacheNames = RELATIONS_CACHE, key = "{#from, #relationType, #typeGroup}"),
            @CacheEvict(cacheNames = RELATIONS_CACHE, key = "{#from, #typeGroup}"),
            @CacheEvict(cacheNames = RELATIONS_CACHE, key = "{#to, #typeGroup}"),
            @CacheEvict(cacheNames = RELATIONS_CACHE, key = "{#to, #relationType, #typeGroup}")
    })
    @Override
    public ListenableFuture<Boolean> deleteRelationAsync(EntityId from, EntityId to, String relationType, RelationTypeGroup typeGroup) {
        log.trace("Executing deleteRelationAsync [{}][{}][{}][{}]", from, to, relationType, typeGroup);
        validate(from, to, relationType, typeGroup);
        return relationDao.deleteRelationAsync(from, to, relationType, typeGroup);
    }

    @Override
    public boolean deleteEntityRelations(EntityId entity) {
        Cache cache = cacheManager.getCache(RELATIONS_CACHE);
        log.trace("Executing deleteEntityRelations [{}]", entity);
        validate(entity);
        List<ListenableFuture<List<EntityRelation>>> inboundRelationsList = new ArrayList<>();
        for (RelationTypeGroup typeGroup : RelationTypeGroup.values()) {
            inboundRelationsList.add(relationDao.findAllByTo(entity, typeGroup));
        }
        ListenableFuture<List<List<EntityRelation>>> inboundRelations = Futures.allAsList(inboundRelationsList);
        ListenableFuture<List<Boolean>> inboundDeletions = Futures.transform(inboundRelations, (List<List<EntityRelation>> relations) ->
                getBooleans(relations, cache, true));

        ListenableFuture<Boolean> inboundFuture = Futures.transform(inboundDeletions, getListToBooleanFunction());
        boolean inboundDeleteResult = false;
        try {
            inboundDeleteResult = inboundFuture.get();
        } catch (InterruptedException | ExecutionException e) {
            log.error("Error deleting entity inbound relations", e);
        }

        List<ListenableFuture<List<EntityRelation>>> outboundRelationsList = new ArrayList<>();
        for (RelationTypeGroup typeGroup : RelationTypeGroup.values()) {
            outboundRelationsList.add(relationDao.findAllByFrom(entity, typeGroup));
        }
        ListenableFuture<List<List<EntityRelation>>> outboundRelations = Futures.allAsList(outboundRelationsList);
        Futures.transform(outboundRelations, (Function<List<List<EntityRelation>>, List<Boolean>>) relations ->
                getBooleans(relations, cache, false));

        boolean outboundDeleteResult = relationDao.deleteOutboundRelations(entity);
        return inboundDeleteResult && outboundDeleteResult;
    }

    private List<Boolean> getBooleans(List<List<EntityRelation>> relations, Cache cache, boolean isRemove) {
        List<Boolean> results = new ArrayList<>();
        for (List<EntityRelation> relationList : relations) {
            relationList.stream().forEach(relation -> checkFromDeleteSync(cache, results, relation, isRemove));
        }
        return results;
    }

    private void checkFromDeleteSync(Cache cache, List<Boolean> results, EntityRelation relation, boolean isRemove) {
        if (isRemove) {
            results.add(relationDao.deleteRelation(relation));
        }
        cacheEviction(relation, cache);
    }

    @Override
    public ListenableFuture<Boolean> deleteEntityRelationsAsync(EntityId entity) {
        Cache cache = cacheManager.getCache(RELATIONS_CACHE);
        log.trace("Executing deleteEntityRelationsAsync [{}]", entity);
        validate(entity);
        List<ListenableFuture<List<EntityRelation>>> inboundRelationsList = new ArrayList<>();
        for (RelationTypeGroup typeGroup : RelationTypeGroup.values()) {
            inboundRelationsList.add(relationDao.findAllByTo(entity, typeGroup));
        }
<<<<<<< HEAD
        ListenableFuture<List<List<EntityRelation>>> inboundRelationsTo = Futures.allAsList(inboundRelationsListTo);
        ListenableFuture<List<Boolean>> inboundDeletions = Futures.transformAsync(inboundRelationsTo,
                relations -> {
=======
        ListenableFuture<List<List<EntityRelation>>> inboundRelations = Futures.allAsList(inboundRelationsList);
        ListenableFuture<List<Boolean>> inboundDeletions = Futures.transform(inboundRelations,
                (AsyncFunction<List<List<EntityRelation>>, List<Boolean>>) relations -> {
>>>>>>> 25f82d38
                    List<ListenableFuture<Boolean>> results = getListenableFutures(relations, cache, true);
                    return Futures.allAsList(results);
                });

        ListenableFuture<Boolean> inboundFuture = Futures.transform(inboundDeletions, getListToBooleanFunction());

        List<ListenableFuture<List<EntityRelation>>> outboundRelationsList = new ArrayList<>();
        for (RelationTypeGroup typeGroup : RelationTypeGroup.values()) {
            outboundRelationsList.add(relationDao.findAllByFrom(entity, typeGroup));
        }
<<<<<<< HEAD
        ListenableFuture<List<List<EntityRelation>>> inboundRelationsFrom = Futures.allAsList(inboundRelationsListFrom);
        Futures.transformAsync(inboundRelationsFrom, relations -> {
=======
        ListenableFuture<List<List<EntityRelation>>> outboundRelations = Futures.allAsList(outboundRelationsList);
        Futures.transform(outboundRelations, (AsyncFunction<List<List<EntityRelation>>, List<Boolean>>) relations -> {
>>>>>>> 25f82d38
            List<ListenableFuture<Boolean>> results = getListenableFutures(relations, cache, false);
            return Futures.allAsList(results);
        });

        ListenableFuture<Boolean> outboundFuture = relationDao.deleteOutboundRelationsAsync(entity);
        return Futures.transform(Futures.allAsList(Arrays.asList(inboundFuture, outboundFuture)), getListToBooleanFunction());
    }

    private List<ListenableFuture<Boolean>> getListenableFutures(List<List<EntityRelation>> relations, Cache cache, boolean isRemove) {
        List<ListenableFuture<Boolean>> results = new ArrayList<>();
        for (List<EntityRelation> relationList : relations) {
<<<<<<< HEAD
            relationList.forEach(relation -> {
                checkFromDeleteAsync(cache, results, relation, isRemove);
            });
=======
            relationList.stream().forEach(relation -> checkFromDeleteAsync(cache, results, relation, isRemove));
>>>>>>> 25f82d38
        }
        return results;
    }

    private void checkFromDeleteAsync(Cache cache, List<ListenableFuture<Boolean>> results, EntityRelation relation, boolean isRemove) {
        if (isRemove) {
            results.add(relationDao.deleteRelationAsync(relation));
        }
        cacheEviction(relation, cache);
    }

    private void cacheEviction(EntityRelation relation, Cache cache) {
        List<Object> fromToTypeAndTypeGroup = new ArrayList<>();
        fromToTypeAndTypeGroup.add(relation.getFrom());
        fromToTypeAndTypeGroup.add(relation.getTo());
        fromToTypeAndTypeGroup.add(relation.getType());
        fromToTypeAndTypeGroup.add(relation.getTypeGroup());
        cache.evict(fromToTypeAndTypeGroup);

        List<Object> fromTypeAndTypeGroup = new ArrayList<>();
        fromTypeAndTypeGroup.add(relation.getFrom());
        fromTypeAndTypeGroup.add(relation.getType());
        fromTypeAndTypeGroup.add(relation.getTypeGroup());
        cache.evict(fromTypeAndTypeGroup);

        List<Object> fromAndTypeGroup = new ArrayList<>();
        fromAndTypeGroup.add(relation.getFrom());
        fromAndTypeGroup.add(relation.getTypeGroup());
        cache.evict(fromAndTypeGroup);

        List<Object> toAndTypeGroup = new ArrayList<>();
        toAndTypeGroup.add(relation.getTo());
        toAndTypeGroup.add(relation.getTypeGroup());
        cache.evict(toAndTypeGroup);

        List<Object> toTypeAndTypeGroup = new ArrayList<>();
        fromTypeAndTypeGroup.add(relation.getTo());
        fromTypeAndTypeGroup.add(relation.getType());
        fromTypeAndTypeGroup.add(relation.getTypeGroup());
        cache.evict(toTypeAndTypeGroup);
    }

    @Cacheable(cacheNames = RELATIONS_CACHE, key = "{#from, #typeGroup}")
    @Override
    public List<EntityRelation> findByFrom(EntityId from, RelationTypeGroup typeGroup) {
        try {
            return findByFromAsync(from, typeGroup).get();
        } catch (InterruptedException | ExecutionException e) {
            throw new RuntimeException(e);
        }
    }

    @Override
    public ListenableFuture<List<EntityRelation>> findByFromAsync(EntityId from, RelationTypeGroup typeGroup) {
        log.trace("Executing findByFrom [{}][{}]", from, typeGroup);
        validate(from);
        validateTypeGroup(typeGroup);
        return relationDao.findAllByFrom(from, typeGroup);
    }

    @Override
    public ListenableFuture<List<EntityRelationInfo>> findInfoByFrom(EntityId from, RelationTypeGroup typeGroup) {
        log.trace("Executing findInfoByFrom [{}][{}]", from, typeGroup);
        validate(from);
        validateTypeGroup(typeGroup);
        ListenableFuture<List<EntityRelation>> relations = relationDao.findAllByFrom(from, typeGroup);
        return Futures.transformAsync(relations,
                relations1 -> {
                    List<ListenableFuture<EntityRelationInfo>> futures = new ArrayList<>();
                    relations1.forEach(relation ->
                            futures.add(fetchRelationInfoAsync(relation,
                                    EntityRelation::getTo,
                                    EntityRelationInfo::setToName))
                    );
                    return Futures.successfulAsList(futures);
                });
    }

    @Cacheable(cacheNames = RELATIONS_CACHE, key = "{#from, #relationType, #typeGroup}")
    @Override
    public List<EntityRelation> findByFromAndType(EntityId from, String relationType, RelationTypeGroup typeGroup) {
        try {
            return findByFromAndTypeAsync(from, relationType, typeGroup).get();
        } catch (InterruptedException | ExecutionException e) {
            throw new RuntimeException(e);
        }
    }

    @Override
    public ListenableFuture<List<EntityRelation>> findByFromAndTypeAsync(EntityId from, String relationType, RelationTypeGroup typeGroup) {
        log.trace("Executing findByFromAndType [{}][{}][{}]", from, relationType, typeGroup);
        validate(from);
        validateType(relationType);
        validateTypeGroup(typeGroup);
        return relationDao.findAllByFromAndType(from, relationType, typeGroup);
    }

    @Cacheable(cacheNames = RELATIONS_CACHE, key = "{#to, #typeGroup}")
    @Override
    public List<EntityRelation> findByTo(EntityId to, RelationTypeGroup typeGroup) {
        try {
            return findByToAsync(to, typeGroup).get();
        } catch (InterruptedException | ExecutionException e) {
            throw new RuntimeException(e);
        }
    }

    @Override
    public ListenableFuture<List<EntityRelation>> findByToAsync(EntityId to, RelationTypeGroup typeGroup) {
        log.trace("Executing findByTo [{}][{}]", to, typeGroup);
        validate(to);
        validateTypeGroup(typeGroup);
        return relationDao.findAllByTo(to, typeGroup);
    }

    @Override
    public ListenableFuture<List<EntityRelationInfo>> findInfoByTo(EntityId to, RelationTypeGroup typeGroup) {
        log.trace("Executing findInfoByTo [{}][{}]", to, typeGroup);
        validate(to);
        validateTypeGroup(typeGroup);
        ListenableFuture<List<EntityRelation>> relations = relationDao.findAllByTo(to, typeGroup);
        return Futures.transformAsync(relations,
                relations1 -> {
                    List<ListenableFuture<EntityRelationInfo>> futures = new ArrayList<>();
                    relations1.stream().forEach(relation ->
                            futures.add(fetchRelationInfoAsync(relation,
                                    relation2 -> relation2.getFrom(),
                                    (EntityRelationInfo relationInfo, String entityName) -> relationInfo.setFromName(entityName)))
                    );
                    return Futures.successfulAsList(futures);
                });
    }

    private ListenableFuture<EntityRelationInfo> fetchRelationInfoAsync(EntityRelation relation,
                                                                        Function<EntityRelation, EntityId> entityIdGetter,
                                                                        BiConsumer<EntityRelationInfo, String> entityNameSetter) {
        ListenableFuture<String> entityName = entityService.fetchEntityNameAsync(entityIdGetter.apply(relation));
        ListenableFuture<EntityRelationInfo> entityRelationInfo =
                Futures.transform(entityName, (Function<String, EntityRelationInfo>) entityName1 -> {
                    EntityRelationInfo entityRelationInfo1 = new EntityRelationInfo(relation);
                    entityNameSetter.accept(entityRelationInfo1, entityName1);
                    return entityRelationInfo1;
                });
        return entityRelationInfo;
    }

    @Cacheable(cacheNames = RELATIONS_CACHE, key = "{#to, #relationType, #typeGroup}")
    @Override
    public List<EntityRelation> findByToAndType(EntityId to, String relationType, RelationTypeGroup typeGroup) {
        try {
            return findByToAndTypeAsync(to, relationType, typeGroup).get();
        } catch (InterruptedException | ExecutionException e) {
            throw new RuntimeException(e);
        }
    }

    @Override
    public ListenableFuture<List<EntityRelation>> findByToAndTypeAsync(EntityId to, String relationType, RelationTypeGroup typeGroup) {
        log.trace("Executing findByToAndType [{}][{}][{}]", to, relationType, typeGroup);
        validate(to);
        validateType(relationType);
        validateTypeGroup(typeGroup);
        return relationDao.findAllByToAndType(to, relationType, typeGroup);
    }

    @Override
    public ListenableFuture<List<EntityRelation>> findByQuery(EntityRelationsQuery query) {
        log.trace("Executing findByQuery [{}]", query);
        RelationsSearchParameters params = query.getParameters();
        final List<EntityTypeFilter> filters = query.getFilters();
        if (filters == null || filters.isEmpty()) {
            log.debug("Filters are not set [{}]", query);
        }

        int maxLvl = params.getMaxLevel() > 0 ? params.getMaxLevel() : Integer.MAX_VALUE;

        try {
            ListenableFuture<Set<EntityRelation>> relationSet = findRelationsRecursively(params.getEntityId(), params.getDirection(), maxLvl, new ConcurrentHashMap<>());
            return Futures.transform(relationSet, (Function<Set<EntityRelation>, List<EntityRelation>>) input -> {
                List<EntityRelation> relations = new ArrayList<>();
                if (filters == null || filters.isEmpty()) {
                    relations.addAll(input);
                    return relations;
                }
                for (EntityRelation relation : input) {
                    if (matchFilters(filters, relation, params.getDirection())) {
                        relations.add(relation);
                    }
                }
                return relations;
            });
        } catch (Exception e) {
            log.warn("Failed to query relations: [{}]", query, e);
            throw new RuntimeException(e);
        }
    }

    @Override
    public ListenableFuture<List<EntityRelationInfo>> findInfoByQuery(EntityRelationsQuery query) {
        log.trace("Executing findInfoByQuery [{}]", query);
        ListenableFuture<List<EntityRelation>> relations = findByQuery(query);
        EntitySearchDirection direction = query.getParameters().getDirection();
        return Futures.transformAsync(relations,
                relations1 -> {
                    List<ListenableFuture<EntityRelationInfo>> futures = new ArrayList<>();
                    relations1.stream().forEach(relation ->
                            futures.add(fetchRelationInfoAsync(relation,
                                    relation2 -> direction == EntitySearchDirection.FROM ? relation2.getTo() : relation2.getFrom(),
                                    (EntityRelationInfo relationInfo, String entityName) -> {
                                        if (direction == EntitySearchDirection.FROM) {
                                            relationInfo.setToName(entityName);
                                        } else {
                                            relationInfo.setFromName(entityName);
                                        }
                                    }))
                    );
                    return Futures.successfulAsList(futures);
                });
    }

    protected void validate(EntityRelation relation) {
        if (relation == null) {
            throw new DataValidationException("Relation type should be specified!");
        }
        validate(relation.getFrom(), relation.getTo(), relation.getType(), relation.getTypeGroup());
    }

    protected void validate(EntityId from, EntityId to, String type, RelationTypeGroup typeGroup) {
        validateType(type);
        validateTypeGroup(typeGroup);
        if (from == null) {
            throw new DataValidationException("Relation should contain from entity!");
        }
        if (to == null) {
            throw new DataValidationException("Relation should contain to entity!");
        }
    }

    private void validateType(String type) {
        if (StringUtils.isEmpty(type)) {
            throw new DataValidationException("Relation type should be specified!");
        }
    }

    private void validateTypeGroup(RelationTypeGroup typeGroup) {
        if (typeGroup == null) {
            throw new DataValidationException("Relation type group should be specified!");
        }
    }

    protected void validate(EntityId entity) {
        if (entity == null) {
            throw new DataValidationException("Entity should be specified!");
        }
    }

    private Function<List<Boolean>, Boolean> getListToBooleanFunction() {
        return new Function<List<Boolean>, Boolean>() {
            @Nullable
            @Override
            public Boolean apply(@Nullable List<Boolean> results) {
                for (Boolean result : results) {
                    if (result == null || !result) {
                        return false;
                    }
                }
                return true;
            }
        };
    }

    private boolean matchFilters(List<EntityTypeFilter> filters, EntityRelation relation, EntitySearchDirection direction) {
        for (EntityTypeFilter filter : filters) {
            if (match(filter, relation, direction)) {
                return true;
            }
        }
        return false;
    }

    private boolean match(EntityTypeFilter filter, EntityRelation relation, EntitySearchDirection direction) {
        if (StringUtils.isEmpty(filter.getRelationType()) || filter.getRelationType().equals(relation.getType())) {
            if (filter.getEntityTypes() == null || filter.getEntityTypes().isEmpty()) {
                return true;
            } else {
                EntityId entityId = direction == EntitySearchDirection.FROM ? relation.getTo() : relation.getFrom();
                return filter.getEntityTypes().contains(entityId.getEntityType());
            }
        } else {
            return false;
        }
    }

    private ListenableFuture<Set<EntityRelation>> findRelationsRecursively(final EntityId rootId, final EntitySearchDirection direction, int lvl,
                                                                           final ConcurrentHashMap<EntityId, Boolean> uniqueMap) throws Exception {
        if (lvl == 0) {
            return Futures.immediateFuture(Collections.emptySet());
        }
        lvl--;
        //TODO: try to remove this blocking operation
        Set<EntityRelation> children = new HashSet<>(findRelations(rootId, direction).get());
        Set<EntityId> childrenIds = new HashSet<>();
        for (EntityRelation childRelation : children) {
            log.trace("Found Relation: {}", childRelation);
            EntityId childId;
            if (direction == EntitySearchDirection.FROM) {
                childId = childRelation.getTo();
            } else {
                childId = childRelation.getFrom();
            }
            if (uniqueMap.putIfAbsent(childId, Boolean.TRUE) == null) {
                log.trace("Adding Relation: {}", childId);
                if (childrenIds.add(childId)) {
                    log.trace("Added Relation: {}", childId);
                }
            }
        }
        List<ListenableFuture<Set<EntityRelation>>> futures = new ArrayList<>();
        for (EntityId entityId : childrenIds) {
            futures.add(findRelationsRecursively(entityId, direction, lvl, uniqueMap));
        }
        //TODO: try to remove this blocking operation
        List<Set<EntityRelation>> relations = Futures.successfulAsList(futures).get();
        relations.forEach(r -> r.forEach(d -> children.add(d)));
        return Futures.immediateFuture(children);
    }

    private ListenableFuture<List<EntityRelation>> findRelations(final EntityId rootId, final EntitySearchDirection direction) {
        ListenableFuture<List<EntityRelation>> relations;
        if (direction == EntitySearchDirection.FROM) {
            relations = findByFromAsync(rootId, RelationTypeGroup.COMMON);
        } else {
            relations = findByToAsync(rootId, RelationTypeGroup.COMMON);
        }
        return relations;
    }
}<|MERGE_RESOLUTION|>--- conflicted
+++ resolved
@@ -16,7 +16,6 @@
 package org.thingsboard.server.dao.relation;
 
 import com.google.common.base.Function;
-import com.google.common.util.concurrent.AsyncFunction;
 import com.google.common.util.concurrent.Futures;
 import com.google.common.util.concurrent.ListenableFuture;
 import lombok.extern.slf4j.Slf4j;
@@ -29,12 +28,23 @@
 import org.springframework.stereotype.Service;
 import org.springframework.util.StringUtils;
 import org.thingsboard.server.common.data.id.EntityId;
-import org.thingsboard.server.common.data.relation.*;
+import org.thingsboard.server.common.data.relation.EntityRelation;
+import org.thingsboard.server.common.data.relation.EntityRelationInfo;
+import org.thingsboard.server.common.data.relation.EntityRelationsQuery;
+import org.thingsboard.server.common.data.relation.EntitySearchDirection;
+import org.thingsboard.server.common.data.relation.EntityTypeFilter;
+import org.thingsboard.server.common.data.relation.RelationTypeGroup;
+import org.thingsboard.server.common.data.relation.RelationsSearchParameters;
 import org.thingsboard.server.dao.entity.EntityService;
 import org.thingsboard.server.dao.exception.DataValidationException;
 
 import javax.annotation.Nullable;
-import java.util.*;
+import java.util.ArrayList;
+import java.util.Arrays;
+import java.util.Collections;
+import java.util.HashSet;
+import java.util.List;
+import java.util.Set;
 import java.util.concurrent.ConcurrentHashMap;
 import java.util.concurrent.ExecutionException;
 import java.util.function.BiConsumer;
@@ -175,7 +185,7 @@
             inboundRelationsList.add(relationDao.findAllByTo(entity, typeGroup));
         }
         ListenableFuture<List<List<EntityRelation>>> inboundRelations = Futures.allAsList(inboundRelationsList);
-        ListenableFuture<List<Boolean>> inboundDeletions = Futures.transform(inboundRelations, (List<List<EntityRelation>> relations) ->
+        ListenableFuture<List<Boolean>> inboundDeletions = Futures.transform(inboundRelations, relations ->
                 getBooleans(relations, cache, true));
 
         ListenableFuture<Boolean> inboundFuture = Futures.transform(inboundDeletions, getListToBooleanFunction());
@@ -191,8 +201,7 @@
             outboundRelationsList.add(relationDao.findAllByFrom(entity, typeGroup));
         }
         ListenableFuture<List<List<EntityRelation>>> outboundRelations = Futures.allAsList(outboundRelationsList);
-        Futures.transform(outboundRelations, (Function<List<List<EntityRelation>>, List<Boolean>>) relations ->
-                getBooleans(relations, cache, false));
+        Futures.transform(outboundRelations, relations -> getBooleans(relations, cache, false));
 
         boolean outboundDeleteResult = relationDao.deleteOutboundRelations(entity);
         return inboundDeleteResult && outboundDeleteResult;
@@ -201,7 +210,7 @@
     private List<Boolean> getBooleans(List<List<EntityRelation>> relations, Cache cache, boolean isRemove) {
         List<Boolean> results = new ArrayList<>();
         for (List<EntityRelation> relationList : relations) {
-            relationList.stream().forEach(relation -> checkFromDeleteSync(cache, results, relation, isRemove));
+            relationList.forEach(relation -> checkFromDeleteSync(cache, results, relation, isRemove));
         }
         return results;
     }
@@ -222,15 +231,9 @@
         for (RelationTypeGroup typeGroup : RelationTypeGroup.values()) {
             inboundRelationsList.add(relationDao.findAllByTo(entity, typeGroup));
         }
-<<<<<<< HEAD
-        ListenableFuture<List<List<EntityRelation>>> inboundRelationsTo = Futures.allAsList(inboundRelationsListTo);
-        ListenableFuture<List<Boolean>> inboundDeletions = Futures.transformAsync(inboundRelationsTo,
+        ListenableFuture<List<List<EntityRelation>>> inboundRelations = Futures.allAsList(inboundRelationsList);
+        ListenableFuture<List<Boolean>> inboundDeletions = Futures.transformAsync(inboundRelations,
                 relations -> {
-=======
-        ListenableFuture<List<List<EntityRelation>>> inboundRelations = Futures.allAsList(inboundRelationsList);
-        ListenableFuture<List<Boolean>> inboundDeletions = Futures.transform(inboundRelations,
-                (AsyncFunction<List<List<EntityRelation>>, List<Boolean>>) relations -> {
->>>>>>> 25f82d38
                     List<ListenableFuture<Boolean>> results = getListenableFutures(relations, cache, true);
                     return Futures.allAsList(results);
                 });
@@ -241,13 +244,8 @@
         for (RelationTypeGroup typeGroup : RelationTypeGroup.values()) {
             outboundRelationsList.add(relationDao.findAllByFrom(entity, typeGroup));
         }
-<<<<<<< HEAD
-        ListenableFuture<List<List<EntityRelation>>> inboundRelationsFrom = Futures.allAsList(inboundRelationsListFrom);
-        Futures.transformAsync(inboundRelationsFrom, relations -> {
-=======
         ListenableFuture<List<List<EntityRelation>>> outboundRelations = Futures.allAsList(outboundRelationsList);
-        Futures.transform(outboundRelations, (AsyncFunction<List<List<EntityRelation>>, List<Boolean>>) relations -> {
->>>>>>> 25f82d38
+        Futures.transformAsync(outboundRelations, relations -> {
             List<ListenableFuture<Boolean>> results = getListenableFutures(relations, cache, false);
             return Futures.allAsList(results);
         });
@@ -259,13 +257,7 @@
     private List<ListenableFuture<Boolean>> getListenableFutures(List<List<EntityRelation>> relations, Cache cache, boolean isRemove) {
         List<ListenableFuture<Boolean>> results = new ArrayList<>();
         for (List<EntityRelation> relationList : relations) {
-<<<<<<< HEAD
-            relationList.forEach(relation -> {
-                checkFromDeleteAsync(cache, results, relation, isRemove);
-            });
-=======
-            relationList.stream().forEach(relation -> checkFromDeleteAsync(cache, results, relation, isRemove));
->>>>>>> 25f82d38
+            relationList.forEach(relation -> checkFromDeleteAsync(cache, results, relation, isRemove));
         }
         return results;
     }
@@ -390,10 +382,10 @@
         return Futures.transformAsync(relations,
                 relations1 -> {
                     List<ListenableFuture<EntityRelationInfo>> futures = new ArrayList<>();
-                    relations1.stream().forEach(relation ->
+                    relations1.forEach(relation ->
                             futures.add(fetchRelationInfoAsync(relation,
-                                    relation2 -> relation2.getFrom(),
-                                    (EntityRelationInfo relationInfo, String entityName) -> relationInfo.setFromName(entityName)))
+                                    EntityRelation::getFrom,
+                                    EntityRelationInfo::setFromName))
                     );
                     return Futures.successfulAsList(futures);
                 });
@@ -403,13 +395,11 @@
                                                                         Function<EntityRelation, EntityId> entityIdGetter,
                                                                         BiConsumer<EntityRelationInfo, String> entityNameSetter) {
         ListenableFuture<String> entityName = entityService.fetchEntityNameAsync(entityIdGetter.apply(relation));
-        ListenableFuture<EntityRelationInfo> entityRelationInfo =
-                Futures.transform(entityName, (Function<String, EntityRelationInfo>) entityName1 -> {
-                    EntityRelationInfo entityRelationInfo1 = new EntityRelationInfo(relation);
-                    entityNameSetter.accept(entityRelationInfo1, entityName1);
-                    return entityRelationInfo1;
-                });
-        return entityRelationInfo;
+        return Futures.transform(entityName, entityName1 -> {
+            EntityRelationInfo entityRelationInfo1 = new EntityRelationInfo(relation);
+            entityNameSetter.accept(entityRelationInfo1, entityName1);
+            return entityRelationInfo1;
+        });
     }
 
     @Cacheable(cacheNames = RELATIONS_CACHE, key = "{#to, #relationType, #typeGroup}")
@@ -444,7 +434,7 @@
 
         try {
             ListenableFuture<Set<EntityRelation>> relationSet = findRelationsRecursively(params.getEntityId(), params.getDirection(), maxLvl, new ConcurrentHashMap<>());
-            return Futures.transform(relationSet, (Function<Set<EntityRelation>, List<EntityRelation>>) input -> {
+            return Futures.transform(relationSet, input -> {
                 List<EntityRelation> relations = new ArrayList<>();
                 if (filters == null || filters.isEmpty()) {
                     relations.addAll(input);
@@ -471,7 +461,7 @@
         return Futures.transformAsync(relations,
                 relations1 -> {
                     List<ListenableFuture<EntityRelationInfo>> futures = new ArrayList<>();
-                    relations1.stream().forEach(relation ->
+                    relations1.forEach(relation ->
                             futures.add(fetchRelationInfoAsync(relation,
                                     relation2 -> direction == EntitySearchDirection.FROM ? relation2.getTo() : relation2.getFrom(),
                                     (EntityRelationInfo relationInfo, String entityName) -> {
@@ -589,7 +579,7 @@
         }
         //TODO: try to remove this blocking operation
         List<Set<EntityRelation>> relations = Futures.successfulAsList(futures).get();
-        relations.forEach(r -> r.forEach(d -> children.add(d)));
+        relations.forEach(r -> r.forEach(children::add));
         return Futures.immediateFuture(children);
     }
 
