--- conflicted
+++ resolved
@@ -135,11 +135,8 @@
         entityViewService.deleteEntityViewsByTenantId(tenantId);
         assetService.deleteAssetsByTenantId(tenantId);
         deviceService.deleteDevicesByTenantId(tenantId);
-<<<<<<< HEAD
+        deviceProfileService.deleteDeviceProfilesByTenantId(tenantId);
         edgeService.deleteEdgesByTenantId(tenantId);
-=======
-        deviceProfileService.deleteDeviceProfilesByTenantId(tenantId);
->>>>>>> 40e13cce
         userService.deleteTenantAdmins(tenantId);
         ruleChainService.deleteRuleChainsByTenantId(tenantId);
         tenantDao.removeById(tenantId, tenantId.getId());
