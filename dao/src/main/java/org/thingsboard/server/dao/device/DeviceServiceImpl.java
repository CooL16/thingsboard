--- conflicted
+++ resolved
@@ -40,21 +40,16 @@
 import org.thingsboard.server.common.data.EntityView;
 import org.thingsboard.server.common.data.Tenant;
 import org.thingsboard.server.common.data.device.DeviceSearchQuery;
-<<<<<<< HEAD
-import org.thingsboard.server.common.data.edge.Edge;
-import org.thingsboard.server.common.data.id.CustomerId;
-import org.thingsboard.server.common.data.id.DeviceId;
-import org.thingsboard.server.common.data.id.EdgeId;
-=======
 import org.thingsboard.server.common.data.device.data.DefaultDeviceConfiguration;
 import org.thingsboard.server.common.data.device.data.DefaultDeviceTransportConfiguration;
 import org.thingsboard.server.common.data.device.data.DeviceData;
 import org.thingsboard.server.common.data.device.data.Lwm2mDeviceTransportConfiguration;
 import org.thingsboard.server.common.data.device.data.MqttDeviceTransportConfiguration;
+import org.thingsboard.server.common.data.edge.Edge;
 import org.thingsboard.server.common.data.id.CustomerId;
 import org.thingsboard.server.common.data.id.DeviceId;
 import org.thingsboard.server.common.data.id.DeviceProfileId;
->>>>>>> 40e13cce
+import org.thingsboard.server.common.data.id.EdgeId;
 import org.thingsboard.server.common.data.id.EntityId;
 import org.thingsboard.server.common.data.id.TenantId;
 import org.thingsboard.server.common.data.page.PageData;
@@ -456,7 +451,31 @@
                 }, MoreExecutors.directExecutor());
     }
 
-<<<<<<< HEAD
+    @Transactional
+    @CacheEvict(cacheNames = DEVICE_CACHE, key = "{#device.tenantId, #device.name}")
+    @Override
+    public Device assignDeviceToTenant(TenantId tenantId, Device device) {
+        log.trace("Executing assignDeviceToTenant [{}][{}]", tenantId, device);
+
+        try {
+            List<EntityView> entityViews = entityViewService.findEntityViewsByTenantIdAndEntityIdAsync(device.getTenantId(), device.getId()).get();
+            if (!CollectionUtils.isEmpty(entityViews)) {
+                throw new DataValidationException("Can't assign device that has entity views to another tenant!");
+            }
+        } catch (ExecutionException | InterruptedException e) {
+            log.error("Exception while finding entity views for deviceId [{}]", device.getId(), e);
+            throw new RuntimeException("Exception while finding entity views for deviceId [" + device.getId() + "]", e);
+        }
+
+        eventService.removeEvents(device.getTenantId(), device.getId());
+
+        relationService.removeRelations(device.getTenantId(), device.getId());
+
+        device.setTenantId(tenantId);
+        device.setCustomerId(null);
+        return doSaveDevice(device, null);
+    }
+
     @Override
     public Device assignDeviceToEdge(TenantId tenantId, DeviceId deviceId, EdgeId edgeId) {
         Device device = findDeviceById(tenantId, deviceId);
@@ -469,7 +488,7 @@
         }
         try {
             createRelation(tenantId, new EntityRelation(edgeId, deviceId, EntityRelation.CONTAINS_TYPE, RelationTypeGroup.EDGE));
-        } catch (ExecutionException | InterruptedException e) {
+        } catch (Exception e) {
             log.warn("[{}] Failed to create device relation. Edge Id: [{}]", deviceId, edgeId);
             throw new RuntimeException(e);
         }
@@ -485,7 +504,7 @@
         }
         try {
             deleteRelation(tenantId, new EntityRelation(edgeId, deviceId, EntityRelation.CONTAINS_TYPE, RelationTypeGroup.EDGE));
-        } catch (ExecutionException | InterruptedException e) {
+        } catch (Exception e) {
             log.warn("[{}] Failed to delete device relation. Edge Id: [{}]", deviceId, edgeId);
             throw new RuntimeException(e);
         }
@@ -493,37 +512,12 @@
     }
 
     @Override
-    public ListenableFuture<PageData<Device>> findDevicesByTenantIdAndEdgeId(TenantId tenantId, EdgeId edgeId, TimePageLink pageLink) {
+    public PageData<Device> findDevicesByTenantIdAndEdgeId(TenantId tenantId, EdgeId edgeId, PageLink pageLink) {
         log.trace("Executing findDevicesByTenantIdAndEdgeId, tenantId [{}], edgeId [{}], pageLink [{}]", tenantId, edgeId, pageLink);
         validateId(tenantId, INCORRECT_TENANT_ID + tenantId);
         validateId(edgeId, INCORRECT_EDGE_ID + edgeId);
         validatePageLink(pageLink);
         return deviceDao.findDevicesByTenantIdAndEdgeId(tenantId.getId(), edgeId.getId(), pageLink);
-=======
-    @Transactional
-    @CacheEvict(cacheNames = DEVICE_CACHE, key = "{#device.tenantId, #device.name}")
-    @Override
-    public Device assignDeviceToTenant(TenantId tenantId, Device device) {
-        log.trace("Executing assignDeviceToTenant [{}][{}]", tenantId, device);
-
-        try {
-            List<EntityView> entityViews = entityViewService.findEntityViewsByTenantIdAndEntityIdAsync(device.getTenantId(), device.getId()).get();
-            if (!CollectionUtils.isEmpty(entityViews)) {
-                throw new DataValidationException("Can't assign device that has entity views to another tenant!");
-            }
-        } catch (ExecutionException | InterruptedException e) {
-            log.error("Exception while finding entity views for deviceId [{}]", device.getId(), e);
-            throw new RuntimeException("Exception while finding entity views for deviceId [" + device.getId() + "]", e);
-        }
-
-        eventService.removeEvents(device.getTenantId(), device.getId());
-
-        relationService.removeRelations(device.getTenantId(), device.getId());
-
-        device.setTenantId(tenantId);
-        device.setCustomerId(null);
-        return doSaveDevice(device, null);
->>>>>>> 40e13cce
     }
 
     private DataValidator<Device> deviceValidator =
