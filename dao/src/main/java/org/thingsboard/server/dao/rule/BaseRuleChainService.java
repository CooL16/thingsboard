--- conflicted
+++ resolved
@@ -60,11 +60,8 @@
 import java.util.Map;
 import java.util.Set;
 import java.util.concurrent.ExecutionException;
-<<<<<<< HEAD
 
 import static org.thingsboard.server.dao.service.Validator.validateId;
-=======
->>>>>>> eeec6bac
 
 /**
  * Created by igor on 3/12/18.
@@ -333,7 +330,6 @@
             return null;
         }
     }
-
 
     @Override
     public List<RuleNode> getRuleChainNodes(TenantId tenantId, RuleChainId ruleChainId) {
