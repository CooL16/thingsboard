--- conflicted
+++ resolved
@@ -55,11 +55,6 @@
 import org.thingsboard.server.dao.service.DataValidator;
 import org.thingsboard.server.dao.service.PaginatedRemover;
 import org.thingsboard.server.dao.service.Validator;
-<<<<<<< HEAD
-import org.thingsboard.server.dao.tenant.TbTenantProfileCache;
-import org.thingsboard.server.dao.tenant.TenantService;
-=======
->>>>>>> c4bdee92
 
 import java.util.ArrayList;
 import java.util.Collection;
@@ -73,7 +68,9 @@
 import java.util.stream.Collectors;
 
 import static org.thingsboard.server.common.data.DataConstants.TENANT;
-import static org.thingsboard.server.dao.service.Validator.*;
+import static org.thingsboard.server.dao.service.Validator.validateId;
+import static org.thingsboard.server.dao.service.Validator.validatePageLink;
+import static org.thingsboard.server.dao.service.Validator.validateString;
 
 /**
  * Created by igor on 3/12/18.
@@ -93,15 +90,7 @@
     private RuleNodeDao ruleNodeDao;
 
     @Autowired
-<<<<<<< HEAD
-    private TenantService tenantService;
-
-    @Autowired
-    @Lazy
-    private TbTenantProfileCache tenantProfileCache;
-=======
     private DataValidator<RuleChain> ruleChainValidator;
->>>>>>> c4bdee92
 
     @Override
     @Transactional
@@ -242,7 +231,7 @@
                     sourceRuleNodeToTargetRuleNode.setType(nodeToRuleChainConnection.getType());
                     sourceRuleNodeToTargetRuleNode.setTypeGroup(RelationTypeGroup.RULE_NODE);
                     relationService.saveRelation(tenantId, sourceRuleNodeToTargetRuleNode);
-                 }
+                }
             }
         }
 
@@ -732,48 +721,6 @@
         ruleNodeDao.removeById(tenantId, entityId.getId());
     }
 
-<<<<<<< HEAD
-    private final DataValidator<RuleChain> ruleChainValidator =
-            new DataValidator<>() {
-                @Override
-                protected void validateCreate(TenantId tenantId, RuleChain data) {
-                    DefaultTenantProfileConfiguration profileConfiguration =
-                            (DefaultTenantProfileConfiguration) tenantProfileCache.get(tenantId).getProfileData().getConfiguration();
-                    long maxRuleChains = profileConfiguration.getMaxRuleChains();
-                    validateNumberOfEntitiesPerTenant(tenantId, ruleChainDao, maxRuleChains, EntityType.RULE_CHAIN);
-                }
-
-                @Override
-                protected void validateDataImpl(TenantId tenantId, RuleChain ruleChain) {
-                    if (StringUtils.isEmpty(ruleChain.getName())) {
-                        throw new DataValidationException("Rule chain name should be specified!");
-                    }
-                    if (ruleChain.getType() == null) {
-                        ruleChain.setType(RuleChainType.CORE);
-                    }
-                    if (ruleChain.getTenantId() == null || ruleChain.getTenantId().isNullUid()) {
-                        throw new DataValidationException("Rule chain should be assigned to tenant!");
-                    }
-                    if (!tenantService.tenantExists(ruleChain.getTenantId())) {
-                        throw new DataValidationException("Rule chain is referencing to non-existent tenant!");
-                    }
-                    if (ruleChain.isRoot() && RuleChainType.CORE.equals(ruleChain.getType())) {
-                        RuleChain rootRuleChain = getRootTenantRuleChain(ruleChain.getTenantId());
-                        if (rootRuleChain != null && !rootRuleChain.getId().equals(ruleChain.getId())) {
-                            throw new DataValidationException("Another root rule chain is present in scope of current tenant!");
-                        }
-                    }
-                    if (ruleChain.isRoot() && RuleChainType.EDGE.equals(ruleChain.getType())) {
-                        RuleChain edgeTemplateRootRuleChain = getEdgeTemplateRootRuleChain(ruleChain.getTenantId());
-                        if (edgeTemplateRootRuleChain != null && !edgeTemplateRootRuleChain.getId().equals(ruleChain.getId())) {
-                            throw new DataValidationException("Another edge template root rule chain is present in scope of current tenant!");
-                        }
-                    }
-                }
-            };
-
-=======
->>>>>>> c4bdee92
     private final PaginatedRemover<TenantId, RuleChain> tenantRuleChainsRemover =
             new PaginatedRemover<>() {
 
