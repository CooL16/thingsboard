/**
 * Copyright © 2016-2020 The Thingsboard Authors
 *
 * Licensed under the Apache License, Version 2.0 (the "License");
 * you may not use this file except in compliance with the License.
 * You may obtain a copy of the License at
 *
 *     http://www.apache.org/licenses/LICENSE-2.0
 *
 * Unless required by applicable law or agreed to in writing, software
 * distributed under the License is distributed on an "AS IS" BASIS,
 * WITHOUT WARRANTIES OR CONDITIONS OF ANY KIND, either express or implied.
 * See the License for the specific language governing permissions and
 * limitations under the License.
 */
package org.thingsboard.server.dao.sql.device;

import com.google.common.util.concurrent.Futures;
import com.google.common.util.concurrent.ListenableFuture;
import com.google.common.util.concurrent.MoreExecutors;
import lombok.extern.slf4j.Slf4j;
import org.springframework.beans.factory.annotation.Autowired;
import org.springframework.data.repository.CrudRepository;
import org.springframework.stereotype.Component;
import org.springframework.util.StringUtils;
import org.thingsboard.server.common.data.Device;
import org.thingsboard.server.common.data.DeviceInfo;
import org.thingsboard.server.common.data.EntitySubtype;
import org.thingsboard.server.common.data.EntityType;
import org.thingsboard.server.common.data.UUIDConverter;
import org.thingsboard.server.common.data.id.EdgeId;
import org.thingsboard.server.common.data.id.TenantId;
<<<<<<< HEAD
import org.thingsboard.server.common.data.page.PageData;
import org.thingsboard.server.common.data.page.PageLink;
import org.thingsboard.server.dao.DaoUtil;
import org.thingsboard.server.dao.device.DeviceDao;
import org.thingsboard.server.dao.model.sql.DeviceEntity;
import org.thingsboard.server.dao.model.sql.DeviceInfoEntity;
=======
import org.thingsboard.server.common.data.page.TextPageLink;
import org.thingsboard.server.common.data.page.TimePageLink;
import org.thingsboard.server.common.data.relation.EntityRelation;
import org.thingsboard.server.common.data.relation.RelationTypeGroup;
import org.thingsboard.server.common.data.rule.RuleChain;
import org.thingsboard.server.dao.DaoUtil;
import org.thingsboard.server.dao.device.DeviceDao;
import org.thingsboard.server.dao.model.sql.DeviceEntity;
import org.thingsboard.server.dao.relation.RelationDao;
>>>>>>> f5ab5d7a
import org.thingsboard.server.dao.sql.JpaAbstractSearchTextDao;
import org.thingsboard.server.dao.util.SqlDao;

import java.util.ArrayList;
import java.util.Collections;
import java.util.List;
import java.util.Objects;
import java.util.Optional;
import java.util.UUID;

import static org.thingsboard.server.common.data.UUIDConverter.fromTimeUUID;
import static org.thingsboard.server.common.data.UUIDConverter.fromTimeUUIDs;

/**
 * Created by Valerii Sosliuk on 5/6/2017.
 */
@Component
@SqlDao
@Slf4j
public class JpaDeviceDao extends JpaAbstractSearchTextDao<DeviceEntity, Device> implements DeviceDao {

    @Autowired
    private DeviceRepository deviceRepository;

    @Autowired
    private RelationDao relationDao;

    @Override
    protected Class<DeviceEntity> getEntityClass() {
        return DeviceEntity.class;
    }

    @Override
    protected CrudRepository<DeviceEntity, String> getCrudRepository() {
        return deviceRepository;
    }

    @Override
    public DeviceInfo findDeviceInfoById(TenantId tenantId, UUID deviceId) {
        return DaoUtil.getData(deviceRepository.findDeviceInfoById(fromTimeUUID(deviceId)));
    }

    @Override
    public PageData<Device> findDevicesByTenantId(UUID tenantId, PageLink pageLink) {
        if (StringUtils.isEmpty(pageLink.getTextSearch())) {
            return DaoUtil.toPageData(
                    deviceRepository.findByTenantId(
                            fromTimeUUID(tenantId),
                            DaoUtil.toPageable(pageLink)));
        } else {
            return DaoUtil.toPageData(
                    deviceRepository.findByTenantId(
                            fromTimeUUID(tenantId),
                            Objects.toString(pageLink.getTextSearch(), ""),
                            DaoUtil.toPageable(pageLink)));
        }
    }

    @Override
    public PageData<DeviceInfo> findDeviceInfosByTenantId(UUID tenantId, PageLink pageLink) {
        return DaoUtil.toPageData(
                deviceRepository.findDeviceInfosByTenantId(
                        fromTimeUUID(tenantId),
                        Objects.toString(pageLink.getTextSearch(), ""),
                        DaoUtil.toPageable(pageLink, DeviceInfoEntity.deviceInfoColumnMap)));
    }

    @Override
    public ListenableFuture<List<Device>> findDevicesByTenantIdAndIdsAsync(UUID tenantId, List<UUID> deviceIds) {
        return service.submit(() -> DaoUtil.convertDataList(deviceRepository.findDevicesByTenantIdAndIdIn(UUIDConverter.fromTimeUUID(tenantId), fromTimeUUIDs(deviceIds))));
    }

    @Override
    public PageData<Device> findDevicesByTenantIdAndCustomerId(UUID tenantId, UUID customerId, PageLink pageLink) {
        return DaoUtil.toPageData(
                deviceRepository.findByTenantIdAndCustomerId(
                        fromTimeUUID(tenantId),
                        fromTimeUUID(customerId),
                        Objects.toString(pageLink.getTextSearch(), ""),
                        DaoUtil.toPageable(pageLink)));
    }

    @Override
    public PageData<DeviceInfo> findDeviceInfosByTenantIdAndCustomerId(UUID tenantId, UUID customerId, PageLink pageLink) {
        return DaoUtil.toPageData(
                deviceRepository.findDeviceInfosByTenantIdAndCustomerId(
                        fromTimeUUID(tenantId),
                        fromTimeUUID(customerId),
                        Objects.toString(pageLink.getTextSearch(), ""),
                        DaoUtil.toPageable(pageLink, DeviceInfoEntity.deviceInfoColumnMap)));
    }

    @Override
    public ListenableFuture<List<Device>> findDevicesByTenantIdCustomerIdAndIdsAsync(UUID tenantId, UUID customerId, List<UUID> deviceIds) {
        return service.submit(() -> DaoUtil.convertDataList(
                deviceRepository.findDevicesByTenantIdAndCustomerIdAndIdIn(fromTimeUUID(tenantId), fromTimeUUID(customerId), fromTimeUUIDs(deviceIds))));
    }

    @Override
    public Optional<Device> findDeviceByTenantIdAndName(UUID tenantId, String name) {
        Device device = DaoUtil.getData(deviceRepository.findByTenantIdAndName(fromTimeUUID(tenantId), name));
        return Optional.ofNullable(device);
    }

    @Override
    public PageData<Device> findDevicesByTenantIdAndType(UUID tenantId, String type, PageLink pageLink) {
        return DaoUtil.toPageData(
                deviceRepository.findByTenantIdAndType(
                        fromTimeUUID(tenantId),
                        type,
                        Objects.toString(pageLink.getTextSearch(), ""),
                        DaoUtil.toPageable(pageLink)));
    }

    @Override
    public PageData<DeviceInfo> findDeviceInfosByTenantIdAndType(UUID tenantId, String type, PageLink pageLink) {
        return DaoUtil.toPageData(
                deviceRepository.findDeviceInfosByTenantIdAndType(
                        fromTimeUUID(tenantId),
                        type,
                        Objects.toString(pageLink.getTextSearch(), ""),
                        DaoUtil.toPageable(pageLink, DeviceInfoEntity.deviceInfoColumnMap)));
    }

    @Override
    public PageData<Device> findDevicesByTenantIdAndCustomerIdAndType(UUID tenantId, UUID customerId, String type, PageLink pageLink) {
        return DaoUtil.toPageData(
                deviceRepository.findByTenantIdAndCustomerIdAndType(
                        fromTimeUUID(tenantId),
                        fromTimeUUID(customerId),
                        type,
                        Objects.toString(pageLink.getTextSearch(), ""),
                        DaoUtil.toPageable(pageLink)));
    }

    @Override
    public PageData<DeviceInfo> findDeviceInfosByTenantIdAndCustomerIdAndType(UUID tenantId, UUID customerId, String type, PageLink pageLink) {
        return DaoUtil.toPageData(
                deviceRepository.findDeviceInfosByTenantIdAndCustomerIdAndType(
                        fromTimeUUID(tenantId),
                        fromTimeUUID(customerId),
                        type,
                        Objects.toString(pageLink.getTextSearch(), ""),
                        DaoUtil.toPageable(pageLink, DeviceInfoEntity.deviceInfoColumnMap)));
    }

    @Override
    public ListenableFuture<List<EntitySubtype>> findTenantDeviceTypesAsync(UUID tenantId) {
        return service.submit(() -> convertTenantDeviceTypesToDto(tenantId, deviceRepository.findTenantDeviceTypes(fromTimeUUID(tenantId))));
    }

    private List<EntitySubtype> convertTenantDeviceTypesToDto(UUID tenantId, List<String> types) {
        List<EntitySubtype> list = Collections.emptyList();
        if (types != null && !types.isEmpty()) {
            list = new ArrayList<>();
            for (String type : types) {
                list.add(new EntitySubtype(new TenantId(tenantId), EntityType.DEVICE, type));
            }
        }
        return list;
    }

    @Override
<<<<<<< HEAD
    public PageData<Device> findDevicesByTenantIdAndEdgeId(UUID tenantId, UUID edgeId, PageLink pageLink) {
        return DaoUtil.toPageData(
                deviceRepository.findByTenantIdAndEdgeId(
                        fromTimeUUID(tenantId),
                        fromTimeUUID(edgeId),
                        Objects.toString(pageLink.getTextSearch(), ""),
                        DaoUtil.toPageable(pageLink)));
    }

    @Override
    public PageData<Device> findDevicesByTenantIdAndEdgeIdAndType(UUID tenantId, UUID edgeId, String type, PageLink pageLink) {
        return DaoUtil.toPageData(
                deviceRepository.findByTenantIdAndEdgeIdAndType(
                        fromTimeUUID(tenantId),
                        fromTimeUUID(edgeId),
                        type,
                        Objects.toString(pageLink.getTextSearch(), ""),
                        DaoUtil.toPageable(pageLink)));
=======
    public ListenableFuture<List<Device>> findDevicesByTenantIdAndEdgeId(UUID tenantId, UUID edgeId, TimePageLink pageLink) {
        log.debug("Try to find devices by tenantId [{}], edgeId [{}] and pageLink [{}]", tenantId, edgeId, pageLink);
        ListenableFuture<List<EntityRelation>> relations = relationDao.findRelations(new TenantId(tenantId), new EdgeId(edgeId), EntityRelation.CONTAINS_TYPE, RelationTypeGroup.EDGE, EntityType.DEVICE, pageLink);
        return Futures.transformAsync(relations, input -> {
            List<ListenableFuture<Device>> deviceFutures = new ArrayList<>(input.size());
            for (EntityRelation relation : input) {
                deviceFutures.add(findByIdAsync(new TenantId(tenantId), relation.getTo().getId()));
            }
            return Futures.successfulAsList(deviceFutures);
        }, MoreExecutors.directExecutor());
>>>>>>> f5ab5d7a
    }
}<|MERGE_RESOLUTION|>--- conflicted
+++ resolved
@@ -28,26 +28,19 @@
 import org.thingsboard.server.common.data.EntitySubtype;
 import org.thingsboard.server.common.data.EntityType;
 import org.thingsboard.server.common.data.UUIDConverter;
+import org.thingsboard.server.common.data.asset.Asset;
 import org.thingsboard.server.common.data.id.EdgeId;
 import org.thingsboard.server.common.data.id.TenantId;
-<<<<<<< HEAD
 import org.thingsboard.server.common.data.page.PageData;
 import org.thingsboard.server.common.data.page.PageLink;
+import org.thingsboard.server.common.data.page.TimePageLink;
+import org.thingsboard.server.common.data.relation.EntityRelation;
+import org.thingsboard.server.common.data.relation.RelationTypeGroup;
 import org.thingsboard.server.dao.DaoUtil;
 import org.thingsboard.server.dao.device.DeviceDao;
 import org.thingsboard.server.dao.model.sql.DeviceEntity;
 import org.thingsboard.server.dao.model.sql.DeviceInfoEntity;
-=======
-import org.thingsboard.server.common.data.page.TextPageLink;
-import org.thingsboard.server.common.data.page.TimePageLink;
-import org.thingsboard.server.common.data.relation.EntityRelation;
-import org.thingsboard.server.common.data.relation.RelationTypeGroup;
-import org.thingsboard.server.common.data.rule.RuleChain;
-import org.thingsboard.server.dao.DaoUtil;
-import org.thingsboard.server.dao.device.DeviceDao;
-import org.thingsboard.server.dao.model.sql.DeviceEntity;
 import org.thingsboard.server.dao.relation.RelationDao;
->>>>>>> f5ab5d7a
 import org.thingsboard.server.dao.sql.JpaAbstractSearchTextDao;
 import org.thingsboard.server.dao.util.SqlDao;
 
@@ -211,36 +204,22 @@
     }
 
     @Override
-<<<<<<< HEAD
-    public PageData<Device> findDevicesByTenantIdAndEdgeId(UUID tenantId, UUID edgeId, PageLink pageLink) {
-        return DaoUtil.toPageData(
-                deviceRepository.findByTenantIdAndEdgeId(
-                        fromTimeUUID(tenantId),
-                        fromTimeUUID(edgeId),
-                        Objects.toString(pageLink.getTextSearch(), ""),
-                        DaoUtil.toPageable(pageLink)));
-    }
-
-    @Override
-    public PageData<Device> findDevicesByTenantIdAndEdgeIdAndType(UUID tenantId, UUID edgeId, String type, PageLink pageLink) {
-        return DaoUtil.toPageData(
-                deviceRepository.findByTenantIdAndEdgeIdAndType(
-                        fromTimeUUID(tenantId),
-                        fromTimeUUID(edgeId),
-                        type,
-                        Objects.toString(pageLink.getTextSearch(), ""),
-                        DaoUtil.toPageable(pageLink)));
-=======
-    public ListenableFuture<List<Device>> findDevicesByTenantIdAndEdgeId(UUID tenantId, UUID edgeId, TimePageLink pageLink) {
+    public ListenableFuture<PageData<Device>> findDevicesByTenantIdAndEdgeId(UUID tenantId, UUID edgeId, TimePageLink pageLink) {
         log.debug("Try to find devices by tenantId [{}], edgeId [{}] and pageLink [{}]", tenantId, edgeId, pageLink);
-        ListenableFuture<List<EntityRelation>> relations = relationDao.findRelations(new TenantId(tenantId), new EdgeId(edgeId), EntityRelation.CONTAINS_TYPE, RelationTypeGroup.EDGE, EntityType.DEVICE, pageLink);
-        return Futures.transformAsync(relations, input -> {
-            List<ListenableFuture<Device>> deviceFutures = new ArrayList<>(input.size());
-            for (EntityRelation relation : input) {
-                deviceFutures.add(findByIdAsync(new TenantId(tenantId), relation.getTo().getId()));
+        ListenableFuture<PageData<EntityRelation>> relations =
+                relationDao.findRelations(new TenantId(tenantId), new EdgeId(edgeId), EntityRelation.CONTAINS_TYPE, RelationTypeGroup.EDGE, EntityType.DEVICE, pageLink);
+        return Futures.transformAsync(relations, relationsData -> {
+            if (relationsData != null && relationsData.getData() != null && !relationsData.getData().isEmpty()) {
+                List<ListenableFuture<Device>> deviceFutures = new ArrayList<>(relationsData.getData().size());
+                for (EntityRelation relation : relationsData.getData()) {
+                    deviceFutures.add(findByIdAsync(new TenantId(tenantId), relation.getTo().getId()));
+                }
+                return Futures.transform(Futures.successfulAsList(deviceFutures),
+                        devices -> new PageData<>(devices, relationsData.getTotalPages(), relationsData.getTotalElements(),
+                                relationsData.hasNext()), MoreExecutors.directExecutor());
+            } else {
+                return Futures.immediateFuture(new PageData<>());
             }
-            return Futures.successfulAsList(deviceFutures);
         }, MoreExecutors.directExecutor());
->>>>>>> f5ab5d7a
     }
 }