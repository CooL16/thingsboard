--- conflicted
+++ resolved
@@ -131,12 +131,7 @@
 
     @PostConstruct
     public void init() {
-<<<<<<< HEAD
-        if (edgesRpcEnabled) {
-=======
-        super.init();
         if (edgesEnabled) {
->>>>>>> aabaada1
             initRestTemplate();
         }
     }
