--- conflicted
+++ resolved
@@ -374,12 +374,8 @@
         return function.apply(arg1.getValue(), arg2.getValue());
     }
 
-<<<<<<< HEAD
-    private ListenableFuture<TbMathArgumentValue> resolveArguments(TbContext ctx, TbMsg msg, Optional<ObjectNode> msgBodyOpt, TbMathArgument arg) {
+    ListenableFuture<TbMathArgumentValue> resolveArguments(TbContext ctx, TbMsg msg, Optional<ObjectNode> msgBodyOpt, TbMathArgument arg) {
         String argKey = getKeyFromTemplate(msg, arg.getType(), arg.getKey());
-=======
-    ListenableFuture<TbMathArgumentValue> resolveArguments(TbContext ctx, TbMsg msg, Optional<ObjectNode> msgBodyOpt, TbMathArgument arg) {
->>>>>>> d41f830d
         switch (arg.getType()) {
             case CONSTANT:
                 return Futures.immediateFuture(TbMathArgumentValue.constant(arg));
