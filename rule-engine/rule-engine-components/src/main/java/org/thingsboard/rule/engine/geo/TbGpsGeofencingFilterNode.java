--- conflicted
+++ resolved
@@ -54,11 +54,7 @@
         nodeDetails = "Extracts latitude and longitude parameters from incoming message and returns 'True' if they are inside configured perimeters, 'False' otherwise.",
         uiResources = {"static/rulenode/rulenode-core-config.js"},
         configDirective = "tbFilterNodeGpsGeofencingConfig",
-<<<<<<< HEAD
-        ruleChainTypes = {RuleChainType.SYSTEM, RuleChainType.EDGE}
-=======
         ruleChainTypes = {RuleChainType.CORE, RuleChainType.EDGE}
->>>>>>> f5ab5d7a
 )
 public class TbGpsGeofencingFilterNode extends AbstractGeofencingNode<TbGpsGeofencingFilterNodeConfiguration> {
 
