/**
 * Copyright © 2016-2023 The Thingsboard Authors
 *
 * Licensed under the Apache License, Version 2.0 (the "License");
 * you may not use this file except in compliance with the License.
 * You may obtain a copy of the License at
 *
 *     http://www.apache.org/licenses/LICENSE-2.0
 *
 * Unless required by applicable law or agreed to in writing, software
 * distributed under the License is distributed on an "AS IS" BASIS,
 * WITHOUT WARRANTIES OR CONDITIONS OF ANY KIND, either express or implied.
 * See the License for the specific language governing permissions and
 * limitations under the License.
 */
package org.thingsboard.rule.engine.metadata;

import com.google.common.util.concurrent.Futures;
import com.google.common.util.concurrent.ListenableFuture;
import com.google.common.util.concurrent.MoreExecutors;
import lombok.extern.slf4j.Slf4j;
import org.thingsboard.rule.engine.api.RuleNode;
import org.thingsboard.rule.engine.api.TbContext;
import org.thingsboard.rule.engine.api.TbNodeConfiguration;
import org.thingsboard.rule.engine.api.TbNodeException;
import org.thingsboard.rule.engine.api.util.TbNodeUtils;
import org.thingsboard.server.common.data.ContactBased;
import org.thingsboard.server.common.data.Customer;
import org.thingsboard.server.common.data.HasCustomerId;
import org.thingsboard.server.common.data.HasName;
import org.thingsboard.server.common.data.id.AssetId;
import org.thingsboard.server.common.data.id.DeviceId;
import org.thingsboard.server.common.data.id.EdgeId;
import org.thingsboard.server.common.data.id.EntityId;
import org.thingsboard.server.common.data.id.EntityViewId;
import org.thingsboard.server.common.data.id.UserId;
import org.thingsboard.server.common.data.plugin.ComponentType;
import org.thingsboard.server.common.msg.TbMsg;

@Slf4j
@RuleNode(type = ComponentType.ENRICHMENT,
        name = "customer details",
        configClazz = TbGetCustomerDetailsNodeConfiguration.class,
        nodeDescription = "Enrich the message body or metadata with the corresponding customer details: title, address, email, phone, etc.",
        nodeDetails = "If checkbox: <b>Add selected details to the message metadata</b> is selected, existing fields will be added to the message metadata instead of message data.<br><br>" +
                "<b>Note:</b> only Device, Asset, and Entity View type are allowed.<br><br>" +
                "If the originator of the message is not assigned to Customer, or originator type is not supported - Message will be forwarded to <b>Failure</b> chain, otherwise, <b>Success</b> chain will be used.",
        uiResources = {"static/rulenode/rulenode-core-config.js"},
        configDirective = "tbEnrichmentNodeEntityDetailsConfig")
public class TbGetCustomerDetailsNode extends TbAbstractGetEntityDetailsNode<TbGetCustomerDetailsNodeConfiguration> {
    private static final String CUSTOMER_PREFIX = "customer_";

    @Override
    protected TbGetCustomerDetailsNodeConfiguration loadNodeConfiguration(TbNodeConfiguration configuration) throws TbNodeException {
        return TbNodeUtils.convert(configuration, TbGetCustomerDetailsNodeConfiguration.class);
    }

    @Override
    protected ListenableFuture<TbMsg> getDetails(TbContext ctx, TbMsg msg) {
        ctx.checkTenantEntity(msg.getOriginator());
        return getTbMsgListenableFuture(ctx, msg, getDataAsJson(msg), CUSTOMER_PREFIX);
    }

    @Override
    protected ListenableFuture<ContactBased> getContactBasedListenableFuture(TbContext ctx, TbMsg msg) {
        return Futures.transformAsync(getCustomer(ctx, msg), customer ->
                        customer == null ? Futures.immediateFuture(null) : Futures.immediateFuture(customer),
                MoreExecutors.directExecutor());
    }

    private ListenableFuture<Customer> getCustomer(TbContext ctx, TbMsg msg) {
        switch (msg.getOriginator().getEntityType()) {
            case DEVICE:
                return Futures.transformAsync(ctx.getDeviceService().findDeviceByIdAsync(ctx.getTenantId(), new DeviceId(msg.getOriginator().getId())),
                        device -> getCustomerFuture(ctx, device, msg.getOriginator()), MoreExecutors.directExecutor());
            case ASSET:
                return Futures.transformAsync(ctx.getAssetService().findAssetByIdAsync(ctx.getTenantId(), new AssetId(msg.getOriginator().getId())),
                        asset -> getCustomerFuture(ctx, asset, msg.getOriginator()), MoreExecutors.directExecutor());
            case ENTITY_VIEW:
                return Futures.transformAsync(ctx.getEntityViewService().findEntityViewByIdAsync(ctx.getTenantId(), new EntityViewId(msg.getOriginator().getId())),
                        entityView -> getCustomerFuture(ctx, entityView, msg.getOriginator()), MoreExecutors.directExecutor());
            case USER:
                return Futures.transformAsync(ctx.getUserService().findUserByIdAsync(ctx.getTenantId(), new UserId(msg.getOriginator().getId())),
                        user -> getCustomerFuture(ctx, user, msg.getOriginator()), MoreExecutors.directExecutor());
            case EDGE:
                return Futures.transformAsync(ctx.getEdgeService().findEdgeByIdAsync(ctx.getTenantId(), new EdgeId(msg.getOriginator().getId())),
                        edge -> getCustomerFuture(ctx, edge, msg.getOriginator()), MoreExecutors.directExecutor());
            default:
                throw new RuntimeException("Entity with entityType '" + msg.getOriginator().getEntityType() + "' is not supported.");
        }
    }

    private ListenableFuture<Customer> getCustomerFuture(TbContext ctx, HasCustomerId hasCustomerId, EntityId originator) {
        if (hasCustomerId == null) {
            return Futures.immediateFuture(null);
        } else {
            if (hasCustomerId.getCustomerId().isNullUid()) {
                if (hasCustomerId instanceof HasName) {
<<<<<<< HEAD
                    var hasName = (HasName) hasCustomerId;
                    throw new RuntimeException(originator.getEntityType().getDisplayName() + " with name '" + hasName.getName() + "' is not assigned to Customer.");
                }
                throw new RuntimeException(originator.getEntityType().getDisplayName() + " with id '" + originator + "' is not assigned to Customer.");
=======
                    HasName hasName = (HasName) hasCustomerId;
                    throw new RuntimeException(originator.getEntityType().getNormalName() + " with name '" + hasName.getName() + "' is not assigned to Customer.");
                }
                throw new RuntimeException(originator.getEntityType().getNormalName() + " with id '" + originator + "' is not assigned to Customer.");
>>>>>>> 9a3bf128
            } else {
                return ctx.getCustomerService().findCustomerByIdAsync(ctx.getTenantId(), hasCustomerId.getCustomerId());
            }
        }
    }

}<|MERGE_RESOLUTION|>--- conflicted
+++ resolved
@@ -96,17 +96,10 @@
         } else {
             if (hasCustomerId.getCustomerId().isNullUid()) {
                 if (hasCustomerId instanceof HasName) {
-<<<<<<< HEAD
-                    var hasName = (HasName) hasCustomerId;
-                    throw new RuntimeException(originator.getEntityType().getDisplayName() + " with name '" + hasName.getName() + "' is not assigned to Customer.");
-                }
-                throw new RuntimeException(originator.getEntityType().getDisplayName() + " with id '" + originator + "' is not assigned to Customer.");
-=======
                     HasName hasName = (HasName) hasCustomerId;
                     throw new RuntimeException(originator.getEntityType().getNormalName() + " with name '" + hasName.getName() + "' is not assigned to Customer.");
                 }
                 throw new RuntimeException(originator.getEntityType().getNormalName() + " with id '" + originator + "' is not assigned to Customer.");
->>>>>>> 9a3bf128
             } else {
                 return ctx.getCustomerService().findCustomerByIdAsync(ctx.getTenantId(), hasCustomerId.getCustomerId());
             }
