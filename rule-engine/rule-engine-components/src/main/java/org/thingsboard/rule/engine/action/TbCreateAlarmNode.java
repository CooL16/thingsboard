--- conflicted
+++ resolved
@@ -60,11 +60,7 @@
     protected TbCreateAlarmNodeConfiguration loadAlarmNodeConfig(TbNodeConfiguration configuration) throws TbNodeException {
         TbCreateAlarmNodeConfiguration nodeConfiguration = TbNodeUtils.convert(configuration, TbCreateAlarmNodeConfiguration.class);
         relationTypes = nodeConfiguration.getRelationTypes();
-<<<<<<< HEAD
-        return TbNodeUtils.convert(configuration, TbCreateAlarmNodeConfiguration.class);
-=======
         return nodeConfiguration;
->>>>>>> 9f0871af
     }
 
     @Override
