/**
 * Copyright © 2016-2023 The Thingsboard Authors
 *
 * Licensed under the Apache License, Version 2.0 (the "License");
 * you may not use this file except in compliance with the License.
 * You may obtain a copy of the License at
 *
 *     http://www.apache.org/licenses/LICENSE-2.0
 *
 * Unless required by applicable law or agreed to in writing, software
 * distributed under the License is distributed on an "AS IS" BASIS,
 * WITHOUT WARRANTIES OR CONDITIONS OF ANY KIND, either express or implied.
 * See the License for the specific language governing permissions and
 * limitations under the License.
 */
package org.thingsboard.rule.engine.api.util;

import com.fasterxml.jackson.core.JsonProcessingException;
import com.fasterxml.jackson.databind.JsonNode;
import org.springframework.util.CollectionUtils;
import org.thingsboard.common.util.JacksonUtil;
import org.thingsboard.rule.engine.api.TbNodeConfiguration;
import org.thingsboard.rule.engine.api.TbNodeException;
import org.thingsboard.server.common.data.StringUtils;
import org.thingsboard.server.common.msg.TbMsg;
import org.thingsboard.server.common.msg.TbMsgMetaData;

import java.util.Collections;
import java.util.List;
import java.util.Map;
import java.util.regex.Matcher;
import java.util.regex.Pattern;
import java.util.stream.Collectors;

/**
 * Created by ashvayka on 19.01.18.
 */
public class TbNodeUtils {


    private static final Pattern DATA_PATTERN = Pattern.compile("(\\$\\[)(.*?)(])");

    public static <T> T convert(TbNodeConfiguration configuration, Class<T> clazz) throws TbNodeException {
        try {
<<<<<<< HEAD
            return JacksonUtil.treeToValue(configuration.getData(), clazz);
        } catch (IllegalArgumentException e) {
            throw new TbNodeException(e);
=======
            return mapper.treeToValue(configuration.getData(), clazz);
        } catch (JsonProcessingException e) {
            throw new TbNodeException(e, true);
>>>>>>> 7dcebed6
        }
    }

    public static List<String> processPatterns(List<String> patterns, TbMsg tbMsg) {
        if (!CollectionUtils.isEmpty(patterns)) {
            return patterns.stream().map(p -> processPattern(p, tbMsg)).collect(Collectors.toList());
        }
        return Collections.emptyList();
    }

    public static String processPattern(String pattern, TbMsg tbMsg) {
        try {
            String result = processPattern(pattern, tbMsg.getMetaData());
            JsonNode json = JacksonUtil.toJsonNode(tbMsg.getData());
            if (json.isObject()) {
                Matcher matcher = DATA_PATTERN.matcher(result);
                while (matcher.find()) {
                    String group = matcher.group(2);
                    String[] keys = group.split("\\.");
                    JsonNode jsonNode = json;
                    for (String key : keys) {
                        if (!StringUtils.isEmpty(key) && jsonNode != null) {
                            jsonNode = jsonNode.get(key);
                        } else {
                            jsonNode = null;
                            break;
                        }
                    }

                    if (jsonNode != null && jsonNode.isValueNode()) {
                        result = result.replace(formatDataVarTemplate(group), jsonNode.asText());
                    }
                }
            }
            return result;
        } catch (Exception e) {
            throw new RuntimeException("Failed to process pattern!", e);
        }
    }

    public static List<String> processPatterns(List<String> patterns, TbMsgMetaData metaData) {
        if (!CollectionUtils.isEmpty(patterns)) {
            return patterns.stream().map(p -> processPattern(p, metaData)).collect(Collectors.toList());
        }
        return Collections.emptyList();
    }

    public static String processPattern(String pattern, TbMsgMetaData metaData) {
        return processTemplate(pattern, metaData.values());
    }

    public static String processTemplate(String template, Map<String, String> data) {
        String result = template;
        for (Map.Entry<String, String> kv : data.entrySet()) {
            result = processVar(result, kv.getKey(), kv.getValue());
        }
        return result;
    }

    private static String processVar(String pattern, String key, String val) {
        return pattern.replace(formatMetadataVarTemplate(key), val);
    }

    static String formatDataVarTemplate(String key) {
        return "$[" + key + ']';
    }

    static String formatMetadataVarTemplate(String key) {
        return "${" + key + '}';
    }
}<|MERGE_RESOLUTION|>--- conflicted
+++ resolved
@@ -42,15 +42,9 @@
 
     public static <T> T convert(TbNodeConfiguration configuration, Class<T> clazz) throws TbNodeException {
         try {
-<<<<<<< HEAD
             return JacksonUtil.treeToValue(configuration.getData(), clazz);
         } catch (IllegalArgumentException e) {
-            throw new TbNodeException(e);
-=======
-            return mapper.treeToValue(configuration.getData(), clazz);
-        } catch (JsonProcessingException e) {
             throw new TbNodeException(e, true);
->>>>>>> 7dcebed6
         }
     }
 
