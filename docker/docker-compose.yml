--- conflicted
+++ resolved
@@ -27,17 +27,11 @@
       - thingsboard.env
     entrypoint: ./run_thingsboard.sh
   thingsboard-db-schema:
-<<<<<<< HEAD
-    image: "thingsboard/thingsboard-db-schema:1.2.2"
+    image: "thingsboard/thingsboard-db-schema:1.2.3"
     environment:
       - SKIP_SCHEMA_CREATION=${SKIP_SCHEMA_CREATION}
       - SKIP_SYSTEM_DATA=${SKIP_SYSTEM_DATA}
       - SKIP_DEMO_DATA=${SKIP_DEMO_DATA}
-=======
-    image: "thingsboard/thingsboard-db-schema:1.2.3"
-    env_file:
-      - thingsboard-db-schema.env
->>>>>>> 750c4750
     entrypoint: ./install_schema.sh
   db:
     image: "cassandra:3.9"
