/**
 * Copyright © 2016-2023 The Thingsboard Authors
 *
 * Licensed under the Apache License, Version 2.0 (the "License");
 * you may not use this file except in compliance with the License.
 * You may obtain a copy of the License at
 *
 *     http://www.apache.org/licenses/LICENSE-2.0
 *
 * Unless required by applicable law or agreed to in writing, software
 * distributed under the License is distributed on an "AS IS" BASIS,
 * WITHOUT WARRANTIES OR CONDITIONS OF ANY KIND, either express or implied.
 * See the License for the specific language governing permissions and
 * limitations under the License.
 */
package org.thingsboard.server.service.queue;

import org.junit.jupiter.api.Assertions;
import org.junit.jupiter.api.Test;
<<<<<<< HEAD
import org.thingsboard.rule.engine.api.msg.DeviceAttributesEventNotificationMsg;
import org.thingsboard.rule.engine.api.msg.DeviceCredentialsUpdateNotificationMsg;
import org.thingsboard.rule.engine.api.msg.DeviceEdgeUpdateMsg;
import org.thingsboard.rule.engine.api.msg.DeviceNameOrTypeUpdateMsg;
import org.thingsboard.server.common.data.id.DeviceId;
import org.thingsboard.server.common.data.id.EdgeId;
=======
import org.thingsboard.server.common.data.EntityType;
>>>>>>> 4705be61
import org.thingsboard.server.common.data.id.EntityId;
import org.thingsboard.server.common.data.id.RuleChainId;
import org.thingsboard.server.common.data.id.TenantId;
import org.thingsboard.server.common.data.kv.AttributeKvEntry;
import org.thingsboard.server.common.data.kv.BaseAttributeKvEntry;
import org.thingsboard.server.common.data.kv.StringDataEntry;
import org.thingsboard.server.common.data.plugin.ComponentLifecycleEvent;
import org.thingsboard.server.common.data.rpc.RpcError;
import org.thingsboard.server.common.data.rpc.ToDeviceRpcRequestBody;
import org.thingsboard.server.common.data.security.DeviceCredentials;
import org.thingsboard.server.common.data.security.DeviceCredentialsType;
import org.thingsboard.server.common.msg.ToDeviceActorNotificationMsg;
import org.thingsboard.server.common.msg.edge.EdgeEventUpdateMsg;
import org.thingsboard.server.common.msg.edge.FromEdgeSyncResponse;
import org.thingsboard.server.common.msg.edge.ToEdgeSyncRequest;
import org.thingsboard.server.common.msg.plugin.ComponentLifecycleMsg;
import org.thingsboard.server.common.msg.rpc.FromDeviceRpcResponse;
import org.thingsboard.server.common.msg.rpc.ToDeviceRpcRequest;
import org.thingsboard.server.gen.transport.TransportProtos;
import org.thingsboard.server.service.rpc.FromDeviceRpcResponseActorMsg;
import org.thingsboard.server.service.rpc.RemoveRpcActorMsg;
import org.thingsboard.server.service.rpc.ToDeviceRpcRequestActorMsg;

import java.util.List;
import java.util.UUID;

import static org.assertj.core.api.Assertions.assertThat;

class ProtoUtilsTest {

    TenantId tenantId = TenantId.fromUUID(UUID.fromString("35e10f77-16e7-424d-ae46-ee780f87ac4f"));
    EntityId entityId = new RuleChainId(UUID.fromString("c640b635-4f0f-41e6-b10b-25a86003094e"));
    DeviceId deviceId = new DeviceId(UUID.fromString("ceebb9e5-4239-437c-a507-dc5f71f1232d"));
    EdgeId edgeId = new EdgeId(UUID.fromString("364be452-2183-459b-af93-1ddb325feac1"));
    UUID id = UUID.fromString("31a07d85-6ed5-46f8-83c0-6715cb0a8782");

    @Test
    void protoComponentLifecycleSerialization() {
        ComponentLifecycleMsg msg = new ComponentLifecycleMsg(tenantId, entityId, ComponentLifecycleEvent.UPDATED);
        assertThat(ProtoUtils.fromProto(ProtoUtils.toProto(msg))).as("deserialized").isEqualTo(msg);
        msg = new ComponentLifecycleMsg(tenantId, entityId, ComponentLifecycleEvent.STARTED);
        assertThat(ProtoUtils.fromProto(ProtoUtils.toProto(msg))).as("deserialized").isEqualTo(msg);
    }

    @Test
    void protoEntityTypeSerialization() {
        for(EntityType entityType : EntityType.values()){
            assertThat(ProtoUtils.fromProto(ProtoUtils.toProto(entityType))).as(entityType.getNormalName()).isEqualTo(entityType);
        }
    }

    @Test
    void toProtoEdgeEventUpdateMsg() {
        EdgeEventUpdateMsg msg = new EdgeEventUpdateMsg(tenantId, edgeId);

        TransportProtos.EdgeEventUpdateMsgProto proto = ProtoUtils.toProto(msg);

        assertThat(proto).as("to proto").isEqualTo(TransportProtos.EdgeEventUpdateMsgProto.newBuilder()
                .setTenantIdMSB(tenantId.getId().getMostSignificantBits())
                .setTenantIdLSB(tenantId.getId().getLeastSignificantBits())
                .setEdgeIdMSB(edgeId.getId().getMostSignificantBits())
                .setEdgeIdLSB(edgeId.getId().getLeastSignificantBits())
                .build()
        );

        assertThat(ProtoUtils.fromProto(proto)).as("from proto").isEqualTo(msg);
    }

    @Test
    void fromProtoEdgeEventUpdateMsg() {
        TransportProtos.EdgeEventUpdateMsgProto proto = TransportProtos.EdgeEventUpdateMsgProto.newBuilder()
                .setTenantIdMSB(tenantId.getId().getMostSignificantBits())
                .setTenantIdLSB(tenantId.getId().getLeastSignificantBits())
                .setEdgeIdMSB(edgeId.getId().getMostSignificantBits())
                .setEdgeIdLSB(edgeId.getId().getLeastSignificantBits())
                .build();

        EdgeEventUpdateMsg msg = ProtoUtils.fromProto(proto);

        assertThat(msg).as("from proto").isEqualTo(
                new EdgeEventUpdateMsg(tenantId, edgeId));

        assertThat(ProtoUtils.toProto(msg)).as("to proto").isEqualTo(proto);
    }

    @Test
    void toProtoEdgeSyncRequestMsg() {
        ToEdgeSyncRequest msg = new ToEdgeSyncRequest(id, tenantId, edgeId);

        TransportProtos.ToEdgeSyncRequestMsgProto proto = ProtoUtils.toProto(msg);

        assertThat(proto).as("to proto").isEqualTo(TransportProtos.ToEdgeSyncRequestMsgProto.newBuilder()
                .setTenantIdMSB(tenantId.getId().getMostSignificantBits())
                .setTenantIdLSB(tenantId.getId().getLeastSignificantBits())
                .setRequestIdMSB(id.getMostSignificantBits())
                .setRequestIdLSB(id.getLeastSignificantBits())
                .setEdgeIdMSB(edgeId.getId().getMostSignificantBits())
                .setEdgeIdLSB(edgeId.getId().getLeastSignificantBits())
                .build()
        );

        assertThat(ProtoUtils.fromProto(proto)).as("from proto").isEqualTo(msg);
    }

    @Test
    void fromProtoEdgeSyncRequestMsg() {
        TransportProtos.ToEdgeSyncRequestMsgProto proto = TransportProtos.ToEdgeSyncRequestMsgProto.newBuilder()
                .setTenantIdMSB(tenantId.getId().getMostSignificantBits())
                .setTenantIdLSB(tenantId.getId().getLeastSignificantBits())
                .setRequestIdMSB(id.getMostSignificantBits())
                .setRequestIdLSB(id.getLeastSignificantBits())
                .setEdgeIdMSB(edgeId.getId().getMostSignificantBits())
                .setEdgeIdLSB(edgeId.getId().getLeastSignificantBits())
                .build();

        ToEdgeSyncRequest msg = ProtoUtils.fromProto(proto);

        assertThat(msg).as("from proto").isEqualTo(
                new ToEdgeSyncRequest(id, tenantId, edgeId));

        assertThat(ProtoUtils.toProto(msg)).as("to proto").isEqualTo(proto);
    }

    @Test
    void toProtoEdgeSyncResponseMsg() {
        FromEdgeSyncResponse msg = new FromEdgeSyncResponse(id, tenantId, edgeId, true);

        TransportProtos.FromEdgeSyncResponseMsgProto proto = ProtoUtils.toProto(msg);

        assertThat(proto).as("to proto").isEqualTo(TransportProtos.FromEdgeSyncResponseMsgProto.newBuilder()
                .setTenantIdMSB(tenantId.getId().getMostSignificantBits())
                .setTenantIdLSB(tenantId.getId().getLeastSignificantBits())
                .setResponseIdMSB(id.getMostSignificantBits())
                .setResponseIdLSB(id.getLeastSignificantBits())
                .setEdgeIdMSB(edgeId.getId().getMostSignificantBits())
                .setEdgeIdLSB(edgeId.getId().getLeastSignificantBits())
                .setSuccess(true)
                .build()
        );

        assertThat(ProtoUtils.fromProto(proto)).as("from proto").isEqualTo(msg);
    }

    @Test
    void fromProtoEdgeSyncResponseMsg() {
        TransportProtos.FromEdgeSyncResponseMsgProto proto = TransportProtos.FromEdgeSyncResponseMsgProto.newBuilder()
                .setTenantIdMSB(tenantId.getId().getMostSignificantBits())
                .setTenantIdLSB(tenantId.getId().getLeastSignificantBits())
                .setResponseIdMSB(id.getMostSignificantBits())
                .setResponseIdLSB(id.getLeastSignificantBits())
                .setEdgeIdMSB(edgeId.getId().getMostSignificantBits())
                .setEdgeIdLSB(edgeId.getId().getLeastSignificantBits())
                .setSuccess(true)
                .build();

        FromEdgeSyncResponse msg = ProtoUtils.fromProto(proto);

        assertThat(msg).as("from proto").isEqualTo(
                new FromEdgeSyncResponse(id, tenantId, edgeId, true));

        assertThat(ProtoUtils.toProto(msg)).as("to proto").isEqualTo(proto);
    }

    @Test
    void toProtoDeviceEdgeUpdateMsg() {
        DeviceEdgeUpdateMsg msg = new DeviceEdgeUpdateMsg(tenantId, deviceId, edgeId);

        TransportProtos.ToDeviceActorNotificationMsgProto proto = ProtoUtils.toProto(msg);
        Assertions.assertNotNull(proto);

        TransportProtos.DeviceEdgeUpdateMsgProto deviceProto = TransportProtos.DeviceEdgeUpdateMsgProto.newBuilder()
                .setTenantIdMSB(tenantId.getId().getMostSignificantBits())
                .setTenantIdLSB(tenantId.getId().getLeastSignificantBits())
                .setDeviceIdMSB(deviceId.getId().getMostSignificantBits())
                .setDeviceIdLSB(deviceId.getId().getLeastSignificantBits())
                .setEdgeIdMSB(edgeId.getId().getMostSignificantBits())
                .setEdgeIdLSB(edgeId.getId().getLeastSignificantBits())
                .build();

        assertThat(proto).as("to proto").isEqualTo(TransportProtos.ToDeviceActorNotificationMsgProto.newBuilder().setDeviceEdgeUpdateMsg(deviceProto).build());

        assertThat(ProtoUtils.fromProto(proto)).as("from proto").isEqualTo(msg);
    }

    @Test
    void fromProtoDeviceEdgeUpdateMsg() {
        TransportProtos.DeviceEdgeUpdateMsgProto deviceProto = TransportProtos.DeviceEdgeUpdateMsgProto.newBuilder()
                .setTenantIdMSB(tenantId.getId().getMostSignificantBits())
                .setTenantIdLSB(tenantId.getId().getLeastSignificantBits())
                .setDeviceIdMSB(deviceId.getId().getMostSignificantBits())
                .setDeviceIdLSB(deviceId.getId().getLeastSignificantBits())
                .setEdgeIdMSB(edgeId.getId().getMostSignificantBits())
                .setEdgeIdLSB(edgeId.getId().getLeastSignificantBits())
                .build();

        TransportProtos.ToDeviceActorNotificationMsgProto proto = TransportProtos.ToDeviceActorNotificationMsgProto.newBuilder().setDeviceEdgeUpdateMsg(deviceProto).build();

        ToDeviceActorNotificationMsg msg = ProtoUtils.fromProto(proto);

        assertThat(msg).as("from proto").isEqualTo(
                new DeviceEdgeUpdateMsg(tenantId, deviceId, edgeId));

        assertThat(ProtoUtils.toProto(msg)).as("to proto").isEqualTo(proto);
    }

    @Test
    void toProtoDeviceNameOrTypeUpdateMsg() {
        String deviceName = "test", deviceType = "test";
        DeviceNameOrTypeUpdateMsg msg = new DeviceNameOrTypeUpdateMsg(tenantId, deviceId, deviceName, deviceType);

        TransportProtos.ToDeviceActorNotificationMsgProto proto = ProtoUtils.toProto(msg);
        Assertions.assertNotNull(proto);

        TransportProtos.DeviceNameOrTypeUpdateMsgProto deviceProto = TransportProtos.DeviceNameOrTypeUpdateMsgProto.newBuilder()
                .setTenantIdMSB(msg.getTenantId().getId().getMostSignificantBits())
                .setTenantIdLSB(msg.getTenantId().getId().getLeastSignificantBits())
                .setDeviceIdMSB(msg.getDeviceId().getId().getMostSignificantBits())
                .setDeviceIdLSB(msg.getDeviceId().getId().getLeastSignificantBits())
                .setDeviceName(msg.getDeviceName())
                .setDeviceType(msg.getDeviceType())
                .build();

        assertThat(proto).as("to proto").isEqualTo(TransportProtos.ToDeviceActorNotificationMsgProto.newBuilder().setDeviceNameOrTypeMsg(deviceProto).build());


        assertThat(ProtoUtils.fromProto(proto)).as("from proto").isEqualTo(msg);
    }

    @Test
    void fromProtoDeviceNameOrTypeUpdateMsg() {
        String deviceName = "test", deviceType = "test";
        TransportProtos.DeviceNameOrTypeUpdateMsgProto deviceProto = TransportProtos.DeviceNameOrTypeUpdateMsgProto.newBuilder()
                .setTenantIdMSB(tenantId.getId().getMostSignificantBits())
                .setTenantIdLSB(tenantId.getId().getLeastSignificantBits())
                .setDeviceIdMSB(deviceId.getId().getMostSignificantBits())
                .setDeviceIdLSB(deviceId.getId().getLeastSignificantBits())
                .setDeviceName(deviceName)
                .setDeviceType(deviceType)
                .build();

        TransportProtos.ToDeviceActorNotificationMsgProto proto = TransportProtos.ToDeviceActorNotificationMsgProto.newBuilder().setDeviceNameOrTypeMsg(deviceProto).build();

        ToDeviceActorNotificationMsg msg = ProtoUtils.fromProto(proto);

        assertThat(msg).as("from proto").isEqualTo(
                new DeviceNameOrTypeUpdateMsg(tenantId, deviceId, deviceName, deviceType));

        assertThat(ProtoUtils.toProto(msg)).as("to proto").isEqualTo(proto);
    }

    @Test
    void toProtoDeviceAttributesEventMsg() {
        long ts = System.currentTimeMillis();
        List<AttributeKvEntry> list = List.of(new BaseAttributeKvEntry(ts, new StringDataEntry("key", "value")));
        DeviceAttributesEventNotificationMsg msg = new DeviceAttributesEventNotificationMsg(tenantId, deviceId, null, "CLIENT_SCOPE", list, false);

        TransportProtos.ToDeviceActorNotificationMsgProto proto = ProtoUtils.toProto(msg);
        Assertions.assertNotNull(proto);

        TransportProtos.DeviceAttributesEventMsgProto deviceProto = TransportProtos.DeviceAttributesEventMsgProto.newBuilder()
                .setTenantIdMSB(tenantId.getId().getMostSignificantBits())
                .setTenantIdLSB(tenantId.getId().getLeastSignificantBits())
                .setDeviceIdMSB(deviceId.getId().getMostSignificantBits())
                .setDeviceIdLSB(deviceId.getId().getLeastSignificantBits())
                .setScope(TransportProtos.AttributeScopeProto.CLIENT_SCOPE)
                .setDeleted(false)
                .addValues(TransportProtos.AttributeValueProto.newBuilder()
                        .setLastUpdateTs(ts)
                        .setHasV(true)
                        .setKey("key")
                        .setStringV("value")
                        .setType(TransportProtos.KeyValueType.STRING_V).build())
                .build();

        assertThat(proto).as("to proto").isEqualTo(TransportProtos.ToDeviceActorNotificationMsgProto.newBuilder().setDeviceAttributesEventMsg(deviceProto).build());


        assertThat(ProtoUtils.fromProto(proto)).as("from proto").isEqualTo(msg);
    }

    @Test
    void fromProtoDeviceAttributesEventMsg() {
        long ts = System.currentTimeMillis();
        TransportProtos.DeviceAttributesEventMsgProto deviceProto = TransportProtos.DeviceAttributesEventMsgProto.newBuilder()
                .setTenantIdMSB(tenantId.getId().getMostSignificantBits())
                .setTenantIdLSB(tenantId.getId().getLeastSignificantBits())
                .setDeviceIdMSB(deviceId.getId().getMostSignificantBits())
                .setDeviceIdLSB(deviceId.getId().getLeastSignificantBits())
                .setScope(TransportProtos.AttributeScopeProto.CLIENT_SCOPE)
                .setDeleted(false)
                .addValues(TransportProtos.AttributeValueProto.newBuilder()
                        .setLastUpdateTs(ts)
                        .setHasV(true)
                        .setKey("key")
                        .setStringV("value")
                        .setType(TransportProtos.KeyValueType.STRING_V).build())
                .build();

        TransportProtos.ToDeviceActorNotificationMsgProto proto = TransportProtos.ToDeviceActorNotificationMsgProto.newBuilder().setDeviceAttributesEventMsg(deviceProto).build();

        ToDeviceActorNotificationMsg msg = ProtoUtils.fromProto(proto);

        assertThat(msg).as("from proto").isEqualTo(
                new DeviceAttributesEventNotificationMsg(tenantId, deviceId, null, "CLIENT_SCOPE",
                        List.of(new BaseAttributeKvEntry(ts, new StringDataEntry("key", "value"))), false));

        assertThat(ProtoUtils.toProto(msg)).as("to proto").isEqualTo(proto);
    }

    @Test
    void toProtoDeviceCredentialsUpdateMsg() {
        DeviceCredentials deviceCredentials = new DeviceCredentials();
        deviceCredentials.setDeviceId(deviceId);
        deviceCredentials.setCredentialsType(DeviceCredentialsType.ACCESS_TOKEN);
        deviceCredentials.setCredentialsValue("test");
        deviceCredentials.setCredentialsId("test");
        DeviceCredentialsUpdateNotificationMsg msg = new DeviceCredentialsUpdateNotificationMsg(tenantId, deviceId, deviceCredentials);

        TransportProtos.ToDeviceActorNotificationMsgProto proto = ProtoUtils.toProto(msg);
        Assertions.assertNotNull(proto);

        TransportProtos.DeviceCredentialsUpdateMsgProto deviceCredentialsProto = TransportProtos.DeviceCredentialsUpdateMsgProto.newBuilder()
                .setTenantIdMSB(msg.getTenantId().getId().getMostSignificantBits())
                .setTenantIdLSB(msg.getTenantId().getId().getLeastSignificantBits())
                .setDeviceIdMSB(msg.getDeviceId().getId().getMostSignificantBits())
                .setDeviceIdLSB(msg.getDeviceId().getId().getLeastSignificantBits())
                .setDeviceCredentials(TransportProtos.DeviceCredentialsProto.newBuilder()
                        .setDeviceIdMSB(msg.getDeviceCredentials().getDeviceId().getId().getMostSignificantBits())
                        .setDeviceIdLSB(msg.getDeviceCredentials().getDeviceId().getId().getLeastSignificantBits())
                        .setCredentialsId(msg.getDeviceCredentials().getCredentialsId())
                        .setCredentialsValue(msg.getDeviceCredentials().getCredentialsValue())
                        .setCredentialsType(TransportProtos.CredentialsType.valueOf(msg.getDeviceCredentials().getCredentialsType().name()))
                        .build())
                .build();

        assertThat(proto).as("to proto").isEqualTo(TransportProtos.ToDeviceActorNotificationMsgProto.newBuilder().setDeviceCredentialsUpdateMsg(deviceCredentialsProto).build());

        assertThat(ProtoUtils.fromProto(proto)).as("from proto").isEqualTo(msg);
    }

    @Test
    void fromProtoDeviceCredentialsUpdateMsg() {
        DeviceCredentials deviceCredentials = new DeviceCredentials();
        deviceCredentials.setDeviceId(deviceId);
        deviceCredentials.setCredentialsType(DeviceCredentialsType.ACCESS_TOKEN);
        deviceCredentials.setCredentialsValue("test");
        deviceCredentials.setCredentialsId("test");

        TransportProtos.DeviceCredentialsUpdateMsgProto deviceCredentialsProto = TransportProtos.DeviceCredentialsUpdateMsgProto.newBuilder()
                .setTenantIdMSB(tenantId.getId().getMostSignificantBits())
                .setTenantIdLSB(tenantId.getId().getLeastSignificantBits())
                .setDeviceIdMSB(deviceId.getId().getMostSignificantBits())
                .setDeviceIdLSB(deviceId.getId().getLeastSignificantBits())
                .setDeviceCredentials(TransportProtos.DeviceCredentialsProto.newBuilder()
                        .setDeviceIdMSB(deviceId.getId().getMostSignificantBits())
                        .setDeviceIdLSB(deviceId.getId().getLeastSignificantBits())
                        .setCredentialsId(deviceCredentials.getCredentialsId())
                        .setCredentialsValue(deviceCredentials.getCredentialsValue())
                        .setCredentialsType(TransportProtos.CredentialsType.valueOf(deviceCredentials.getCredentialsType().name()))
                        .build())
                .build();

        TransportProtos.ToDeviceActorNotificationMsgProto proto = TransportProtos.ToDeviceActorNotificationMsgProto.newBuilder().setDeviceCredentialsUpdateMsg(deviceCredentialsProto).build();

        ToDeviceActorNotificationMsg msg = ProtoUtils.fromProto(proto);

        assertThat(msg).as("from proto").isEqualTo(
                new DeviceCredentialsUpdateNotificationMsg(tenantId, deviceId, deviceCredentials));

        assertThat(ProtoUtils.toProto(msg)).as("to proto").isEqualTo(proto);
    }

    @Test
    void toProtoDeviceRpcRequestActorMsg() {
        String serviceId = "cadcaac6-85c3-4211-9756-f074dcd1e7f7";
        ToDeviceRpcRequest request = new ToDeviceRpcRequest(id, tenantId, deviceId, true, 0, new ToDeviceRpcRequestBody("method", "params"), false, 0, "");
        ToDeviceRpcRequestActorMsg msg = new ToDeviceRpcRequestActorMsg(serviceId, request);

        TransportProtos.ToDeviceActorNotificationMsgProto proto = ProtoUtils.toProto(msg);
        Assertions.assertNotNull(proto);

        TransportProtos.ToDeviceRpcRequestActorMsgProto deviceProto = TransportProtos.ToDeviceRpcRequestActorMsgProto.newBuilder()
                .setTenantIdMSB(tenantId.getId().getMostSignificantBits())
                .setTenantIdLSB(tenantId.getId().getLeastSignificantBits())
                .setDeviceIdMSB(deviceId.getId().getMostSignificantBits())
                .setDeviceIdLSB(deviceId.getId().getLeastSignificantBits())
                .setServiceId(serviceId)
                .setToDeviceRpcRequestMsg(TransportProtos.ToDeviceRpcRequestMsg.newBuilder()
                        .setRequestId(0)
                        .setMethodName("method")
                        .setParams("params")
                        .setExpirationTime(0)
                        .setRequestIdMSB(id.getMostSignificantBits())
                        .setRequestIdLSB(id.getLeastSignificantBits())
                        .setOneway(true)
                        .build())
                .build();

        assertThat(proto).as("to proto").isEqualTo(TransportProtos.ToDeviceActorNotificationMsgProto.newBuilder().setToDeviceRpcRequestMsg(deviceProto).build());

        assertThat(ProtoUtils.fromProto(proto)).as("from proto").isEqualTo(msg);
    }

    @Test
    void fromProtoDeviceRpcRequestActorMsg() {
        String serviceId = "cadcaac6-85c3-4211-9756-f074dcd1e7f7";
        ToDeviceRpcRequest request = new ToDeviceRpcRequest(id, tenantId, deviceId, true, 0, new ToDeviceRpcRequestBody("method", "params"), false, 0, "");

        TransportProtos.ToDeviceRpcRequestActorMsgProto deviceProto = TransportProtos.ToDeviceRpcRequestActorMsgProto.newBuilder()
                .setTenantIdMSB(tenantId.getId().getMostSignificantBits())
                .setTenantIdLSB(tenantId.getId().getLeastSignificantBits())
                .setDeviceIdMSB(deviceId.getId().getMostSignificantBits())
                .setDeviceIdLSB(deviceId.getId().getLeastSignificantBits())
                .setServiceId(serviceId)
                .setToDeviceRpcRequestMsg(TransportProtos.ToDeviceRpcRequestMsg.newBuilder()
                        .setRequestId(0)
                        .setMethodName("method")
                        .setParams("params")
                        .setExpirationTime(0)
                        .setRequestIdMSB(id.getMostSignificantBits())
                        .setRequestIdLSB(id.getLeastSignificantBits())
                        .setOneway(true)
                        .build())
                .build();

        TransportProtos.ToDeviceActorNotificationMsgProto proto = TransportProtos.ToDeviceActorNotificationMsgProto.newBuilder().setToDeviceRpcRequestMsg(deviceProto).build();

        ToDeviceActorNotificationMsg msg = ProtoUtils.fromProto(proto);

        assertThat(msg).as("from proto").isEqualTo(
                new ToDeviceRpcRequestActorMsg(serviceId, request));

        assertThat(ProtoUtils.toProto(msg)).as("to proto").isEqualTo(proto);
    }

    @Test
    void toProtoDeviceRpcResponseActorMsg() {
        FromDeviceRpcResponse response = new FromDeviceRpcResponse(id, "response", RpcError.NOT_FOUND);
        FromDeviceRpcResponseActorMsg msg = new FromDeviceRpcResponseActorMsg(23, tenantId, deviceId, response);

        TransportProtos.ToDeviceActorNotificationMsgProto proto = ProtoUtils.toProto(msg);
        Assertions.assertNotNull(proto);

        TransportProtos.FromDeviceRpcResponseActorMsgProto deviceProto = TransportProtos.FromDeviceRpcResponseActorMsgProto.newBuilder()
                .setRequestId(23)
                .setTenantIdMSB(tenantId.getId().getMostSignificantBits())
                .setTenantIdLSB(tenantId.getId().getLeastSignificantBits())
                .setDeviceIdMSB(deviceId.getId().getMostSignificantBits())
                .setDeviceIdLSB(deviceId.getId().getLeastSignificantBits())
                .setRpcResponse(TransportProtos.FromDeviceRPCResponseProto.newBuilder()
                        .setRequestIdMSB(id.getMostSignificantBits())
                        .setRequestIdLSB(id.getLeastSignificantBits())
                        .setError(RpcError.NOT_FOUND.ordinal())
                        .setResponse("response").build())
                .build();

        assertThat(proto).as("to proto").isEqualTo(TransportProtos.ToDeviceActorNotificationMsgProto.newBuilder().setFromDeviceRpcResponseMsg(deviceProto).build());

        assertThat(ProtoUtils.fromProto(proto)).as("from proto").isEqualTo(msg);
    }

    @Test
    void fromProtoDeviceRpcResponseActorMsg() {
        FromDeviceRpcResponse response = new FromDeviceRpcResponse(id, "response", RpcError.NOT_FOUND);

        TransportProtos.FromDeviceRpcResponseActorMsgProto deviceProto = TransportProtos.FromDeviceRpcResponseActorMsgProto.newBuilder()
                .setRequestId(23)
                .setTenantIdMSB(tenantId.getId().getMostSignificantBits())
                .setTenantIdLSB(tenantId.getId().getLeastSignificantBits())
                .setDeviceIdMSB(deviceId.getId().getMostSignificantBits())
                .setDeviceIdLSB(deviceId.getId().getLeastSignificantBits())
                .setRpcResponse(TransportProtos.FromDeviceRPCResponseProto.newBuilder()
                        .setRequestIdMSB(id.getMostSignificantBits())
                        .setRequestIdLSB(id.getLeastSignificantBits())
                        .setError(RpcError.NOT_FOUND.ordinal())
                        .setResponse("response").build())
                .build();

        TransportProtos.ToDeviceActorNotificationMsgProto proto = TransportProtos.ToDeviceActorNotificationMsgProto.newBuilder().setFromDeviceRpcResponseMsg(deviceProto).build();

        ToDeviceActorNotificationMsg msg = ProtoUtils.fromProto(proto);

        assertThat(msg).as("from proto").isEqualTo(
                new FromDeviceRpcResponseActorMsg(23, tenantId, deviceId, response));

        assertThat(ProtoUtils.toProto(msg)).as("to proto").isEqualTo(proto);
    }

    @Test
    void toProtoRemoveRpcActorMsg() {
        RemoveRpcActorMsg msg = new RemoveRpcActorMsg(tenantId, deviceId, id);

        TransportProtos.ToDeviceActorNotificationMsgProto proto = ProtoUtils.toProto(msg);
        Assertions.assertNotNull(proto);

        TransportProtos.RemoveRpcActorMsgProto rpcProto = TransportProtos.RemoveRpcActorMsgProto.newBuilder()
                .setTenantIdMSB(tenantId.getId().getMostSignificantBits())
                .setTenantIdLSB(tenantId.getId().getLeastSignificantBits())
                .setDeviceIdMSB(deviceId.getId().getMostSignificantBits())
                .setDeviceIdLSB(deviceId.getId().getLeastSignificantBits())
                .setRequestIdMSB(id.getMostSignificantBits())
                .setRequestIdLSB(id.getLeastSignificantBits())
                .build();

        assertThat(proto).as("to proto").isEqualTo(TransportProtos.ToDeviceActorNotificationMsgProto.newBuilder().setRemoveRpcActorMsg(rpcProto).build());

        assertThat(ProtoUtils.fromProto(proto)).as("from proto").isEqualTo(msg);
    }

    @Test
    void fromProtoRemoveRpcActorMsg() {
        TransportProtos.RemoveRpcActorMsgProto rpcProto = TransportProtos.RemoveRpcActorMsgProto.newBuilder()
                .setTenantIdMSB(tenantId.getId().getMostSignificantBits())
                .setTenantIdLSB(tenantId.getId().getLeastSignificantBits())
                .setDeviceIdMSB(deviceId.getId().getMostSignificantBits())
                .setDeviceIdLSB(deviceId.getId().getLeastSignificantBits())
                .setRequestIdMSB(id.getMostSignificantBits())
                .setRequestIdLSB(id.getLeastSignificantBits())
                .build();

        TransportProtos.ToDeviceActorNotificationMsgProto proto = TransportProtos.ToDeviceActorNotificationMsgProto.newBuilder().setRemoveRpcActorMsg(rpcProto).build();

        ToDeviceActorNotificationMsg msg = ProtoUtils.fromProto(proto);

        assertThat(msg).as("from proto").isEqualTo(
                new RemoveRpcActorMsg(tenantId, deviceId, id));

        assertThat(ProtoUtils.toProto(msg)).as("to proto").isEqualTo(proto);
    }
}<|MERGE_RESOLUTION|>--- conflicted
+++ resolved
@@ -17,20 +17,16 @@
 
 import org.junit.jupiter.api.Assertions;
 import org.junit.jupiter.api.Test;
-<<<<<<< HEAD
-import org.thingsboard.rule.engine.api.msg.DeviceAttributesEventNotificationMsg;
-import org.thingsboard.rule.engine.api.msg.DeviceCredentialsUpdateNotificationMsg;
-import org.thingsboard.rule.engine.api.msg.DeviceEdgeUpdateMsg;
-import org.thingsboard.rule.engine.api.msg.DeviceNameOrTypeUpdateMsg;
+import org.thingsboard.server.common.msg.ruleengine.DeviceAttributesEventNotificationMsg;
+import org.thingsboard.server.common.msg.ruleengine.DeviceCredentialsUpdateNotificationMsg;
+import org.thingsboard.server.common.msg.ruleengine.DeviceEdgeUpdateMsg;
+import org.thingsboard.server.common.msg.ruleengine.DeviceNameOrTypeUpdateMsg;
+import org.thingsboard.server.common.data.EntityType;
 import org.thingsboard.server.common.data.id.DeviceId;
 import org.thingsboard.server.common.data.id.EdgeId;
-=======
-import org.thingsboard.server.common.data.EntityType;
->>>>>>> 4705be61
 import org.thingsboard.server.common.data.id.EntityId;
 import org.thingsboard.server.common.data.id.RuleChainId;
 import org.thingsboard.server.common.data.id.TenantId;
-import org.thingsboard.server.common.data.kv.AttributeKvEntry;
 import org.thingsboard.server.common.data.kv.BaseAttributeKvEntry;
 import org.thingsboard.server.common.data.kv.StringDataEntry;
 import org.thingsboard.server.common.data.plugin.ComponentLifecycleEvent;
@@ -38,7 +34,6 @@
 import org.thingsboard.server.common.data.rpc.ToDeviceRpcRequestBody;
 import org.thingsboard.server.common.data.security.DeviceCredentials;
 import org.thingsboard.server.common.data.security.DeviceCredentialsType;
-import org.thingsboard.server.common.msg.ToDeviceActorNotificationMsg;
 import org.thingsboard.server.common.msg.edge.EdgeEventUpdateMsg;
 import org.thingsboard.server.common.msg.edge.FromEdgeSyncResponse;
 import org.thingsboard.server.common.msg.edge.ToEdgeSyncRequest;
@@ -46,9 +41,9 @@
 import org.thingsboard.server.common.msg.rpc.FromDeviceRpcResponse;
 import org.thingsboard.server.common.msg.rpc.ToDeviceRpcRequest;
 import org.thingsboard.server.gen.transport.TransportProtos;
-import org.thingsboard.server.service.rpc.FromDeviceRpcResponseActorMsg;
-import org.thingsboard.server.service.rpc.RemoveRpcActorMsg;
-import org.thingsboard.server.service.rpc.ToDeviceRpcRequestActorMsg;
+import org.thingsboard.server.common.msg.rpc.FromDeviceRpcResponseActorMsg;
+import org.thingsboard.server.common.msg.rpc.RemoveRpcActorMsg;
+import org.thingsboard.server.common.msg.rpc.ToDeviceRpcRequestActorMsg;
 
 import java.util.List;
 import java.util.UUID;
@@ -79,481 +74,85 @@
     }
 
     @Test
-    void toProtoEdgeEventUpdateMsg() {
+    void protoEdgeEventUpdateSerialization() {
         EdgeEventUpdateMsg msg = new EdgeEventUpdateMsg(tenantId, edgeId);
-
-        TransportProtos.EdgeEventUpdateMsgProto proto = ProtoUtils.toProto(msg);
-
-        assertThat(proto).as("to proto").isEqualTo(TransportProtos.EdgeEventUpdateMsgProto.newBuilder()
-                .setTenantIdMSB(tenantId.getId().getMostSignificantBits())
-                .setTenantIdLSB(tenantId.getId().getLeastSignificantBits())
-                .setEdgeIdMSB(edgeId.getId().getMostSignificantBits())
-                .setEdgeIdLSB(edgeId.getId().getLeastSignificantBits())
-                .build()
-        );
-
-        assertThat(ProtoUtils.fromProto(proto)).as("from proto").isEqualTo(msg);
+        assertThat(ProtoUtils.fromProto(ProtoUtils.toProto(msg))).as("deserialized").isEqualTo(msg);
     }
 
     @Test
-    void fromProtoEdgeEventUpdateMsg() {
-        TransportProtos.EdgeEventUpdateMsgProto proto = TransportProtos.EdgeEventUpdateMsgProto.newBuilder()
-                .setTenantIdMSB(tenantId.getId().getMostSignificantBits())
-                .setTenantIdLSB(tenantId.getId().getLeastSignificantBits())
-                .setEdgeIdMSB(edgeId.getId().getMostSignificantBits())
-                .setEdgeIdLSB(edgeId.getId().getLeastSignificantBits())
-                .build();
-
-        EdgeEventUpdateMsg msg = ProtoUtils.fromProto(proto);
-
-        assertThat(msg).as("from proto").isEqualTo(
-                new EdgeEventUpdateMsg(tenantId, edgeId));
-
-        assertThat(ProtoUtils.toProto(msg)).as("to proto").isEqualTo(proto);
+    void protoToEdgeSyncRequestSerialization() {
+        ToEdgeSyncRequest msg = new ToEdgeSyncRequest(id, tenantId, edgeId);
+        assertThat(ProtoUtils.fromProto(ProtoUtils.toProto(msg))).as("deserialized").isEqualTo(msg);
     }
 
     @Test
-    void toProtoEdgeSyncRequestMsg() {
-        ToEdgeSyncRequest msg = new ToEdgeSyncRequest(id, tenantId, edgeId);
-
-        TransportProtos.ToEdgeSyncRequestMsgProto proto = ProtoUtils.toProto(msg);
-
-        assertThat(proto).as("to proto").isEqualTo(TransportProtos.ToEdgeSyncRequestMsgProto.newBuilder()
-                .setTenantIdMSB(tenantId.getId().getMostSignificantBits())
-                .setTenantIdLSB(tenantId.getId().getLeastSignificantBits())
-                .setRequestIdMSB(id.getMostSignificantBits())
-                .setRequestIdLSB(id.getLeastSignificantBits())
-                .setEdgeIdMSB(edgeId.getId().getMostSignificantBits())
-                .setEdgeIdLSB(edgeId.getId().getLeastSignificantBits())
-                .build()
-        );
-
-        assertThat(ProtoUtils.fromProto(proto)).as("from proto").isEqualTo(msg);
+    void protoFromEdgeSyncResponseSerialization() {
+        FromEdgeSyncResponse msg = new FromEdgeSyncResponse(id, tenantId, edgeId, true);
+        assertThat(ProtoUtils.fromProto(ProtoUtils.toProto(msg))).as("deserialized").isEqualTo(msg);
     }
 
     @Test
-    void fromProtoEdgeSyncRequestMsg() {
-        TransportProtos.ToEdgeSyncRequestMsgProto proto = TransportProtos.ToEdgeSyncRequestMsgProto.newBuilder()
-                .setTenantIdMSB(tenantId.getId().getMostSignificantBits())
-                .setTenantIdLSB(tenantId.getId().getLeastSignificantBits())
-                .setRequestIdMSB(id.getMostSignificantBits())
-                .setRequestIdLSB(id.getLeastSignificantBits())
-                .setEdgeIdMSB(edgeId.getId().getMostSignificantBits())
-                .setEdgeIdLSB(edgeId.getId().getLeastSignificantBits())
-                .build();
-
-        ToEdgeSyncRequest msg = ProtoUtils.fromProto(proto);
-
-        assertThat(msg).as("from proto").isEqualTo(
-                new ToEdgeSyncRequest(id, tenantId, edgeId));
-
-        assertThat(ProtoUtils.toProto(msg)).as("to proto").isEqualTo(proto);
+    void protoDeviceEdgeUpdateSerialization() {
+        DeviceEdgeUpdateMsg msg = new DeviceEdgeUpdateMsg(tenantId, deviceId, edgeId);
+        TransportProtos.ToDeviceActorNotificationMsgProto serializedMsg = ProtoUtils.toProto(msg);
+        Assertions.assertNotNull(serializedMsg);
+        assertThat(ProtoUtils.fromProto(serializedMsg)).as("deserialized").isEqualTo(msg);
     }
 
     @Test
-    void toProtoEdgeSyncResponseMsg() {
-        FromEdgeSyncResponse msg = new FromEdgeSyncResponse(id, tenantId, edgeId, true);
-
-        TransportProtos.FromEdgeSyncResponseMsgProto proto = ProtoUtils.toProto(msg);
-
-        assertThat(proto).as("to proto").isEqualTo(TransportProtos.FromEdgeSyncResponseMsgProto.newBuilder()
-                .setTenantIdMSB(tenantId.getId().getMostSignificantBits())
-                .setTenantIdLSB(tenantId.getId().getLeastSignificantBits())
-                .setResponseIdMSB(id.getMostSignificantBits())
-                .setResponseIdLSB(id.getLeastSignificantBits())
-                .setEdgeIdMSB(edgeId.getId().getMostSignificantBits())
-                .setEdgeIdLSB(edgeId.getId().getLeastSignificantBits())
-                .setSuccess(true)
-                .build()
-        );
-
-        assertThat(ProtoUtils.fromProto(proto)).as("from proto").isEqualTo(msg);
+    void protoDeviceNameOrTypeSerialization() {
+        String deviceName = "test", deviceType = "test";
+        DeviceNameOrTypeUpdateMsg msg = new DeviceNameOrTypeUpdateMsg(tenantId, deviceId, deviceName, deviceType);
+        TransportProtos.ToDeviceActorNotificationMsgProto serializedMsg = ProtoUtils.toProto(msg);
+        Assertions.assertNotNull(serializedMsg);
+        assertThat(ProtoUtils.fromProto(serializedMsg)).as("deserialized").isEqualTo(msg);
     }
 
     @Test
-    void fromProtoEdgeSyncResponseMsg() {
-        TransportProtos.FromEdgeSyncResponseMsgProto proto = TransportProtos.FromEdgeSyncResponseMsgProto.newBuilder()
-                .setTenantIdMSB(tenantId.getId().getMostSignificantBits())
-                .setTenantIdLSB(tenantId.getId().getLeastSignificantBits())
-                .setResponseIdMSB(id.getMostSignificantBits())
-                .setResponseIdLSB(id.getLeastSignificantBits())
-                .setEdgeIdMSB(edgeId.getId().getMostSignificantBits())
-                .setEdgeIdLSB(edgeId.getId().getLeastSignificantBits())
-                .setSuccess(true)
-                .build();
-
-        FromEdgeSyncResponse msg = ProtoUtils.fromProto(proto);
-
-        assertThat(msg).as("from proto").isEqualTo(
-                new FromEdgeSyncResponse(id, tenantId, edgeId, true));
-
-        assertThat(ProtoUtils.toProto(msg)).as("to proto").isEqualTo(proto);
+    void protoDeviceAttributesEventSerialization() {
+        DeviceAttributesEventNotificationMsg msg = new DeviceAttributesEventNotificationMsg(tenantId, deviceId, null, "CLIENT_SCOPE",
+                List.of(new BaseAttributeKvEntry(System.currentTimeMillis(), new StringDataEntry("key", "value"))), false);
+        TransportProtos.ToDeviceActorNotificationMsgProto serializedMsg = ProtoUtils.toProto(msg);
+        Assertions.assertNotNull(serializedMsg);
+        assertThat(ProtoUtils.fromProto(serializedMsg)).as("deserialized").isEqualTo(msg);
     }
 
     @Test
-    void toProtoDeviceEdgeUpdateMsg() {
-        DeviceEdgeUpdateMsg msg = new DeviceEdgeUpdateMsg(tenantId, deviceId, edgeId);
-
-        TransportProtos.ToDeviceActorNotificationMsgProto proto = ProtoUtils.toProto(msg);
-        Assertions.assertNotNull(proto);
-
-        TransportProtos.DeviceEdgeUpdateMsgProto deviceProto = TransportProtos.DeviceEdgeUpdateMsgProto.newBuilder()
-                .setTenantIdMSB(tenantId.getId().getMostSignificantBits())
-                .setTenantIdLSB(tenantId.getId().getLeastSignificantBits())
-                .setDeviceIdMSB(deviceId.getId().getMostSignificantBits())
-                .setDeviceIdLSB(deviceId.getId().getLeastSignificantBits())
-                .setEdgeIdMSB(edgeId.getId().getMostSignificantBits())
-                .setEdgeIdLSB(edgeId.getId().getLeastSignificantBits())
-                .build();
-
-        assertThat(proto).as("to proto").isEqualTo(TransportProtos.ToDeviceActorNotificationMsgProto.newBuilder().setDeviceEdgeUpdateMsg(deviceProto).build());
-
-        assertThat(ProtoUtils.fromProto(proto)).as("from proto").isEqualTo(msg);
-    }
-
-    @Test
-    void fromProtoDeviceEdgeUpdateMsg() {
-        TransportProtos.DeviceEdgeUpdateMsgProto deviceProto = TransportProtos.DeviceEdgeUpdateMsgProto.newBuilder()
-                .setTenantIdMSB(tenantId.getId().getMostSignificantBits())
-                .setTenantIdLSB(tenantId.getId().getLeastSignificantBits())
-                .setDeviceIdMSB(deviceId.getId().getMostSignificantBits())
-                .setDeviceIdLSB(deviceId.getId().getLeastSignificantBits())
-                .setEdgeIdMSB(edgeId.getId().getMostSignificantBits())
-                .setEdgeIdLSB(edgeId.getId().getLeastSignificantBits())
-                .build();
-
-        TransportProtos.ToDeviceActorNotificationMsgProto proto = TransportProtos.ToDeviceActorNotificationMsgProto.newBuilder().setDeviceEdgeUpdateMsg(deviceProto).build();
-
-        ToDeviceActorNotificationMsg msg = ProtoUtils.fromProto(proto);
-
-        assertThat(msg).as("from proto").isEqualTo(
-                new DeviceEdgeUpdateMsg(tenantId, deviceId, edgeId));
-
-        assertThat(ProtoUtils.toProto(msg)).as("to proto").isEqualTo(proto);
-    }
-
-    @Test
-    void toProtoDeviceNameOrTypeUpdateMsg() {
-        String deviceName = "test", deviceType = "test";
-        DeviceNameOrTypeUpdateMsg msg = new DeviceNameOrTypeUpdateMsg(tenantId, deviceId, deviceName, deviceType);
-
-        TransportProtos.ToDeviceActorNotificationMsgProto proto = ProtoUtils.toProto(msg);
-        Assertions.assertNotNull(proto);
-
-        TransportProtos.DeviceNameOrTypeUpdateMsgProto deviceProto = TransportProtos.DeviceNameOrTypeUpdateMsgProto.newBuilder()
-                .setTenantIdMSB(msg.getTenantId().getId().getMostSignificantBits())
-                .setTenantIdLSB(msg.getTenantId().getId().getLeastSignificantBits())
-                .setDeviceIdMSB(msg.getDeviceId().getId().getMostSignificantBits())
-                .setDeviceIdLSB(msg.getDeviceId().getId().getLeastSignificantBits())
-                .setDeviceName(msg.getDeviceName())
-                .setDeviceType(msg.getDeviceType())
-                .build();
-
-        assertThat(proto).as("to proto").isEqualTo(TransportProtos.ToDeviceActorNotificationMsgProto.newBuilder().setDeviceNameOrTypeMsg(deviceProto).build());
-
-
-        assertThat(ProtoUtils.fromProto(proto)).as("from proto").isEqualTo(msg);
-    }
-
-    @Test
-    void fromProtoDeviceNameOrTypeUpdateMsg() {
-        String deviceName = "test", deviceType = "test";
-        TransportProtos.DeviceNameOrTypeUpdateMsgProto deviceProto = TransportProtos.DeviceNameOrTypeUpdateMsgProto.newBuilder()
-                .setTenantIdMSB(tenantId.getId().getMostSignificantBits())
-                .setTenantIdLSB(tenantId.getId().getLeastSignificantBits())
-                .setDeviceIdMSB(deviceId.getId().getMostSignificantBits())
-                .setDeviceIdLSB(deviceId.getId().getLeastSignificantBits())
-                .setDeviceName(deviceName)
-                .setDeviceType(deviceType)
-                .build();
-
-        TransportProtos.ToDeviceActorNotificationMsgProto proto = TransportProtos.ToDeviceActorNotificationMsgProto.newBuilder().setDeviceNameOrTypeMsg(deviceProto).build();
-
-        ToDeviceActorNotificationMsg msg = ProtoUtils.fromProto(proto);
-
-        assertThat(msg).as("from proto").isEqualTo(
-                new DeviceNameOrTypeUpdateMsg(tenantId, deviceId, deviceName, deviceType));
-
-        assertThat(ProtoUtils.toProto(msg)).as("to proto").isEqualTo(proto);
-    }
-
-    @Test
-    void toProtoDeviceAttributesEventMsg() {
-        long ts = System.currentTimeMillis();
-        List<AttributeKvEntry> list = List.of(new BaseAttributeKvEntry(ts, new StringDataEntry("key", "value")));
-        DeviceAttributesEventNotificationMsg msg = new DeviceAttributesEventNotificationMsg(tenantId, deviceId, null, "CLIENT_SCOPE", list, false);
-
-        TransportProtos.ToDeviceActorNotificationMsgProto proto = ProtoUtils.toProto(msg);
-        Assertions.assertNotNull(proto);
-
-        TransportProtos.DeviceAttributesEventMsgProto deviceProto = TransportProtos.DeviceAttributesEventMsgProto.newBuilder()
-                .setTenantIdMSB(tenantId.getId().getMostSignificantBits())
-                .setTenantIdLSB(tenantId.getId().getLeastSignificantBits())
-                .setDeviceIdMSB(deviceId.getId().getMostSignificantBits())
-                .setDeviceIdLSB(deviceId.getId().getLeastSignificantBits())
-                .setScope(TransportProtos.AttributeScopeProto.CLIENT_SCOPE)
-                .setDeleted(false)
-                .addValues(TransportProtos.AttributeValueProto.newBuilder()
-                        .setLastUpdateTs(ts)
-                        .setHasV(true)
-                        .setKey("key")
-                        .setStringV("value")
-                        .setType(TransportProtos.KeyValueType.STRING_V).build())
-                .build();
-
-        assertThat(proto).as("to proto").isEqualTo(TransportProtos.ToDeviceActorNotificationMsgProto.newBuilder().setDeviceAttributesEventMsg(deviceProto).build());
-
-
-        assertThat(ProtoUtils.fromProto(proto)).as("from proto").isEqualTo(msg);
-    }
-
-    @Test
-    void fromProtoDeviceAttributesEventMsg() {
-        long ts = System.currentTimeMillis();
-        TransportProtos.DeviceAttributesEventMsgProto deviceProto = TransportProtos.DeviceAttributesEventMsgProto.newBuilder()
-                .setTenantIdMSB(tenantId.getId().getMostSignificantBits())
-                .setTenantIdLSB(tenantId.getId().getLeastSignificantBits())
-                .setDeviceIdMSB(deviceId.getId().getMostSignificantBits())
-                .setDeviceIdLSB(deviceId.getId().getLeastSignificantBits())
-                .setScope(TransportProtos.AttributeScopeProto.CLIENT_SCOPE)
-                .setDeleted(false)
-                .addValues(TransportProtos.AttributeValueProto.newBuilder()
-                        .setLastUpdateTs(ts)
-                        .setHasV(true)
-                        .setKey("key")
-                        .setStringV("value")
-                        .setType(TransportProtos.KeyValueType.STRING_V).build())
-                .build();
-
-        TransportProtos.ToDeviceActorNotificationMsgProto proto = TransportProtos.ToDeviceActorNotificationMsgProto.newBuilder().setDeviceAttributesEventMsg(deviceProto).build();
-
-        ToDeviceActorNotificationMsg msg = ProtoUtils.fromProto(proto);
-
-        assertThat(msg).as("from proto").isEqualTo(
-                new DeviceAttributesEventNotificationMsg(tenantId, deviceId, null, "CLIENT_SCOPE",
-                        List.of(new BaseAttributeKvEntry(ts, new StringDataEntry("key", "value"))), false));
-
-        assertThat(ProtoUtils.toProto(msg)).as("to proto").isEqualTo(proto);
-    }
-
-    @Test
-    void toProtoDeviceCredentialsUpdateMsg() {
+    void protoDeviceCredentialsUpdateSerialization() {
         DeviceCredentials deviceCredentials = new DeviceCredentials();
         deviceCredentials.setDeviceId(deviceId);
         deviceCredentials.setCredentialsType(DeviceCredentialsType.ACCESS_TOKEN);
         deviceCredentials.setCredentialsValue("test");
         deviceCredentials.setCredentialsId("test");
         DeviceCredentialsUpdateNotificationMsg msg = new DeviceCredentialsUpdateNotificationMsg(tenantId, deviceId, deviceCredentials);
-
-        TransportProtos.ToDeviceActorNotificationMsgProto proto = ProtoUtils.toProto(msg);
-        Assertions.assertNotNull(proto);
-
-        TransportProtos.DeviceCredentialsUpdateMsgProto deviceCredentialsProto = TransportProtos.DeviceCredentialsUpdateMsgProto.newBuilder()
-                .setTenantIdMSB(msg.getTenantId().getId().getMostSignificantBits())
-                .setTenantIdLSB(msg.getTenantId().getId().getLeastSignificantBits())
-                .setDeviceIdMSB(msg.getDeviceId().getId().getMostSignificantBits())
-                .setDeviceIdLSB(msg.getDeviceId().getId().getLeastSignificantBits())
-                .setDeviceCredentials(TransportProtos.DeviceCredentialsProto.newBuilder()
-                        .setDeviceIdMSB(msg.getDeviceCredentials().getDeviceId().getId().getMostSignificantBits())
-                        .setDeviceIdLSB(msg.getDeviceCredentials().getDeviceId().getId().getLeastSignificantBits())
-                        .setCredentialsId(msg.getDeviceCredentials().getCredentialsId())
-                        .setCredentialsValue(msg.getDeviceCredentials().getCredentialsValue())
-                        .setCredentialsType(TransportProtos.CredentialsType.valueOf(msg.getDeviceCredentials().getCredentialsType().name()))
-                        .build())
-                .build();
-
-        assertThat(proto).as("to proto").isEqualTo(TransportProtos.ToDeviceActorNotificationMsgProto.newBuilder().setDeviceCredentialsUpdateMsg(deviceCredentialsProto).build());
-
-        assertThat(ProtoUtils.fromProto(proto)).as("from proto").isEqualTo(msg);
+        TransportProtos.ToDeviceActorNotificationMsgProto serializedMsg = ProtoUtils.toProto(msg);
+        Assertions.assertNotNull(serializedMsg);
+        assertThat(ProtoUtils.fromProto(serializedMsg)).as("deserialized").isEqualTo(msg);
     }
 
     @Test
-    void fromProtoDeviceCredentialsUpdateMsg() {
-        DeviceCredentials deviceCredentials = new DeviceCredentials();
-        deviceCredentials.setDeviceId(deviceId);
-        deviceCredentials.setCredentialsType(DeviceCredentialsType.ACCESS_TOKEN);
-        deviceCredentials.setCredentialsValue("test");
-        deviceCredentials.setCredentialsId("test");
-
-        TransportProtos.DeviceCredentialsUpdateMsgProto deviceCredentialsProto = TransportProtos.DeviceCredentialsUpdateMsgProto.newBuilder()
-                .setTenantIdMSB(tenantId.getId().getMostSignificantBits())
-                .setTenantIdLSB(tenantId.getId().getLeastSignificantBits())
-                .setDeviceIdMSB(deviceId.getId().getMostSignificantBits())
-                .setDeviceIdLSB(deviceId.getId().getLeastSignificantBits())
-                .setDeviceCredentials(TransportProtos.DeviceCredentialsProto.newBuilder()
-                        .setDeviceIdMSB(deviceId.getId().getMostSignificantBits())
-                        .setDeviceIdLSB(deviceId.getId().getLeastSignificantBits())
-                        .setCredentialsId(deviceCredentials.getCredentialsId())
-                        .setCredentialsValue(deviceCredentials.getCredentialsValue())
-                        .setCredentialsType(TransportProtos.CredentialsType.valueOf(deviceCredentials.getCredentialsType().name()))
-                        .build())
-                .build();
-
-        TransportProtos.ToDeviceActorNotificationMsgProto proto = TransportProtos.ToDeviceActorNotificationMsgProto.newBuilder().setDeviceCredentialsUpdateMsg(deviceCredentialsProto).build();
-
-        ToDeviceActorNotificationMsg msg = ProtoUtils.fromProto(proto);
-
-        assertThat(msg).as("from proto").isEqualTo(
-                new DeviceCredentialsUpdateNotificationMsg(tenantId, deviceId, deviceCredentials));
-
-        assertThat(ProtoUtils.toProto(msg)).as("to proto").isEqualTo(proto);
+    void protoToDeviceRpcRequestSerialization() {
+        String serviceId = "cadcaac6-85c3-4211-9756-f074dcd1e7f7";
+        ToDeviceRpcRequest request = new ToDeviceRpcRequest(id, tenantId, deviceId, true, 0, new ToDeviceRpcRequestBody("method", "params"), false, 0, "");
+        ToDeviceRpcRequestActorMsg msg = new ToDeviceRpcRequestActorMsg(serviceId, request);
+        TransportProtos.ToDeviceActorNotificationMsgProto serializedMsg = ProtoUtils.toProto(msg);
+        Assertions.assertNotNull(serializedMsg);
+        assertThat(ProtoUtils.fromProto(serializedMsg)).as("deserialized").isEqualTo(msg);
     }
 
     @Test
-    void toProtoDeviceRpcRequestActorMsg() {
-        String serviceId = "cadcaac6-85c3-4211-9756-f074dcd1e7f7";
-        ToDeviceRpcRequest request = new ToDeviceRpcRequest(id, tenantId, deviceId, true, 0, new ToDeviceRpcRequestBody("method", "params"), false, 0, "");
-        ToDeviceRpcRequestActorMsg msg = new ToDeviceRpcRequestActorMsg(serviceId, request);
-
-        TransportProtos.ToDeviceActorNotificationMsgProto proto = ProtoUtils.toProto(msg);
-        Assertions.assertNotNull(proto);
-
-        TransportProtos.ToDeviceRpcRequestActorMsgProto deviceProto = TransportProtos.ToDeviceRpcRequestActorMsgProto.newBuilder()
-                .setTenantIdMSB(tenantId.getId().getMostSignificantBits())
-                .setTenantIdLSB(tenantId.getId().getLeastSignificantBits())
-                .setDeviceIdMSB(deviceId.getId().getMostSignificantBits())
-                .setDeviceIdLSB(deviceId.getId().getLeastSignificantBits())
-                .setServiceId(serviceId)
-                .setToDeviceRpcRequestMsg(TransportProtos.ToDeviceRpcRequestMsg.newBuilder()
-                        .setRequestId(0)
-                        .setMethodName("method")
-                        .setParams("params")
-                        .setExpirationTime(0)
-                        .setRequestIdMSB(id.getMostSignificantBits())
-                        .setRequestIdLSB(id.getLeastSignificantBits())
-                        .setOneway(true)
-                        .build())
-                .build();
-
-        assertThat(proto).as("to proto").isEqualTo(TransportProtos.ToDeviceActorNotificationMsgProto.newBuilder().setToDeviceRpcRequestMsg(deviceProto).build());
-
-        assertThat(ProtoUtils.fromProto(proto)).as("from proto").isEqualTo(msg);
+    void protoFromDeviceRpcResponseSerialization() {
+        FromDeviceRpcResponseActorMsg msg = new FromDeviceRpcResponseActorMsg(23, tenantId, deviceId, new FromDeviceRpcResponse(id, "response", RpcError.NOT_FOUND));
+        TransportProtos.ToDeviceActorNotificationMsgProto serializedMsg = ProtoUtils.toProto(msg);
+        Assertions.assertNotNull(serializedMsg);
+        assertThat(ProtoUtils.fromProto(serializedMsg)).as("deserialized").isEqualTo(msg);
     }
 
     @Test
-    void fromProtoDeviceRpcRequestActorMsg() {
-        String serviceId = "cadcaac6-85c3-4211-9756-f074dcd1e7f7";
-        ToDeviceRpcRequest request = new ToDeviceRpcRequest(id, tenantId, deviceId, true, 0, new ToDeviceRpcRequestBody("method", "params"), false, 0, "");
-
-        TransportProtos.ToDeviceRpcRequestActorMsgProto deviceProto = TransportProtos.ToDeviceRpcRequestActorMsgProto.newBuilder()
-                .setTenantIdMSB(tenantId.getId().getMostSignificantBits())
-                .setTenantIdLSB(tenantId.getId().getLeastSignificantBits())
-                .setDeviceIdMSB(deviceId.getId().getMostSignificantBits())
-                .setDeviceIdLSB(deviceId.getId().getLeastSignificantBits())
-                .setServiceId(serviceId)
-                .setToDeviceRpcRequestMsg(TransportProtos.ToDeviceRpcRequestMsg.newBuilder()
-                        .setRequestId(0)
-                        .setMethodName("method")
-                        .setParams("params")
-                        .setExpirationTime(0)
-                        .setRequestIdMSB(id.getMostSignificantBits())
-                        .setRequestIdLSB(id.getLeastSignificantBits())
-                        .setOneway(true)
-                        .build())
-                .build();
-
-        TransportProtos.ToDeviceActorNotificationMsgProto proto = TransportProtos.ToDeviceActorNotificationMsgProto.newBuilder().setToDeviceRpcRequestMsg(deviceProto).build();
-
-        ToDeviceActorNotificationMsg msg = ProtoUtils.fromProto(proto);
-
-        assertThat(msg).as("from proto").isEqualTo(
-                new ToDeviceRpcRequestActorMsg(serviceId, request));
-
-        assertThat(ProtoUtils.toProto(msg)).as("to proto").isEqualTo(proto);
-    }
-
-    @Test
-    void toProtoDeviceRpcResponseActorMsg() {
-        FromDeviceRpcResponse response = new FromDeviceRpcResponse(id, "response", RpcError.NOT_FOUND);
-        FromDeviceRpcResponseActorMsg msg = new FromDeviceRpcResponseActorMsg(23, tenantId, deviceId, response);
-
-        TransportProtos.ToDeviceActorNotificationMsgProto proto = ProtoUtils.toProto(msg);
-        Assertions.assertNotNull(proto);
-
-        TransportProtos.FromDeviceRpcResponseActorMsgProto deviceProto = TransportProtos.FromDeviceRpcResponseActorMsgProto.newBuilder()
-                .setRequestId(23)
-                .setTenantIdMSB(tenantId.getId().getMostSignificantBits())
-                .setTenantIdLSB(tenantId.getId().getLeastSignificantBits())
-                .setDeviceIdMSB(deviceId.getId().getMostSignificantBits())
-                .setDeviceIdLSB(deviceId.getId().getLeastSignificantBits())
-                .setRpcResponse(TransportProtos.FromDeviceRPCResponseProto.newBuilder()
-                        .setRequestIdMSB(id.getMostSignificantBits())
-                        .setRequestIdLSB(id.getLeastSignificantBits())
-                        .setError(RpcError.NOT_FOUND.ordinal())
-                        .setResponse("response").build())
-                .build();
-
-        assertThat(proto).as("to proto").isEqualTo(TransportProtos.ToDeviceActorNotificationMsgProto.newBuilder().setFromDeviceRpcResponseMsg(deviceProto).build());
-
-        assertThat(ProtoUtils.fromProto(proto)).as("from proto").isEqualTo(msg);
-    }
-
-    @Test
-    void fromProtoDeviceRpcResponseActorMsg() {
-        FromDeviceRpcResponse response = new FromDeviceRpcResponse(id, "response", RpcError.NOT_FOUND);
-
-        TransportProtos.FromDeviceRpcResponseActorMsgProto deviceProto = TransportProtos.FromDeviceRpcResponseActorMsgProto.newBuilder()
-                .setRequestId(23)
-                .setTenantIdMSB(tenantId.getId().getMostSignificantBits())
-                .setTenantIdLSB(tenantId.getId().getLeastSignificantBits())
-                .setDeviceIdMSB(deviceId.getId().getMostSignificantBits())
-                .setDeviceIdLSB(deviceId.getId().getLeastSignificantBits())
-                .setRpcResponse(TransportProtos.FromDeviceRPCResponseProto.newBuilder()
-                        .setRequestIdMSB(id.getMostSignificantBits())
-                        .setRequestIdLSB(id.getLeastSignificantBits())
-                        .setError(RpcError.NOT_FOUND.ordinal())
-                        .setResponse("response").build())
-                .build();
-
-        TransportProtos.ToDeviceActorNotificationMsgProto proto = TransportProtos.ToDeviceActorNotificationMsgProto.newBuilder().setFromDeviceRpcResponseMsg(deviceProto).build();
-
-        ToDeviceActorNotificationMsg msg = ProtoUtils.fromProto(proto);
-
-        assertThat(msg).as("from proto").isEqualTo(
-                new FromDeviceRpcResponseActorMsg(23, tenantId, deviceId, response));
-
-        assertThat(ProtoUtils.toProto(msg)).as("to proto").isEqualTo(proto);
-    }
-
-    @Test
-    void toProtoRemoveRpcActorMsg() {
+    void protoRemoveRpcActorSerialization() {
         RemoveRpcActorMsg msg = new RemoveRpcActorMsg(tenantId, deviceId, id);
-
-        TransportProtos.ToDeviceActorNotificationMsgProto proto = ProtoUtils.toProto(msg);
-        Assertions.assertNotNull(proto);
-
-        TransportProtos.RemoveRpcActorMsgProto rpcProto = TransportProtos.RemoveRpcActorMsgProto.newBuilder()
-                .setTenantIdMSB(tenantId.getId().getMostSignificantBits())
-                .setTenantIdLSB(tenantId.getId().getLeastSignificantBits())
-                .setDeviceIdMSB(deviceId.getId().getMostSignificantBits())
-                .setDeviceIdLSB(deviceId.getId().getLeastSignificantBits())
-                .setRequestIdMSB(id.getMostSignificantBits())
-                .setRequestIdLSB(id.getLeastSignificantBits())
-                .build();
-
-        assertThat(proto).as("to proto").isEqualTo(TransportProtos.ToDeviceActorNotificationMsgProto.newBuilder().setRemoveRpcActorMsg(rpcProto).build());
-
-        assertThat(ProtoUtils.fromProto(proto)).as("from proto").isEqualTo(msg);
-    }
-
-    @Test
-    void fromProtoRemoveRpcActorMsg() {
-        TransportProtos.RemoveRpcActorMsgProto rpcProto = TransportProtos.RemoveRpcActorMsgProto.newBuilder()
-                .setTenantIdMSB(tenantId.getId().getMostSignificantBits())
-                .setTenantIdLSB(tenantId.getId().getLeastSignificantBits())
-                .setDeviceIdMSB(deviceId.getId().getMostSignificantBits())
-                .setDeviceIdLSB(deviceId.getId().getLeastSignificantBits())
-                .setRequestIdMSB(id.getMostSignificantBits())
-                .setRequestIdLSB(id.getLeastSignificantBits())
-                .build();
-
-        TransportProtos.ToDeviceActorNotificationMsgProto proto = TransportProtos.ToDeviceActorNotificationMsgProto.newBuilder().setRemoveRpcActorMsg(rpcProto).build();
-
-        ToDeviceActorNotificationMsg msg = ProtoUtils.fromProto(proto);
-
-        assertThat(msg).as("from proto").isEqualTo(
-                new RemoveRpcActorMsg(tenantId, deviceId, id));
-
-        assertThat(ProtoUtils.toProto(msg)).as("to proto").isEqualTo(proto);
+        TransportProtos.ToDeviceActorNotificationMsgProto serializedMsg = ProtoUtils.toProto(msg);
+        Assertions.assertNotNull(serializedMsg);
+        assertThat(ProtoUtils.fromProto(serializedMsg)).as("deserialized").isEqualTo(msg);
     }
 }