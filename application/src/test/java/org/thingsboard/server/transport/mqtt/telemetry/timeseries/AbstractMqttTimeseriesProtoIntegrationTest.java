/**
 * Copyright © 2016-2022 The Thingsboard Authors
 *
 * Licensed under the Apache License, Version 2.0 (the "License");
 * you may not use this file except in compliance with the License.
 * You may obtain a copy of the License at
 *
 *     http://www.apache.org/licenses/LICENSE-2.0
 *
 * Unless required by applicable law or agreed to in writing, software
 * distributed under the License is distributed on an "AS IS" BASIS,
 * WITHOUT WARRANTIES OR CONDITIONS OF ANY KIND, either express or implied.
 * See the License for the specific language governing permissions and
 * limitations under the License.
 */
package org.thingsboard.server.transport.mqtt.telemetry.timeseries;

import com.github.os72.protobuf.dynamic.DynamicSchema;
import com.google.protobuf.Descriptors;
import com.google.protobuf.DynamicMessage;
import com.squareup.wire.schema.internal.parser.ProtoFileElement;
import lombok.extern.slf4j.Slf4j;
import org.junit.Before;
import org.junit.Test;
import org.thingsboard.server.common.data.Device;
<<<<<<< HEAD
import org.thingsboard.server.common.data.DeviceProfileProvisionType;
import org.thingsboard.server.common.data.DynamicProtoUtils;
=======
>>>>>>> aadfd1eb
import org.thingsboard.server.common.data.TransportPayloadType;
import org.thingsboard.server.common.data.device.profile.DeviceProfileTransportConfiguration;
import org.thingsboard.server.common.data.device.profile.MqttDeviceProfileTransportConfiguration;
import org.thingsboard.server.common.data.device.profile.ProtoTransportPayloadConfiguration;
import org.thingsboard.server.common.data.device.profile.TransportPayloadTypeConfiguration;
import org.thingsboard.server.gen.transport.TransportApiProtos;
import org.thingsboard.server.gen.transport.TransportProtos;
import org.thingsboard.server.transport.mqtt.MqttTestCallback;
import org.thingsboard.server.transport.mqtt.MqttTestClient;
import org.thingsboard.server.transport.mqtt.MqttTestConfigProperties;

import java.util.Arrays;
import java.util.List;
import java.util.concurrent.TimeUnit;

import static org.junit.Assert.assertFalse;
import static org.junit.Assert.assertNotNull;
import static org.junit.Assert.assertTrue;
import static org.thingsboard.server.common.data.device.profile.MqttTopics.DEVICE_TELEMETRY_SHORT_JSON_TOPIC;
import static org.thingsboard.server.common.data.device.profile.MqttTopics.DEVICE_TELEMETRY_SHORT_PROTO_TOPIC;
import static org.thingsboard.server.common.data.device.profile.MqttTopics.DEVICE_TELEMETRY_SHORT_TOPIC;
import static org.thingsboard.server.common.data.device.profile.MqttTopics.GATEWAY_CONNECT_TOPIC;
import static org.thingsboard.server.common.data.device.profile.MqttTopics.GATEWAY_TELEMETRY_TOPIC;

@Slf4j
public abstract class AbstractMqttTimeseriesProtoIntegrationTest extends AbstractMqttTimeseriesIntegrationTest {

    private static final String POST_DATA_TELEMETRY_TOPIC = "proto/telemetry";
    private static final String MALFORMED_PROTO_PAYLOAD = "invalid proto payload str";

    @Before
    @Override
    public void beforeTest() throws Exception {
        //do nothing, processBeforeTest will be invoked in particular test methods with different parameters
    }

    @Test
    public void testPushTelemetry() throws Exception {
        MqttTestConfigProperties configProperties = MqttTestConfigProperties.builder()
                .deviceName("Test Post Telemetry device proto payload")
                .transportPayloadType(TransportPayloadType.PROTOBUF)
                .telemetryTopicFilter(POST_DATA_TELEMETRY_TOPIC)
                .build();
        processBeforeTest(configProperties);
        DynamicMessage postTelemetryMsg = getDefaultDynamicMessage();
        processTelemetryTest(POST_DATA_TELEMETRY_TOPIC, Arrays.asList("key1", "key2", "key3", "key4", "key5"), postTelemetryMsg.toByteArray(), false, false);
    }

    @Test
    public void testPushTelemetryWithEnabledJsonBackwardCompatibility() throws Exception {
        MqttTestConfigProperties configProperties = MqttTestConfigProperties.builder()
                .deviceName("Test Post Telemetry device proto payload")
                .transportPayloadType(TransportPayloadType.PROTOBUF)
                .telemetryTopicFilter(POST_DATA_TELEMETRY_TOPIC)
                .enableCompatibilityWithJsonPayloadFormat(true)
                .build();
        processBeforeTest(configProperties);
        processJsonPayloadTelemetryTest(POST_DATA_TELEMETRY_TOPIC, Arrays.asList("key1", "key2", "key3", "key4", "key5"), PAYLOAD_VALUES_STR.getBytes(), false);
    }

    @Test
    public void testPushTelemetryWithTs() throws Exception {
        String schemaStr = "syntax =\"proto3\";\n" +
                "\n" +
                "package test;\n" +
                "\n" +
                "message PostTelemetry {\n" +
                "  optional int64 ts = 1;\n" +
                "  Values values = 2;\n" +
                "  \n" +
                "  message Values {\n" +
                "    optional string key1 = 3;\n" +
                "    optional bool key2 = 4;\n" +
                "    optional double key3 = 5;\n" +
                "    optional int32 key4 = 6;\n" +
                "    JsonObject key5 = 7;\n" +
                "  }\n" +
                "  \n" +
                "  message JsonObject {\n" +
                "    optional int32 someNumber = 8;\n" +
                "    repeated int32 someArray = 9;\n" +
                "    NestedJsonObject someNestedObject = 10;\n" +
                "    message NestedJsonObject {\n" +
                "       optional string key = 11;\n" +
                "    }\n" +
                "  }\n" +
                "}";
<<<<<<< HEAD
        processBeforeTest("Test Post Telemetry device proto payload", "Test Post Telemetry gateway proto payload", TransportPayloadType.PROTOBUF, POST_DATA_TELEMETRY_TOPIC, null, schemaStr, null, null, null, null, null, DeviceProfileProvisionType.DISABLED, false, false);
        DynamicSchema telemetrySchema = getDynamicSchema();
=======
        MqttTestConfigProperties configProperties = MqttTestConfigProperties.builder()
                .deviceName("Test Post Telemetry device proto payload")
                .transportPayloadType(TransportPayloadType.PROTOBUF)
                .telemetryTopicFilter(POST_DATA_TELEMETRY_TOPIC)
                .telemetryProtoSchema(schemaStr)
                .build();
        processBeforeTest(configProperties);
        DynamicSchema telemetrySchema = getDynamicSchema(schemaStr);
>>>>>>> aadfd1eb

        DynamicMessage.Builder nestedJsonObjectBuilder = telemetrySchema.newMessageBuilder("PostTelemetry.JsonObject.NestedJsonObject");
        Descriptors.Descriptor nestedJsonObjectBuilderDescriptor = nestedJsonObjectBuilder.getDescriptorForType();
        assertNotNull(nestedJsonObjectBuilderDescriptor);
        DynamicMessage nestedJsonObject = nestedJsonObjectBuilder.setField(nestedJsonObjectBuilderDescriptor.findFieldByName("key"), "value").build();

        DynamicMessage.Builder jsonObjectBuilder = telemetrySchema.newMessageBuilder("PostTelemetry.JsonObject");
        Descriptors.Descriptor jsonObjectBuilderDescriptor = jsonObjectBuilder.getDescriptorForType();
        assertNotNull(jsonObjectBuilderDescriptor);
        DynamicMessage jsonObject = jsonObjectBuilder
                .setField(jsonObjectBuilderDescriptor.findFieldByName("someNumber"), 42)
                .addRepeatedField(jsonObjectBuilderDescriptor.findFieldByName("someArray"), 1)
                .addRepeatedField(jsonObjectBuilderDescriptor.findFieldByName("someArray"), 2)
                .addRepeatedField(jsonObjectBuilderDescriptor.findFieldByName("someArray"), 3)
                .setField(jsonObjectBuilderDescriptor.findFieldByName("someNestedObject"), nestedJsonObject)
                .build();


        DynamicMessage.Builder valuesBuilder = telemetrySchema.newMessageBuilder("PostTelemetry.Values");
        Descriptors.Descriptor valuesDescriptor = valuesBuilder.getDescriptorForType();
        assertNotNull(valuesDescriptor);

        DynamicMessage valuesMsg = valuesBuilder
                .setField(valuesDescriptor.findFieldByName("key1"), "value1")
                .setField(valuesDescriptor.findFieldByName("key2"), true)
                .setField(valuesDescriptor.findFieldByName("key3"), 3.0)
                .setField(valuesDescriptor.findFieldByName("key4"), 4)
                .setField(valuesDescriptor.findFieldByName("key5"), jsonObject)
                .build();

        DynamicMessage.Builder postTelemetryBuilder = telemetrySchema.newMessageBuilder("PostTelemetry");
        Descriptors.Descriptor postTelemetryMsgDescriptor = postTelemetryBuilder.getDescriptorForType();
        assertNotNull(postTelemetryMsgDescriptor);
        DynamicMessage postTelemetryMsg = postTelemetryBuilder
                .setField(postTelemetryMsgDescriptor.findFieldByName("ts"), 10000L)
                .setField(postTelemetryMsgDescriptor.findFieldByName("values"), valuesMsg)
                .build();

        processTelemetryTest(POST_DATA_TELEMETRY_TOPIC, Arrays.asList("key1", "key2", "key3", "key4", "key5"), postTelemetryMsg.toByteArray(), true, false);
    }

    @Test
    public void testPushTelemetryWithExplicitPresenceProtoKeys() throws Exception {
<<<<<<< HEAD
        processBeforeTest("Test Post Telemetry device proto payload", "Test Post Telemetry gateway proto payload", TransportPayloadType.PROTOBUF, POST_DATA_TELEMETRY_TOPIC, null);
        DynamicSchema telemetrySchema = getDynamicSchema();
=======
        MqttTestConfigProperties configProperties = MqttTestConfigProperties.builder()
                .deviceName("Test Post Telemetry device proto payload")
                .transportPayloadType(TransportPayloadType.PROTOBUF)
                .telemetryTopicFilter(POST_DATA_TELEMETRY_TOPIC)
                .build();
        processBeforeTest(configProperties);
        DynamicSchema telemetrySchema = getDynamicSchema(DEVICE_TELEMETRY_PROTO_SCHEMA);
>>>>>>> aadfd1eb

        DynamicMessage.Builder nestedJsonObjectBuilder = telemetrySchema.newMessageBuilder("PostTelemetry.JsonObject.NestedJsonObject");
        Descriptors.Descriptor nestedJsonObjectBuilderDescriptor = nestedJsonObjectBuilder.getDescriptorForType();
        assertNotNull(nestedJsonObjectBuilderDescriptor);
        DynamicMessage nestedJsonObject = nestedJsonObjectBuilder.setField(nestedJsonObjectBuilderDescriptor.findFieldByName("key"), "value").build();

        DynamicMessage.Builder jsonObjectBuilder = telemetrySchema.newMessageBuilder("PostTelemetry.JsonObject");
        Descriptors.Descriptor jsonObjectBuilderDescriptor = jsonObjectBuilder.getDescriptorForType();
        assertNotNull(jsonObjectBuilderDescriptor);
        DynamicMessage jsonObject = jsonObjectBuilder
                .addRepeatedField(jsonObjectBuilderDescriptor.findFieldByName("someArray"), 1)
                .addRepeatedField(jsonObjectBuilderDescriptor.findFieldByName("someArray"), 2)
                .addRepeatedField(jsonObjectBuilderDescriptor.findFieldByName("someArray"), 3)
                .setField(jsonObjectBuilderDescriptor.findFieldByName("someNestedObject"), nestedJsonObject)
                .build();

        DynamicMessage.Builder postTelemetryBuilder = telemetrySchema.newMessageBuilder("PostTelemetry");
        Descriptors.Descriptor postTelemetryMsgDescriptor = postTelemetryBuilder.getDescriptorForType();
        assertNotNull(postTelemetryMsgDescriptor);
        DynamicMessage postTelemetryMsg = postTelemetryBuilder
                .setField(postTelemetryMsgDescriptor.findFieldByName("key1"), "")
                .setField(postTelemetryMsgDescriptor.findFieldByName("key2"), false)
                .setField(postTelemetryMsgDescriptor.findFieldByName("key3"), 0.0)
                .setField(postTelemetryMsgDescriptor.findFieldByName("key5"), jsonObject)
                .build();
        processTelemetryTest(POST_DATA_TELEMETRY_TOPIC, Arrays.asList("key1", "key2", "key3", "key5"), postTelemetryMsg.toByteArray(), false, true);
    }

    @Test
    public void testPushTelemetryWithTsAndNoPresenceFields() throws Exception {
        String schemaStr = "syntax =\"proto3\";\n" +
                "\n" +
                "package test;\n" +
                "\n" +
                "message PostTelemetry {\n" +
                "  optional int64 ts = 1;\n" +
                "  Values values = 2;\n" +
                "  \n" +
                "  message Values {\n" +
                "    string key1 = 3;\n" +
                "    bool key2 = 4;\n" +
                "    double key3 = 5;\n" +
                "    int32 key4 = 6;\n" +
                "    JsonObject key5 = 7;\n" +
                "  }\n" +
                "  \n" +
                "  message JsonObject {\n" +
                "    optional int32 someNumber = 8;\n" +
                "    repeated int32 someArray = 9;\n" +
                "    NestedJsonObject someNestedObject = 10;\n" +
                "    message NestedJsonObject {\n" +
                "       optional string key = 11;\n" +
                "    }\n" +
                "  }\n" +
                "}";
<<<<<<< HEAD
        processBeforeTest("Test Post Telemetry device proto payload", "Test Post Telemetry gateway proto payload", TransportPayloadType.PROTOBUF, POST_DATA_TELEMETRY_TOPIC, null, schemaStr, null, null, null, null, null, DeviceProfileProvisionType.DISABLED, false, false);
        DynamicSchema telemetrySchema = getDynamicSchema();
=======
        MqttTestConfigProperties configProperties = MqttTestConfigProperties.builder()
                .deviceName("Test Post Telemetry device proto payload")
                .transportPayloadType(TransportPayloadType.PROTOBUF)
                .telemetryTopicFilter(POST_DATA_TELEMETRY_TOPIC)
                .telemetryProtoSchema(schemaStr)
                .build();
        processBeforeTest(configProperties);
        DynamicSchema telemetrySchema = getDynamicSchema(schemaStr);
>>>>>>> aadfd1eb

        DynamicMessage.Builder nestedJsonObjectBuilder = telemetrySchema.newMessageBuilder("PostTelemetry.JsonObject.NestedJsonObject");
        Descriptors.Descriptor nestedJsonObjectBuilderDescriptor = nestedJsonObjectBuilder.getDescriptorForType();
        assertNotNull(nestedJsonObjectBuilderDescriptor);
        DynamicMessage nestedJsonObject = nestedJsonObjectBuilder.setField(nestedJsonObjectBuilderDescriptor.findFieldByName("key"), "value").build();

        DynamicMessage.Builder jsonObjectBuilder = telemetrySchema.newMessageBuilder("PostTelemetry.JsonObject");
        Descriptors.Descriptor jsonObjectBuilderDescriptor = jsonObjectBuilder.getDescriptorForType();
        assertNotNull(jsonObjectBuilderDescriptor);
        DynamicMessage jsonObject = jsonObjectBuilder
                .addRepeatedField(jsonObjectBuilderDescriptor.findFieldByName("someArray"), 1)
                .addRepeatedField(jsonObjectBuilderDescriptor.findFieldByName("someArray"), 2)
                .addRepeatedField(jsonObjectBuilderDescriptor.findFieldByName("someArray"), 3)
                .setField(jsonObjectBuilderDescriptor.findFieldByName("someNestedObject"), nestedJsonObject)
                .build();


        DynamicMessage.Builder valuesBuilder = telemetrySchema.newMessageBuilder("PostTelemetry.Values");
        Descriptors.Descriptor valuesDescriptor = valuesBuilder.getDescriptorForType();
        assertNotNull(valuesDescriptor);

        DynamicMessage valuesMsg = valuesBuilder
                .setField(valuesDescriptor.findFieldByName("key5"), jsonObject)
                .build();

        DynamicMessage.Builder postTelemetryBuilder = telemetrySchema.newMessageBuilder("PostTelemetry");
        Descriptors.Descriptor postTelemetryMsgDescriptor = postTelemetryBuilder.getDescriptorForType();
        assertNotNull(postTelemetryMsgDescriptor);
        DynamicMessage postTelemetryMsg = postTelemetryBuilder
                .setField(postTelemetryMsgDescriptor.findFieldByName("ts"), 10000L)
                .setField(postTelemetryMsgDescriptor.findFieldByName("values"), valuesMsg)
                .build();

        processTelemetryTest(POST_DATA_TELEMETRY_TOPIC, Arrays.asList("key1", "key2", "key3", "key4", "key5"), postTelemetryMsg.toByteArray(), true, true);
    }

    @Test
    public void testPushTelemetryOnShortTopic() throws Exception {
        MqttTestConfigProperties configProperties = MqttTestConfigProperties.builder()
                .deviceName("Test Post Telemetry device proto payload")
                .transportPayloadType(TransportPayloadType.PROTOBUF)
                .telemetryTopicFilter(POST_DATA_TELEMETRY_TOPIC)
                .build();
        processBeforeTest(configProperties);
        DynamicMessage postTelemetryMsg = getDefaultDynamicMessage();
        processTelemetryTest(DEVICE_TELEMETRY_SHORT_TOPIC, Arrays.asList("key1", "key2", "key3", "key4", "key5"), postTelemetryMsg.toByteArray(), false, false);
    }

    @Test
    public void testPushTelemetryOnShortJsonTopic() throws Exception {
        MqttTestConfigProperties configProperties = MqttTestConfigProperties.builder()
                .deviceName("Test Post Telemetry device proto payload")
                .transportPayloadType(TransportPayloadType.PROTOBUF)
                .telemetryTopicFilter(POST_DATA_TELEMETRY_TOPIC)
                .build();
        processBeforeTest(configProperties);
        processJsonPayloadTelemetryTest(DEVICE_TELEMETRY_SHORT_JSON_TOPIC, Arrays.asList("key1", "key2", "key3", "key4", "key5"), PAYLOAD_VALUES_STR.getBytes(), false);
    }

    @Test
    public void testPushTelemetryOnShortProtoTopic() throws Exception {
        MqttTestConfigProperties configProperties = MqttTestConfigProperties.builder()
                .deviceName("Test Post Telemetry device proto payload")
                .transportPayloadType(TransportPayloadType.PROTOBUF)
                .telemetryTopicFilter(POST_DATA_TELEMETRY_TOPIC)
                .build();
        processBeforeTest(configProperties);
        DynamicMessage postTelemetryMsg = getDefaultDynamicMessage();
        processTelemetryTest(DEVICE_TELEMETRY_SHORT_PROTO_TOPIC, Arrays.asList("key1", "key2", "key3", "key4", "key5"), postTelemetryMsg.toByteArray(), false, false);
    }

    @Test
    public void testPushTelemetryGateway() throws Exception {
        MqttTestConfigProperties configProperties = MqttTestConfigProperties.builder()
                .deviceName("Test Post Telemetry device proto payload")
                .gatewayName("Test Post Telemetry gateway proto payload")
                .transportPayloadType(TransportPayloadType.PROTOBUF)
                .telemetryTopicFilter(POST_DATA_TELEMETRY_TOPIC)
                .build();
        processBeforeTest(configProperties);
        TransportApiProtos.GatewayTelemetryMsg.Builder gatewayTelemetryMsgProtoBuilder = TransportApiProtos.GatewayTelemetryMsg.newBuilder();
        List<String> expectedKeys = Arrays.asList("key1", "key2", "key3", "key4", "key5");
        String deviceName1 = "Device A";
        String deviceName2 = "Device B";
        TransportApiProtos.TelemetryMsg deviceATelemetryMsgProto = getDeviceTelemetryMsgProto(deviceName1, expectedKeys, 10000, 20000);
        TransportApiProtos.TelemetryMsg deviceBTelemetryMsgProto = getDeviceTelemetryMsgProto(deviceName2, expectedKeys, 10000, 20000);
        gatewayTelemetryMsgProtoBuilder.addAllMsg(Arrays.asList(deviceATelemetryMsgProto, deviceBTelemetryMsgProto));
        TransportApiProtos.GatewayTelemetryMsg gatewayTelemetryMsg = gatewayTelemetryMsgProtoBuilder.build();
        processGatewayTelemetryTest(GATEWAY_TELEMETRY_TOPIC, expectedKeys, gatewayTelemetryMsg.toByteArray(), deviceName1, deviceName2);
    }

    @Test
    public void testGatewayConnect() throws Exception {
        MqttTestConfigProperties configProperties = MqttTestConfigProperties.builder()
                .deviceName("Test Post Telemetry device proto payload")
                .gatewayName("Test Post Telemetry gateway proto payload")
                .transportPayloadType(TransportPayloadType.PROTOBUF)
                .telemetryTopicFilter(POST_DATA_TELEMETRY_TOPIC)
                .build();
        processBeforeTest(configProperties);
        String deviceName = "Device A";
        TransportApiProtos.ConnectMsg connectMsgProto = getConnectProto(deviceName);
        MqttTestClient client = new MqttTestClient();
        client.connectAndWait(gatewayAccessToken);
        client.publish(GATEWAY_CONNECT_TOPIC, connectMsgProto.toByteArray());

        Device device = doExecuteWithRetriesAndInterval(() -> doGet("/api/tenant/devices?deviceName=" + deviceName, Device.class),
                20,
                100);

        assertNotNull(device);
        client.disconnect();
    }


    @Test
    public void testPushTelemetryWithMalformedPayloadAndSendAckOnErrorEnabled() throws Exception {
        MqttTestConfigProperties configProperties = MqttTestConfigProperties.builder()
                .deviceName("Test Post Telemetry device proto payload")
                .transportPayloadType(TransportPayloadType.PROTOBUF)
                .telemetryTopicFilter(POST_DATA_TELEMETRY_TOPIC)
                .sendAckOnValidationException(true)
                .build();
        processBeforeTest(configProperties);
        MqttTestClient client = new MqttTestClient();
        client.connectAndWait(accessToken);
        MqttTestCallback callback = new MqttTestCallback();
        client.setCallback(callback);
        client.publish(POST_DATA_TELEMETRY_TOPIC, MALFORMED_PROTO_PAYLOAD.getBytes());
        callback.getDeliveryLatch().await(3, TimeUnit.SECONDS);
        assertTrue(callback.isPubAckReceived());
        client.disconnect();
    }

    @Test
    public void testPushTelemetryWithMalformedPayloadAndSendAckOnErrorDisabled() throws Exception {
        MqttTestConfigProperties configProperties = MqttTestConfigProperties.builder()
                .deviceName("Test Post Telemetry device proto payload")
                .transportPayloadType(TransportPayloadType.PROTOBUF)
                .telemetryTopicFilter(POST_DATA_TELEMETRY_TOPIC)
                .build();
        processBeforeTest(configProperties);
        MqttTestClient client = new MqttTestClient();
        client.connectAndWait(accessToken);
        MqttTestCallback callback = new MqttTestCallback();
        client.setCallback(callback);
        client.publish(POST_DATA_TELEMETRY_TOPIC, MALFORMED_PROTO_PAYLOAD.getBytes());
        callback.getDeliveryLatch().await(3, TimeUnit.SECONDS);
        assertFalse(callback.isPubAckReceived());
    }

    @Test
    public void testPushTelemetryWithMalformedPayloadAndSendAckOnErrorEnabledAndBackwardCompatibilityEnabled() throws Exception {
        MqttTestConfigProperties configProperties = MqttTestConfigProperties.builder()
                .deviceName("Test Post Telemetry device proto payload")
                .transportPayloadType(TransportPayloadType.PROTOBUF)
                .telemetryTopicFilter(POST_DATA_TELEMETRY_TOPIC)
                .enableCompatibilityWithJsonPayloadFormat(true)
                .sendAckOnValidationException(true)
                .build();
        processBeforeTest(configProperties);
        MqttTestClient client = new MqttTestClient();
        client.connectAndWait(accessToken);
        MqttTestCallback callback = new MqttTestCallback();
        client.setCallback(callback);
        client.publish(POST_DATA_TELEMETRY_TOPIC, MALFORMED_JSON_PAYLOAD.getBytes());
        callback.getDeliveryLatch().await(3, TimeUnit.SECONDS);
        assertTrue(callback.isPubAckReceived());
        client.disconnect();
    }

    @Test
    public void testPushTelemetryWithMalformedPayloadAndSendAckOnErrorDisabledAndBackwardCompatibilityEnabled() throws Exception {
        MqttTestConfigProperties configProperties = MqttTestConfigProperties.builder()
                .deviceName("Test Post Telemetry device proto payload")
                .transportPayloadType(TransportPayloadType.PROTOBUF)
                .telemetryTopicFilter(POST_DATA_TELEMETRY_TOPIC)
                .enableCompatibilityWithJsonPayloadFormat(true)
                .build();
        processBeforeTest(configProperties);
        MqttTestClient client = new MqttTestClient();
        client.connectAndWait(accessToken);
        MqttTestCallback callback = new MqttTestCallback();
        client.setCallback(callback);
        client.publish(POST_DATA_TELEMETRY_TOPIC, MALFORMED_JSON_PAYLOAD.getBytes());
        callback.getDeliveryLatch().await(3, TimeUnit.SECONDS);
        assertFalse(callback.isPubAckReceived());
    }

    @Test
    public void testPushTelemetryGatewayWithMalformedPayloadAndSendAckOnErrorEnabled() throws Exception {
        MqttTestConfigProperties configProperties = MqttTestConfigProperties.builder()
                .deviceName("Test Post Telemetry device proto payload")
                .gatewayName("Test Post Telemetry gateway proto payload")
                .transportPayloadType(TransportPayloadType.PROTOBUF)
                .telemetryTopicFilter(POST_DATA_TELEMETRY_TOPIC)
                .sendAckOnValidationException(true)
                .build();
        processBeforeTest(configProperties);
        MqttTestClient client = new MqttTestClient();
        client.connectAndWait(gatewayAccessToken);
        MqttTestCallback callback = new MqttTestCallback();
        client.setCallback(callback);
        client.publish(POST_DATA_TELEMETRY_TOPIC, MALFORMED_PROTO_PAYLOAD.getBytes());
        callback.getDeliveryLatch().await(3, TimeUnit.SECONDS);
        assertTrue(callback.isPubAckReceived());
        client.disconnect();
    }

    @Test
    public void testPushTelemetryGatewayWithMalformedPayloadAndSendAckOnErrorDisabled() throws Exception {
        MqttTestConfigProperties configProperties = MqttTestConfigProperties.builder()
                .deviceName("Test Post Telemetry device proto payload")
                .gatewayName("Test Post Telemetry gateway proto payload")
                .transportPayloadType(TransportPayloadType.PROTOBUF)
                .telemetryTopicFilter(POST_DATA_TELEMETRY_TOPIC)
                .build();
        processBeforeTest(configProperties);
        MqttTestClient client = new MqttTestClient();
        client.connectAndWait(gatewayAccessToken);
        MqttTestCallback callback = new MqttTestCallback();
        client.setCallback(callback);
        client.publish(POST_DATA_TELEMETRY_TOPIC, MALFORMED_PROTO_PAYLOAD.getBytes());
        callback.getDeliveryLatch().await(3, TimeUnit.SECONDS);
        assertFalse(callback.isPubAckReceived());
    }

    private DynamicSchema getDynamicSchema() {
        DeviceProfileTransportConfiguration transportConfiguration = deviceProfile.getProfileData().getTransportConfiguration();
        assertTrue(transportConfiguration instanceof MqttDeviceProfileTransportConfiguration);
        MqttDeviceProfileTransportConfiguration mqttTransportConfiguration = (MqttDeviceProfileTransportConfiguration) transportConfiguration;
        TransportPayloadTypeConfiguration transportPayloadTypeConfiguration = mqttTransportConfiguration.getTransportPayloadTypeConfiguration();
        assertTrue(transportPayloadTypeConfiguration instanceof ProtoTransportPayloadConfiguration);
        ProtoTransportPayloadConfiguration protoTransportPayloadConfiguration = (ProtoTransportPayloadConfiguration) transportPayloadTypeConfiguration;
        String deviceTelemetryProtoSchema = protoTransportPayloadConfiguration.getDeviceTelemetryProtoSchema();
        ProtoFileElement protoFileElement = DynamicProtoUtils.getProtoFileElement(deviceTelemetryProtoSchema);
        return DynamicProtoUtils.getDynamicSchema(protoFileElement, ProtoTransportPayloadConfiguration.TELEMETRY_PROTO_SCHEMA);
    }

    private DynamicMessage getDefaultDynamicMessage() {
        DynamicSchema telemetrySchema = getDynamicSchema();

        DynamicMessage.Builder nestedJsonObjectBuilder = telemetrySchema.newMessageBuilder("PostTelemetry.JsonObject.NestedJsonObject");
        Descriptors.Descriptor nestedJsonObjectBuilderDescriptor = nestedJsonObjectBuilder.getDescriptorForType();
        assertNotNull(nestedJsonObjectBuilderDescriptor);
        DynamicMessage nestedJsonObject = nestedJsonObjectBuilder.setField(nestedJsonObjectBuilderDescriptor.findFieldByName("key"), "value").build();

        DynamicMessage.Builder jsonObjectBuilder = telemetrySchema.newMessageBuilder("PostTelemetry.JsonObject");
        Descriptors.Descriptor jsonObjectBuilderDescriptor = jsonObjectBuilder.getDescriptorForType();
        assertNotNull(jsonObjectBuilderDescriptor);
        DynamicMessage jsonObject = jsonObjectBuilder
                .setField(jsonObjectBuilderDescriptor.findFieldByName("someNumber"), 42)
                .addRepeatedField(jsonObjectBuilderDescriptor.findFieldByName("someArray"), 1)
                .addRepeatedField(jsonObjectBuilderDescriptor.findFieldByName("someArray"), 2)
                .addRepeatedField(jsonObjectBuilderDescriptor.findFieldByName("someArray"), 3)
                .setField(jsonObjectBuilderDescriptor.findFieldByName("someNestedObject"), nestedJsonObject)
                .build();

        DynamicMessage.Builder postTelemetryBuilder = telemetrySchema.newMessageBuilder("PostTelemetry");
        Descriptors.Descriptor postTelemetryMsgDescriptor = postTelemetryBuilder.getDescriptorForType();
        assertNotNull(postTelemetryMsgDescriptor);
        return postTelemetryBuilder
                .setField(postTelemetryMsgDescriptor.findFieldByName("key1"), "value1")
                .setField(postTelemetryMsgDescriptor.findFieldByName("key2"), true)
                .setField(postTelemetryMsgDescriptor.findFieldByName("key3"), 3.0)
                .setField(postTelemetryMsgDescriptor.findFieldByName("key4"), 4)
                .setField(postTelemetryMsgDescriptor.findFieldByName("key5"), jsonObject)
                .build();
    }

    private TransportApiProtos.ConnectMsg getConnectProto(String deviceName) {
        TransportApiProtos.ConnectMsg.Builder builder = TransportApiProtos.ConnectMsg.newBuilder();
        builder.setDeviceName(deviceName);
        builder.setDeviceType(TransportPayloadType.PROTOBUF.name());
        return builder.build();
    }

    private TransportApiProtos.TelemetryMsg getDeviceTelemetryMsgProto(String deviceName, List<String> expectedKeys, long firstTs, long secondTs) {
        TransportApiProtos.TelemetryMsg.Builder deviceTelemetryMsgBuilder = TransportApiProtos.TelemetryMsg.newBuilder();
        TransportProtos.TsKvListProto tsKvListProto1 = getTsKvListProto(expectedKeys, firstTs);
        TransportProtos.TsKvListProto tsKvListProto2 = getTsKvListProto(expectedKeys, secondTs);
        TransportProtos.PostTelemetryMsg.Builder msg = TransportProtos.PostTelemetryMsg.newBuilder();
        msg.addAllTsKvList(Arrays.asList(tsKvListProto1, tsKvListProto2));
        deviceTelemetryMsgBuilder.setDeviceName(deviceName);
        deviceTelemetryMsgBuilder.setMsg(msg);
        return deviceTelemetryMsgBuilder.build();
    }

    private TransportProtos.TsKvListProto getTsKvListProto(List<String> expectedKeys, long ts) {
        List<TransportProtos.KeyValueProto> kvProtos = getKvProtos(expectedKeys);
        TransportProtos.TsKvListProto.Builder builder = TransportProtos.TsKvListProto.newBuilder();
        builder.addAllKv(kvProtos);
        builder.setTs(ts);
        return builder.build();
    }
}<|MERGE_RESOLUTION|>--- conflicted
+++ resolved
@@ -23,11 +23,7 @@
 import org.junit.Before;
 import org.junit.Test;
 import org.thingsboard.server.common.data.Device;
-<<<<<<< HEAD
-import org.thingsboard.server.common.data.DeviceProfileProvisionType;
 import org.thingsboard.server.common.data.DynamicProtoUtils;
-=======
->>>>>>> aadfd1eb
 import org.thingsboard.server.common.data.TransportPayloadType;
 import org.thingsboard.server.common.data.device.profile.DeviceProfileTransportConfiguration;
 import org.thingsboard.server.common.data.device.profile.MqttDeviceProfileTransportConfiguration;
@@ -115,19 +111,14 @@
                 "    }\n" +
                 "  }\n" +
                 "}";
-<<<<<<< HEAD
-        processBeforeTest("Test Post Telemetry device proto payload", "Test Post Telemetry gateway proto payload", TransportPayloadType.PROTOBUF, POST_DATA_TELEMETRY_TOPIC, null, schemaStr, null, null, null, null, null, DeviceProfileProvisionType.DISABLED, false, false);
+        MqttTestConfigProperties configProperties = MqttTestConfigProperties.builder()
+                .deviceName("Test Post Telemetry device proto payload")
+                .transportPayloadType(TransportPayloadType.PROTOBUF)
+                .telemetryTopicFilter(POST_DATA_TELEMETRY_TOPIC)
+                .telemetryProtoSchema(schemaStr)
+                .build();
+        processBeforeTest(configProperties);
         DynamicSchema telemetrySchema = getDynamicSchema();
-=======
-        MqttTestConfigProperties configProperties = MqttTestConfigProperties.builder()
-                .deviceName("Test Post Telemetry device proto payload")
-                .transportPayloadType(TransportPayloadType.PROTOBUF)
-                .telemetryTopicFilter(POST_DATA_TELEMETRY_TOPIC)
-                .telemetryProtoSchema(schemaStr)
-                .build();
-        processBeforeTest(configProperties);
-        DynamicSchema telemetrySchema = getDynamicSchema(schemaStr);
->>>>>>> aadfd1eb
 
         DynamicMessage.Builder nestedJsonObjectBuilder = telemetrySchema.newMessageBuilder("PostTelemetry.JsonObject.NestedJsonObject");
         Descriptors.Descriptor nestedJsonObjectBuilderDescriptor = nestedJsonObjectBuilder.getDescriptorForType();
@@ -171,18 +162,13 @@
 
     @Test
     public void testPushTelemetryWithExplicitPresenceProtoKeys() throws Exception {
-<<<<<<< HEAD
-        processBeforeTest("Test Post Telemetry device proto payload", "Test Post Telemetry gateway proto payload", TransportPayloadType.PROTOBUF, POST_DATA_TELEMETRY_TOPIC, null);
+        MqttTestConfigProperties configProperties = MqttTestConfigProperties.builder()
+                .deviceName("Test Post Telemetry device proto payload")
+                .transportPayloadType(TransportPayloadType.PROTOBUF)
+                .telemetryTopicFilter(POST_DATA_TELEMETRY_TOPIC)
+                .build();
+        processBeforeTest(configProperties);
         DynamicSchema telemetrySchema = getDynamicSchema();
-=======
-        MqttTestConfigProperties configProperties = MqttTestConfigProperties.builder()
-                .deviceName("Test Post Telemetry device proto payload")
-                .transportPayloadType(TransportPayloadType.PROTOBUF)
-                .telemetryTopicFilter(POST_DATA_TELEMETRY_TOPIC)
-                .build();
-        processBeforeTest(configProperties);
-        DynamicSchema telemetrySchema = getDynamicSchema(DEVICE_TELEMETRY_PROTO_SCHEMA);
->>>>>>> aadfd1eb
 
         DynamicMessage.Builder nestedJsonObjectBuilder = telemetrySchema.newMessageBuilder("PostTelemetry.JsonObject.NestedJsonObject");
         Descriptors.Descriptor nestedJsonObjectBuilderDescriptor = nestedJsonObjectBuilder.getDescriptorForType();
@@ -238,19 +224,14 @@
                 "    }\n" +
                 "  }\n" +
                 "}";
-<<<<<<< HEAD
-        processBeforeTest("Test Post Telemetry device proto payload", "Test Post Telemetry gateway proto payload", TransportPayloadType.PROTOBUF, POST_DATA_TELEMETRY_TOPIC, null, schemaStr, null, null, null, null, null, DeviceProfileProvisionType.DISABLED, false, false);
+        MqttTestConfigProperties configProperties = MqttTestConfigProperties.builder()
+                .deviceName("Test Post Telemetry device proto payload")
+                .transportPayloadType(TransportPayloadType.PROTOBUF)
+                .telemetryTopicFilter(POST_DATA_TELEMETRY_TOPIC)
+                .telemetryProtoSchema(schemaStr)
+                .build();
+        processBeforeTest(configProperties);
         DynamicSchema telemetrySchema = getDynamicSchema();
-=======
-        MqttTestConfigProperties configProperties = MqttTestConfigProperties.builder()
-                .deviceName("Test Post Telemetry device proto payload")
-                .transportPayloadType(TransportPayloadType.PROTOBUF)
-                .telemetryTopicFilter(POST_DATA_TELEMETRY_TOPIC)
-                .telemetryProtoSchema(schemaStr)
-                .build();
-        processBeforeTest(configProperties);
-        DynamicSchema telemetrySchema = getDynamicSchema(schemaStr);
->>>>>>> aadfd1eb
 
         DynamicMessage.Builder nestedJsonObjectBuilder = telemetrySchema.newMessageBuilder("PostTelemetry.JsonObject.NestedJsonObject");
         Descriptors.Descriptor nestedJsonObjectBuilderDescriptor = nestedJsonObjectBuilder.getDescriptorForType();
