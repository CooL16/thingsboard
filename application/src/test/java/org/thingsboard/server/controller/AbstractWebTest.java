--- conflicted
+++ resolved
@@ -1186,7 +1186,6 @@
         return oAuth2Client;
     }
 
-<<<<<<< HEAD
     protected <R> TbResourceInfo uploadImage(HttpMethod httpMethod, String url, String filename, String mediaType, byte[] content) throws Exception {
         return this.uploadImage(httpMethod, url, null, filename, mediaType, content);
     }
@@ -1206,7 +1205,8 @@
         }
         setJwtToken(request);
         return readResponse(mockMvc.perform(request).andExpect(status().isOk()), TbResourceInfo.class);
-=======
+    }
+
     protected NotificationTarget createNotificationTarget(UserId... usersIds) {
         UserListFilter filter = new UserListFilter();
         filter.setUsersIds(DaoUtil.toUUIDs(List.of(usersIds)));
@@ -1277,7 +1277,6 @@
     protected List<Notification> getMyNotifications(NotificationDeliveryMethod deliveryMethod, boolean unreadOnly, int limit) throws Exception {
         return doGetTypedWithPageLink("/api/notifications?unreadOnly={unreadOnly}&deliveryMethod={deliveryMethod}&", new TypeReference<PageData<Notification>>() {},
                 new PageLink(limit, 0), unreadOnly, deliveryMethod).getData();
->>>>>>> 999bce9d
     }
 
 }