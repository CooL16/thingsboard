--- conflicted
+++ resolved
@@ -733,7 +733,6 @@
 
     protected <T> void testEntityDaoWithRelationsTransactionalException(Dao<T> dao, EntityId entityIdFrom, EntityId entityTo,
                                                                         String urlDelete) throws Exception {
-<<<<<<< HEAD
         Mockito.doThrow(new ConstraintViolationException("mock message", new SQLException(), "MOCK_CONSTRAINT")).when(dao).removeById(any(), any());
         try {
             createEntityRelation(entityIdFrom, entityTo, "TEST_TRANSACTIONAL_TYPE");
@@ -743,17 +742,6 @@
                     .andExpect(status().isInternalServerError());
 
             assertThat(findRelationsByTo(entityTo)).hasSize(1);
-=======
-        try {
-            Mockito.doThrow(new ConstraintViolationException("mock message", new SQLException(), "MOCK_CONSTRAINT")).when(dao).removeById(any(), any());
-            createEntityRelation(entityIdFrom, entityTo, "TEST_TRANSACTIONAL_TYPE");
-            assertThat(findRelationsByTo(entityTo)).hasSize(1);
-            doDelete(urlDelete)
-                    .andExpect(status().isInternalServerError());
-            assertThat(findRelationsByTo(entityTo)).hasSize(1);
-        } catch (Exception e) {
-            log.error ("", e);
->>>>>>> e13c238f
         } finally {
             Mockito.reset(dao);
         }
