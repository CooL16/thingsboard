--- conflicted
+++ resolved
@@ -767,15 +767,9 @@
 state:
   # Should be greater than transport.sessions.report_timeout
   defaultInactivityTimeoutInSec: "${DEFAULT_INACTIVITY_TIMEOUT:600}"
-<<<<<<< HEAD
-  defaultStateCheckIntervalInSec: "${DEFAULT_STATE_CHECK_INTERVAL:60}"
+  defaultStateCheckIntervalInSec: "${DEFAULT_STATE_CHECK_INTERVAL:60}" # Interval for checking the device state after a specified period. Time in seconds
   # Controls whether we store the device 'active' flag in attributes (default) or telemetry.
   # If you decide to change this parameter, you should re-create the device info view as one of the following:
-=======
-  defaultStateCheckIntervalInSec: "${DEFAULT_STATE_CHECK_INTERVAL:60}" # Interval for checking the device state after a specified period. Time in seconds
-  # Controls whether we store the device 'active' flag in attributes (default) or telemetry.
-  # If you device to change this parameter, you should re-create the device info view as one of the following:
->>>>>>> 495688ab
   # If 'persistToTelemetry' is changed from 'false' to 'true': 'CREATE OR REPLACE VIEW device_info_view AS SELECT * FROM device_info_active_ts_view;'
   # If 'persistToTelemetry' is changed from 'true' to 'false': 'CREATE OR REPLACE VIEW device_info_view AS SELECT * FROM device_info_active_attribute_view;'
   persistToTelemetry: "${PERSIST_STATE_TO_TELEMETRY:false}"
