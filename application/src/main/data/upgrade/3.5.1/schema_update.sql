--
-- Copyright © 2016-2023 The Thingsboard Authors
--
-- Licensed under the Apache License, Version 2.0 (the "License");
-- you may not use this file except in compliance with the License.
-- You may obtain a copy of the License at
--
--     http://www.apache.org/licenses/LICENSE-2.0
--
-- Unless required by applicable law or agreed to in writing, software
-- distributed under the License is distributed on an "AS IS" BASIS,
-- WITHOUT WARRANTIES OR CONDITIONS OF ANY KIND, either express or implied.
-- See the License for the specific language governing permissions and
-- limitations under the License.
--

ALTER TABLE notification_rule ADD COLUMN IF NOT EXISTS enabled BOOLEAN NOT NULL DEFAULT true;

-- NOTIFICATION CONFIGS VERSION CONTROL START

ALTER TABLE notification_template
    ADD COLUMN IF NOT EXISTS external_id UUID;
DO
$$
    BEGIN
        IF NOT EXISTS(SELECT 1 FROM pg_constraint WHERE conname = 'uq_notification_template_external_id') THEN
            ALTER TABLE notification_template ADD CONSTRAINT uq_notification_template_external_id UNIQUE (tenant_id, external_id);
        END IF;
    END;
$$;

ALTER TABLE notification_target
    ADD COLUMN IF NOT EXISTS external_id UUID;
DO
$$
    BEGIN
        IF NOT EXISTS(SELECT 1 FROM pg_constraint WHERE conname = 'uq_notification_target_external_id') THEN
            ALTER TABLE notification_target ADD CONSTRAINT uq_notification_target_external_id UNIQUE (tenant_id, external_id);
        END IF;
    END;
$$;

ALTER TABLE notification_rule
    ADD COLUMN IF NOT EXISTS external_id UUID;
DO
$$
    BEGIN
        IF NOT EXISTS(SELECT 1 FROM pg_constraint WHERE conname = 'uq_notification_rule_external_id') THEN
            ALTER TABLE notification_rule ADD CONSTRAINT uq_notification_rule_external_id UNIQUE (tenant_id, external_id);
        END IF;
    END;
$$;

-- NOTIFICATION CONFIGS VERSION CONTROL END

-- EDGE EVENTS MIGRATION START
DO
$$
    DECLARE table_partition RECORD;
    BEGIN
        -- in case of running the upgrade script a second time:
        IF NOT (SELECT exists(SELECT FROM pg_tables WHERE tablename = 'old_edge_event')) THEN
            ALTER TABLE edge_event RENAME TO old_edge_event;
            CREATE INDEX IF NOT EXISTS idx_old_edge_event_created_time_tmp ON old_edge_event(created_time);
            ALTER INDEX IF EXISTS idx_edge_event_tenant_id_and_created_time RENAME TO idx_old_edge_event_tenant_id_and_created_time;

            FOR table_partition IN SELECT tablename AS name, split_part(tablename, '_', 3) AS partition_ts
                                   FROM pg_tables WHERE tablename LIKE 'edge_event_%'
                LOOP
                    EXECUTE format('ALTER TABLE %s RENAME TO old_edge_event_%s', table_partition.name, table_partition.partition_ts);
                END LOOP;
        ELSE
            RAISE NOTICE 'Table old_edge_event already exists, leaving as is';
        END IF;
    END;
$$;

CREATE TABLE IF NOT EXISTS edge_event (
    seq_id INT GENERATED ALWAYS AS IDENTITY,
    id uuid NOT NULL,
    created_time bigint NOT NULL,
    edge_id uuid,
    edge_event_type varchar(255),
    edge_event_uid varchar(255),
    entity_id uuid,
    edge_event_action varchar(255),
    body varchar(10000000),
    tenant_id uuid,
    ts bigint NOT NULL
) PARTITION BY RANGE (created_time);
CREATE INDEX IF NOT EXISTS idx_edge_event_tenant_id_and_created_time ON edge_event(tenant_id, created_time DESC);
CREATE INDEX IF NOT EXISTS idx_edge_event_id ON edge_event(id);
ALTER TABLE IF EXISTS edge_event ALTER COLUMN seq_id SET CYCLE;

CREATE OR REPLACE PROCEDURE migrate_edge_event(IN start_time_ms BIGINT, IN end_time_ms BIGINT, IN partition_size_ms BIGINT)
    LANGUAGE plpgsql AS
$$
DECLARE
    p RECORD;
    partition_end_ts BIGINT;
BEGIN
    IF (SELECT exists(SELECT FROM pg_tables WHERE tablename = 'old_edge_event')) THEN
        FOR p IN SELECT DISTINCT (created_time - created_time % partition_size_ms) AS partition_ts FROM old_edge_event
                 WHERE created_time >= start_time_ms AND created_time < end_time_ms
            LOOP
                partition_end_ts = p.partition_ts + partition_size_ms;
                RAISE NOTICE '[edge_event] Partition to create : [%-%]', p.partition_ts, partition_end_ts;
                EXECUTE format('CREATE TABLE IF NOT EXISTS edge_event_%s PARTITION OF edge_event ' ||
                               'FOR VALUES FROM ( %s ) TO ( %s )', p.partition_ts, p.partition_ts, partition_end_ts);
            END LOOP;
        INSERT INTO edge_event (id, created_time, edge_id, edge_event_type, edge_event_uid, entity_id, edge_event_action, body, tenant_id, ts)
        SELECT id, created_time, edge_id, edge_event_type, edge_event_uid, entity_id, edge_event_action, body, tenant_id, ts
        FROM old_edge_event
        WHERE created_time >= start_time_ms AND created_time < end_time_ms;
    ELSE
       RAISE NOTICE 'Table old_edge_event does not exists, skipping migration';
    END IF;
END;
$$;
-- EDGE EVENTS MIGRATION END

ALTER TABLE resource
    ADD COLUMN IF NOT EXISTS etag varchar;

UPDATE resource
    SET etag = encode(sha256(decode(resource.data, 'base64')),'hex') WHERE resource.data is not null;

<<<<<<< HEAD
ALTER TABLE notification_request ALTER COLUMN info SET DATA TYPE varchar(1000000);
=======
CREATE TABLE IF NOT EXISTS alarm_types (
    tenant_id uuid NOT NULL,
    type varchar(255) NOT NULL,
    CONSTRAINT tenant_id_type_unq_key UNIQUE (tenant_id, type)
    );

INSERT INTO alarm_types (tenant_id, type) SELECT DISTINCT tenant_id, type FROM alarm ON CONFLICT (tenant_id, type) DO NOTHING;
>>>>>>> 1c17b005
<|MERGE_RESOLUTION|>--- conflicted
+++ resolved
@@ -125,14 +125,12 @@
 UPDATE resource
     SET etag = encode(sha256(decode(resource.data, 'base64')),'hex') WHERE resource.data is not null;
 
-<<<<<<< HEAD
 ALTER TABLE notification_request ALTER COLUMN info SET DATA TYPE varchar(1000000);
-=======
+
 CREATE TABLE IF NOT EXISTS alarm_types (
     tenant_id uuid NOT NULL,
     type varchar(255) NOT NULL,
     CONSTRAINT tenant_id_type_unq_key UNIQUE (tenant_id, type)
     );
 
-INSERT INTO alarm_types (tenant_id, type) SELECT DISTINCT tenant_id, type FROM alarm ON CONFLICT (tenant_id, type) DO NOTHING;
->>>>>>> 1c17b005
+INSERT INTO alarm_types (tenant_id, type) SELECT DISTINCT tenant_id, type FROM alarm ON CONFLICT (tenant_id, type) DO NOTHING;