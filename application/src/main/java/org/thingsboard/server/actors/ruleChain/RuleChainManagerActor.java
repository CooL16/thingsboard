/**
 * Copyright © 2016-2020 The Thingsboard Authors
 *
 * Licensed under the Apache License, Version 2.0 (the "License");
 * you may not use this file except in compliance with the License.
 * You may obtain a copy of the License at
 *
 *     http://www.apache.org/licenses/LICENSE-2.0
 *
 * Unless required by applicable law or agreed to in writing, software
 * distributed under the License is distributed on an "AS IS" BASIS,
 * WITHOUT WARRANTIES OR CONDITIONS OF ANY KIND, either express or implied.
 * See the License for the specific language governing permissions and
 * limitations under the License.
 */
package org.thingsboard.server.actors.ruleChain;

import lombok.Getter;
import lombok.extern.slf4j.Slf4j;
import org.thingsboard.server.actors.ActorSystemContext;
import org.thingsboard.server.actors.TbActorRef;
import org.thingsboard.server.actors.TbEntityActorId;
import org.thingsboard.server.actors.TbEntityTypeActorIdPredicate;
import org.thingsboard.server.actors.service.ContextAwareActor;
import org.thingsboard.server.actors.service.DefaultActorService;
import org.thingsboard.server.actors.tenant.TenantActor;
import org.thingsboard.server.common.data.EntityType;
import org.thingsboard.server.common.data.id.EntityId;
import org.thingsboard.server.common.data.id.RuleChainId;
import org.thingsboard.server.common.data.id.TenantId;
import org.thingsboard.server.common.data.page.PageDataIterable;
import org.thingsboard.server.common.data.rule.RuleChain;
<<<<<<< HEAD
import org.thingsboard.server.common.data.rule.RuleChainType;
=======
import org.thingsboard.server.common.msg.TbActorMsg;
>>>>>>> 8d9a5875
import org.thingsboard.server.dao.rule.RuleChainService;

import java.util.function.Function;

/**
 * Created by ashvayka on 15.03.18.
 */
@Slf4j
public abstract class RuleChainManagerActor extends ContextAwareActor {

    protected final TenantId tenantId;
    private final RuleChainService ruleChainService;
    @Getter
    protected RuleChain rootChain;
    @Getter
    protected TbActorRef rootChainActor;

    public RuleChainManagerActor(ActorSystemContext systemContext, TenantId tenantId) {
        super(systemContext);
        this.tenantId = tenantId;
        this.ruleChainService = systemContext.getRuleChainService();
    }

    protected void initRuleChains() {
        for (RuleChain ruleChain : new PageDataIterable<>(link -> ruleChainService.findTenantRuleChainsByType(tenantId, RuleChainType.CORE, link), ContextAwareActor.ENTITY_PACK_LIMIT)) {
            RuleChainId ruleChainId = ruleChain.getId();
            log.debug("[{}|{}] Creating rule chain actor", ruleChainId.getEntityType(), ruleChain.getId());
            TbActorRef actorRef = getOrCreateActor(ruleChainId, id -> ruleChain);
            visit(ruleChain, actorRef);
            log.debug("[{}|{}] Rule Chain actor created.", ruleChainId.getEntityType(), ruleChainId.getId());
        }
    }

<<<<<<< HEAD
    protected void visit(RuleChain entity, ActorRef actorRef) {
        if (entity != null && entity.isRoot() && entity.getType().equals(RuleChainType.CORE)) {
=======
    protected void visit(RuleChain entity, TbActorRef actorRef) {
        if (entity != null && entity.isRoot()) {
>>>>>>> 8d9a5875
            rootChain = entity;
            rootChainActor = actorRef;
        }
    }

    protected TbActorRef getOrCreateActor(RuleChainId ruleChainId) {
        return getOrCreateActor(ruleChainId, eId -> ruleChainService.findRuleChainById(TenantId.SYS_TENANT_ID, eId));
    }

    protected TbActorRef getOrCreateActor(RuleChainId ruleChainId, Function<RuleChainId, RuleChain> provider) {
        return ctx.getOrCreateChildActor(new TbEntityActorId(ruleChainId),
                () -> DefaultActorService.RULE_DISPATCHER_NAME,
                () -> {
                    RuleChain ruleChain = provider.apply(ruleChainId);
                    return new RuleChainActor.ActorCreator(systemContext, tenantId, ruleChain);
                });
    }

    protected TbActorRef getEntityActorRef(EntityId entityId) {
        TbActorRef target = null;
        if (entityId.getEntityType() == EntityType.RULE_CHAIN) {
            target = getOrCreateActor((RuleChainId) entityId);
        }
        return target;
    }

    protected void broadcast(TbActorMsg msg) {
        ctx.broadcastToChildren(msg, new TbEntityTypeActorIdPredicate(EntityType.RULE_CHAIN));
    }
}<|MERGE_RESOLUTION|>--- conflicted
+++ resolved
@@ -30,11 +30,8 @@
 import org.thingsboard.server.common.data.id.TenantId;
 import org.thingsboard.server.common.data.page.PageDataIterable;
 import org.thingsboard.server.common.data.rule.RuleChain;
-<<<<<<< HEAD
+import org.thingsboard.server.common.msg.TbActorMsg;
 import org.thingsboard.server.common.data.rule.RuleChainType;
-=======
-import org.thingsboard.server.common.msg.TbActorMsg;
->>>>>>> 8d9a5875
 import org.thingsboard.server.dao.rule.RuleChainService;
 
 import java.util.function.Function;
@@ -68,13 +65,8 @@
         }
     }
 
-<<<<<<< HEAD
-    protected void visit(RuleChain entity, ActorRef actorRef) {
+    protected void visit(RuleChain entity, TbActorRef actorRef) {
         if (entity != null && entity.isRoot() && entity.getType().equals(RuleChainType.CORE)) {
-=======
-    protected void visit(RuleChain entity, TbActorRef actorRef) {
-        if (entity != null && entity.isRoot()) {
->>>>>>> 8d9a5875
             rootChain = entity;
             rootChainActor = actorRef;
         }
