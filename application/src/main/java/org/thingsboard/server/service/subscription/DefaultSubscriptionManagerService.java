--- conflicted
+++ resolved
@@ -71,13 +71,7 @@
 @RequiredArgsConstructor
 public class DefaultSubscriptionManagerService extends TbApplicationEventListener<PartitionChangeEvent> implements SubscriptionManagerService {
 
-<<<<<<< HEAD
-    private final AttributesService attrService;
-    private final TimeseriesService tsService;
     private final TopicService topicService;
-=======
-    private final NotificationsTopicService notificationsTopicService;
->>>>>>> fd735c3d
     private final PartitionService partitionService;
     private final TbServiceInfoProvider serviceInfoProvider;
     private final TbQueueProducerProvider producerProvider;
@@ -228,37 +222,6 @@
                                 new DeviceId(entityId.getId()), DataConstants.SHARED_SCOPE, new ArrayList<>(attributes))
                         , null);
             }
-<<<<<<< HEAD
-            log.trace("Handling notificationRequestUpdate for user {}: {}", entityId, notificationRequestUpdate);
-            subscriptions.forEach(subscription -> {
-                if (subscription.getType() != TbSubscriptionType.NOTIFICATIONS &&
-                        subscription.getType() != TbSubscriptionType.NOTIFICATIONS_COUNT) {
-                    return;
-                }
-                if (!subscription.getTenantId().equals(tenantId)) {
-                    return;
-                }
-                onNotificationsSubUpdate(subscriptionUpdate, subscription);
-            });
-        });
-        callback.onSuccess();
-    }
-
-    private void onNotificationsSubUpdate(NotificationsSubscriptionUpdate subscriptionUpdate, TbSubscription subscription) {
-        if (serviceId.equals(subscription.getServiceId())) {
-            log.trace("[{}][{}][{}] Subscription session is managed by current service, forwarding to localSubscriptionService (update: {})",
-                    subscription.getServiceId(), subscription.getEntityId(), subscription.getSessionId(), subscriptionUpdate);
-            localSubscriptionService.onSubscriptionUpdate(subscription.getSessionId(),
-                    subscription.getSubscriptionId(), subscriptionUpdate, TbCallback.EMPTY);
-        } else {
-            log.trace("[{}][{}][{}] Subscription session is not managed by current service (update: {})",
-                    subscription.getServiceId(), subscription.getEntityId(), subscription.getSessionId(), subscriptionUpdate);
-            TopicPartitionInfo tpi = topicService.getNotificationsTopic(ServiceType.TB_CORE, subscription.getServiceId());
-            ToCoreNotificationMsg updateProto = TbSubscriptionUtils.notificationsSubUpdateToProto(subscription, subscriptionUpdate);
-            TbProtoQueueMsg<ToCoreNotificationMsg> queueMsg = new TbProtoQueueMsg<>(subscription.getEntityId().getId(), updateProto);
-            toCoreNotificationsProducer.send(tpi, queueMsg, null);
-=======
->>>>>>> fd735c3d
         }
         callback.onSuccess();
     }
@@ -279,51 +242,6 @@
         callback.onSuccess();
     }
 
-<<<<<<< HEAD
-    @Override
-    public void onTimeSeriesDelete(TenantId tenantId, EntityId entityId, List<String> keys, TbCallback callback) {
-        onLocalTelemetrySubUpdate(entityId,
-                s -> {
-                    if (TbSubscriptionType.TIMESERIES.equals(s.getType())) {
-                        return (TbTimeseriesSubscription) s;
-                    } else {
-                        return null;
-                    }
-                }, s -> true, s -> {
-                    List<TsKvEntry> subscriptionUpdate = null;
-                    for (String key : keys) {
-                        if (s.isAllKeys() || s.getKeyStates().containsKey(key)) {
-                            if (subscriptionUpdate == null) {
-                                subscriptionUpdate = new ArrayList<>();
-                            }
-                            subscriptionUpdate.add(new BasicTsKvEntry(0, new StringDataEntry(key, "")));
-                        }
-                    }
-                    return subscriptionUpdate;
-                }, false);
-        if (entityId.getEntityType() == EntityType.DEVICE) {
-            deleteDeviceInactivityTimeout(tenantId, entityId, keys);
-        }
-        callback.onSuccess();
-    }
-
-    private <T extends TbSubscription> void onLocalTelemetrySubUpdate(EntityId entityId,
-                                                                      Function<TbSubscription, T> castFunction,
-                                                                      Predicate<T> filterFunction,
-                                                                      Function<T, List<TsKvEntry>> processFunction,
-                                                                      boolean ignoreEmptyUpdates) {
-        Set<TbSubscription> entitySubscriptions = subscriptionsByEntityId.get(entityId);
-        if (entitySubscriptions != null) {
-            entitySubscriptions.stream().map(castFunction).filter(Objects::nonNull).filter(filterFunction).forEach(s -> {
-                List<TsKvEntry> subscriptionUpdate = processFunction.apply(s);
-                if (subscriptionUpdate != null && !subscriptionUpdate.isEmpty()) {
-                    if (serviceId.equals(s.getServiceId())) {
-                        TelemetrySubscriptionUpdate update = new TelemetrySubscriptionUpdate(s.getSubscriptionId(), subscriptionUpdate);
-                        localSubscriptionService.onSubscriptionUpdate(s.getSessionId(), update, TbCallback.EMPTY);
-                    } else {
-                        TopicPartitionInfo tpi = topicService.getNotificationsTopic(ServiceType.TB_CORE, s.getServiceId());
-                        toCoreNotificationsProducer.send(tpi, toProto(s, subscriptionUpdate, ignoreEmptyUpdates), null);
-=======
     public void processAttributesUpdate(EntityId entityId, String scope, List<AttributeKvEntry> update) {
         TbEntityRemoteSubsInfo subInfo = entitySubscriptions.get(entityId);
         if (subInfo != null) {
@@ -335,7 +253,6 @@
                     List<AttributeKvEntry> tmp = getSubList(update, sub.attrKeys);
                     if (tmp != null) {
                         processAttributesUpdate(serviceId, entityId, scope, tmp);
->>>>>>> fd735c3d
                     }
                 }
             });
@@ -344,32 +261,10 @@
         }
     }
 
-<<<<<<< HEAD
-    private void onLocalAlarmSubUpdate(EntityId entityId,
-                                       Function<TbSubscription, TbAlarmsSubscription> castFunction,
-                                       Predicate<TbAlarmsSubscription> filterFunction,
-                                       AlarmInfo alarm, boolean deleted) {
-        Set<TbSubscription> entitySubscriptions = subscriptionsByEntityId.get(entityId);
-        if (alarm == null) {
-            log.warn("[{}] empty alarm update!", entityId);
-            return;
-        }
-        if (entitySubscriptions != null) {
-            entitySubscriptions.stream().map(castFunction).filter(Objects::nonNull).filter(filterFunction).forEach(s -> {
-                if (serviceId.equals(s.getServiceId())) {
-                    AlarmSubscriptionUpdate update = new AlarmSubscriptionUpdate(s.getSubscriptionId(), alarm, deleted);
-                    localSubscriptionService.onSubscriptionUpdate(s.getSessionId(), update, TbCallback.EMPTY);
-                } else {
-                    TopicPartitionInfo tpi = topicService.getNotificationsTopic(ServiceType.TB_CORE, s.getServiceId());
-                    toCoreNotificationsProducer.send(tpi, toProto(s, alarm, deleted), null);
-                }
-            });
-=======
     private void processAttributesUpdate(String targetId, EntityId entityId, String scope, List<AttributeKvEntry> update) {
         List<TsKvEntry> tsKvEntryList = update.stream().map(attr -> new BasicTsKvEntry(attr.getLastUpdateTs(), attr)).collect(Collectors.toList());
         if (serviceId.equals(targetId)) {
             localSubscriptionService.onAttributesUpdate(entityId, scope, tsKvEntryList, TbCallback.EMPTY);
->>>>>>> fd735c3d
         } else {
             sendCoreNotification(targetId, entityId, TbSubscriptionUtils.toProto(scope, entityId, tsKvEntryList));
         }
@@ -391,30 +286,9 @@
         }
     }
 
-<<<<<<< HEAD
-    private void handleNewAttributeSubscription(TbAttributeSubscription subscription) {
-        log.trace("[{}][{}][{}] Processing remote attribute subscription for entity [{}]",
-                serviceId, subscription.getSessionId(), subscription.getSubscriptionId(), subscription.getEntityId());
-
-        final Map<String, Long> keyStates = subscription.getKeyStates();
-        DonAsynchron.withCallback(attrService.find(subscription.getTenantId(), subscription.getEntityId(), DataConstants.CLIENT_SCOPE, keyStates.keySet()), values -> {
-                    List<TsKvEntry> missedUpdates = new ArrayList<>();
-                    values.forEach(latestEntry -> {
-                        if (latestEntry.getLastUpdateTs() > keyStates.get(latestEntry.getKey())) {
-                            missedUpdates.add(new BasicTsKvEntry(latestEntry.getLastUpdateTs(), latestEntry));
-                        }
-                    });
-                    if (!missedUpdates.isEmpty()) {
-                        TopicPartitionInfo tpi = topicService.getNotificationsTopic(ServiceType.TB_CORE, subscription.getServiceId());
-                        toCoreNotificationsProducer.send(tpi, toProto(subscription, missedUpdates), null);
-                    }
-                },
-                e -> log.error("Failed to fetch missed updates.", e), tsCallBackExecutor);
-=======
     @Override
     public void onAlarmUpdate(TenantId tenantId, EntityId entityId, AlarmInfo alarm, TbCallback callback) {
         onAlarmSubUpdate(tenantId, entityId, alarm, false, callback);
->>>>>>> fd735c3d
     }
 
     @Override
@@ -422,43 +296,6 @@
         onAlarmSubUpdate(tenantId, entityId, alarm, true, callback);
     }
 
-<<<<<<< HEAD
-    private void handleNewTelemetrySubscription(TbTimeseriesSubscription subscription) {
-        log.trace("[{}][{}][{}] Processing remote telemetry subscription for entity [{}]",
-                serviceId, subscription.getSessionId(), subscription.getSubscriptionId(), subscription.getEntityId());
-
-        long curTs = System.currentTimeMillis();
-
-        if (subscription.isLatestValues()) {
-            DonAsynchron.withCallback(tsService.findLatest(subscription.getTenantId(), subscription.getEntityId(), subscription.getKeyStates().keySet()),
-                    missedUpdates -> {
-                        if (missedUpdates != null && !missedUpdates.isEmpty()) {
-                            TopicPartitionInfo tpi = topicService.getNotificationsTopic(ServiceType.TB_CORE, subscription.getServiceId());
-                            toCoreNotificationsProducer.send(tpi, toProto(subscription, missedUpdates), null);
-                        }
-                    },
-                    e -> log.error("Failed to fetch missed updates.", e),
-                    tsCallBackExecutor);
-        } else {
-            List<ReadTsKvQuery> queries = new ArrayList<>();
-            subscription.getKeyStates().forEach((key, value) -> {
-                if (curTs > value) {
-                    long startTs = subscription.getStartTime() > 0 ? Math.max(subscription.getStartTime(), value + 1L) : (value + 1L);
-                    long endTs = subscription.getEndTime() > 0 ? Math.min(subscription.getEndTime(), curTs) : curTs;
-                    queries.add(new BaseReadTsKvQuery(key, startTs, endTs, 0, 1000, Aggregation.NONE));
-                }
-            });
-            if (!queries.isEmpty()) {
-                DonAsynchron.withCallback(tsService.findAll(subscription.getTenantId(), subscription.getEntityId(), queries),
-                        missedUpdates -> {
-                            if (missedUpdates != null && !missedUpdates.isEmpty()) {
-                                TopicPartitionInfo tpi = topicService.getNotificationsTopic(ServiceType.TB_CORE, subscription.getServiceId());
-                                toCoreNotificationsProducer.send(tpi, toProto(subscription, missedUpdates), null);
-                            }
-                        },
-                        e -> log.error("Failed to fetch missed updates.", e),
-                        tsCallBackExecutor);
-=======
     private void onAlarmSubUpdate(TenantId tenantId, EntityId entityId, AlarmInfo alarm, boolean deleted, TbCallback callback) {
         TbEntityRemoteSubsInfo subInfo = entitySubscriptions.get(entityId);
         if (subInfo != null) {
@@ -467,7 +304,6 @@
                 if (entry.getValue().notifications) {
                     onAlarmSubUpdate(entry.getKey(), entityId, alarm, deleted);
                 }
->>>>>>> fd735c3d
             }
         }
         callback.onSuccess();
@@ -489,7 +325,7 @@
 
     private void sendCoreNotification(String targetServiceId, EntityId entityId, ToCoreNotificationMsg msg) {
         log.trace("[{}] Forwarding to remote service [{}]: {}", entityId, targetServiceId, msg);
-        TopicPartitionInfo tpi = notificationsTopicService.getNotificationsTopic(ServiceType.TB_CORE, targetServiceId);
+        TopicPartitionInfo tpi = topicService.getNotificationsTopic(ServiceType.TB_CORE, targetServiceId);
         TbProtoQueueMsg<ToCoreNotificationMsg> queueMsg = new TbProtoQueueMsg<>(entityId.getId(), msg);
         toCoreNotificationsProducer.send(tpi, queueMsg, null);
     }
