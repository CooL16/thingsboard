--- conflicted
+++ resolved
@@ -34,8 +34,6 @@
 
 import java.util.List;
 
-import static org.thingsboard.server.service.entitiy.DefaultTbNotificationEntityService.edgeTypeByActionType;
-
 @Service
 @AllArgsConstructor
 public class DefaultTbAssetService extends AbstractTbEntityService implements TbAssetService {
@@ -43,18 +41,14 @@
     private final AssetService assetService;
 
     @Override
-    public Asset save(Asset asset, User user) throws ThingsboardException {
+    public Asset save(Asset asset, User user) throws Exception {
         ActionType actionType = asset.getId() == null ? ActionType.ADDED : ActionType.UPDATED;
         TenantId tenantId = asset.getTenantId();
         try {
             Asset savedAsset = checkNotNull(assetService.saveAsset(asset));
-<<<<<<< HEAD
+            autoCommit(user, savedAsset.getId());
             notificationEntityService.notifyCreateOrUpdateEntity(tenantId, savedAsset.getId(), savedAsset,
                     asset.getCustomerId(), actionType, user);
-=======
-            autoCommit(user, savedAsset.getId());
-            notificationEntityService.notifyCreateOrUpdateEntity(tenantId, savedAsset.getId(), savedAsset, savedAsset.getCustomerId(), actionType, user);
->>>>>>> a83f99cf
             return savedAsset;
         } catch (Exception e) {
             notificationEntityService.logEntityAction(tenantId, emptyId(EntityType.ASSET), asset, actionType, user, e);
@@ -87,11 +81,7 @@
         try {
             Asset savedAsset = checkNotNull(assetService.assignAssetToCustomer(tenantId, assetId, customerId));
             notificationEntityService.notifyAssignOrUnassignEntityToCustomer(tenantId, assetId, customerId, savedAsset,
-<<<<<<< HEAD
                     actionType, user, true, customerId.toString(), customer.getName());
-=======
-                    actionType, edgeTypeByActionType(actionType), user, true, customerId.toString(), customer.getName());
->>>>>>> a83f99cf
 
             return savedAsset;
         } catch (Exception e) {
@@ -108,12 +98,7 @@
             Asset savedAsset = checkNotNull(assetService.unassignAssetFromCustomer(tenantId, assetId));
             CustomerId customerId = customer.getId();
             notificationEntityService.notifyAssignOrUnassignEntityToCustomer(tenantId, assetId, customerId, savedAsset,
-<<<<<<< HEAD
                     actionType, user, true, customerId.toString(), customer.getName());
-=======
-                    actionType, edgeTypeByActionType(actionType), user,
-                    true, customerId.toString(), customer.getName());
->>>>>>> a83f99cf
 
             return savedAsset;
         } catch (Exception e) {
