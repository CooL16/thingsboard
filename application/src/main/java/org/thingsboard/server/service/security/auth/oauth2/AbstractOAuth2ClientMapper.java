/**
 * Copyright © 2016-2024 The Thingsboard Authors
 *
 * Licensed under the Apache License, Version 2.0 (the "License");
 * you may not use this file except in compliance with the License.
 * You may obtain a copy of the License at
 *
 *     http://www.apache.org/licenses/LICENSE-2.0
 *
 * Unless required by applicable law or agreed to in writing, software
 * distributed under the License is distributed on an "AS IS" BASIS,
 * WITHOUT WARRANTIES OR CONDITIONS OF ANY KIND, either express or implied.
 * See the License for the specific language governing permissions and
 * limitations under the License.
 */
package org.thingsboard.server.service.security.auth.oauth2;

import com.fasterxml.jackson.databind.node.ObjectNode;
import lombok.Getter;
import lombok.extern.slf4j.Slf4j;
import org.springframework.beans.factory.annotation.Autowired;
import org.springframework.beans.factory.annotation.Value;
import org.springframework.context.ApplicationEventPublisher;
import org.springframework.security.authentication.UsernamePasswordAuthenticationToken;
import org.springframework.security.core.userdetails.UsernameNotFoundException;
import org.springframework.security.crypto.bcrypt.BCryptPasswordEncoder;
import org.thingsboard.common.util.JacksonUtil;
import org.thingsboard.server.common.data.Customer;
import org.thingsboard.server.common.data.DashboardInfo;
import org.thingsboard.server.common.data.StringUtils;
import org.thingsboard.server.common.data.Tenant;
import org.thingsboard.server.common.data.User;
import org.thingsboard.server.common.data.id.CustomerId;
import org.thingsboard.server.common.data.id.DashboardId;
import org.thingsboard.server.common.data.id.IdBased;
import org.thingsboard.server.common.data.id.TenantId;
import org.thingsboard.server.common.data.oauth2.OAuth2MapperConfig;
import org.thingsboard.server.common.data.oauth2.OAuth2Registration;
import org.thingsboard.server.common.data.page.PageData;
import org.thingsboard.server.common.data.page.PageLink;
import org.thingsboard.server.common.data.security.Authority;
import org.thingsboard.server.common.data.security.UserCredentials;
import org.thingsboard.server.dao.customer.CustomerService;
import org.thingsboard.server.dao.dashboard.DashboardService;
import org.thingsboard.server.dao.eventsourcing.SaveEntityEvent;
import org.thingsboard.server.dao.oauth2.OAuth2User;
import org.thingsboard.server.dao.tenant.TbTenantProfileCache;
import org.thingsboard.server.dao.tenant.TenantService;
import org.thingsboard.server.dao.user.UserService;
import org.thingsboard.server.service.entitiy.tenant.TbTenantService;
import org.thingsboard.server.service.entitiy.user.TbUserService;
import org.thingsboard.server.service.install.InstallScripts;
import org.thingsboard.server.service.security.model.SecurityUser;
import org.thingsboard.server.service.security.model.UserPrincipal;

import java.util.List;
import java.util.Optional;
import java.util.concurrent.locks.Lock;
import java.util.concurrent.locks.ReentrantLock;

@Slf4j
public abstract class AbstractOAuth2ClientMapper {
    private static final int DASHBOARDS_REQUEST_LIMIT = 10;

    @Autowired
    private UserService userService;

    @Autowired
    private BCryptPasswordEncoder passwordEncoder;

    @Autowired
    private TenantService tenantService;

    @Autowired
    private TbTenantService tbTenantService;

    @Autowired
    private CustomerService customerService;

    @Autowired
    private DashboardService dashboardService;

    @Autowired
    private InstallScripts installScripts;

    @Autowired
    private TbUserService tbUserService;

    @Autowired
    protected TbTenantProfileCache tenantProfileCache;

    @Autowired
    private ApplicationEventPublisher eventPublisher;

    @Value("${edges.enabled}")
    @Getter
    private boolean edgesEnabled;

    private final Lock userCreationLock = new ReentrantLock();

    protected SecurityUser getOrCreateSecurityUserFromOAuth2User(OAuth2User oauth2User, OAuth2Registration registration) {

        OAuth2MapperConfig config = registration.getMapperConfig();

        UserPrincipal principal = new UserPrincipal(UserPrincipal.Type.USER_NAME, oauth2User.getEmail());

        User user = userService.findUserByEmail(TenantId.SYS_TENANT_ID, oauth2User.getEmail());

        if (user == null && !config.isAllowUserCreation()) {
            throw new UsernameNotFoundException("User not found: " + oauth2User.getEmail());
        }

        if (user == null) {
            userCreationLock.lock();
            try {
                user = userService.findUserByEmail(TenantId.SYS_TENANT_ID, oauth2User.getEmail());
                if (user == null) {
                    user = new User();
                    if (oauth2User.getCustomerId() == null && StringUtils.isEmpty(oauth2User.getCustomerName())) {
                        user.setAuthority(Authority.TENANT_ADMIN);
                    } else {
                        user.setAuthority(Authority.CUSTOMER_USER);
                    }
                    TenantId tenantId = oauth2User.getTenantId() != null ?
                            oauth2User.getTenantId() : getTenantId(oauth2User.getTenantName());
                    user.setTenantId(tenantId);
                    CustomerId customerId = oauth2User.getCustomerId() != null ?
                            oauth2User.getCustomerId() : getCustomerId(user.getTenantId(), oauth2User.getCustomerName());
                    user.setCustomerId(customerId);
                    user.setEmail(oauth2User.getEmail());
                    user.setFirstName(oauth2User.getFirstName());
                    user.setLastName(oauth2User.getLastName());

                    ObjectNode additionalInfo = JacksonUtil.newObjectNode();

                    if (!StringUtils.isEmpty(oauth2User.getDefaultDashboardName())) {
                        Optional<DashboardId> dashboardIdOpt =
                                user.getAuthority() == Authority.TENANT_ADMIN ?
                                        getDashboardId(tenantId, oauth2User.getDefaultDashboardName())
                                        : getDashboardId(tenantId, customerId, oauth2User.getDefaultDashboardName());
                        if (dashboardIdOpt.isPresent()) {
                            additionalInfo.put("defaultDashboardFullscreen", oauth2User.isAlwaysFullScreen());
                            additionalInfo.put("defaultDashboardId", dashboardIdOpt.get().getId().toString());
                        }
                    }

                    if (registration.getAdditionalInfo() != null &&
                            registration.getAdditionalInfo().has("providerName")) {
                        additionalInfo.put("authProviderName", registration.getAdditionalInfo().get("providerName").asText());
                    }

                    user.setAdditionalInfo(additionalInfo);

                    user = tbUserService.save(tenantId, customerId, user, false, null, null);
                    if (config.isActivateUser()) {
                        UserCredentials userCredentials = userService.findUserCredentialsByUserId(user.getTenantId(), user.getId());
                        userService.activateUserCredentials(user.getTenantId(), userCredentials.getActivateToken(), passwordEncoder.encode(""));
                    }
                }
            } catch (Exception e) {
                log.error("Can't get or create security user from oauth2 user", e);
                throw new RuntimeException("Can't get or create security user from oauth2 user", e);
            } finally {
                userCreationLock.unlock();
            }
        }

        try {
            SecurityUser securityUser = new SecurityUser(user, true, principal);
            return (SecurityUser) new UsernamePasswordAuthenticationToken(securityUser, null, securityUser.getAuthorities()).getPrincipal();
        } catch (Exception e) {
            log.error("Can't get or create security user from oauth2 user", e);
            throw new RuntimeException("Can't get or create security user from oauth2 user", e);
        }
    }

    private TenantId getTenantId(String tenantName) throws Exception {
        List<Tenant> tenants = tenantService.findTenants(new PageLink(1, 0, tenantName)).getData();
        Tenant tenant;
        if (tenants == null || tenants.isEmpty()) {
            tenant = new Tenant();
            tenant.setTitle(tenantName);
<<<<<<< HEAD
            tenant = tenantService.saveTenant(tenant);
            installScripts.createDefaultRuleChains(tenant.getId());
            installScripts.createDefaultEdgeRuleChains(tenant.getId());
            tenantProfileCache.evict(tenant.getId());

            eventPublisher.publishEvent(SaveEntityEvent.builder().tenantId(TenantId.SYS_TENANT_ID).entityId(tenant.getId()).entity(tenant).created(true).build());
=======
            tenant = tbTenantService.save(tenant);
>>>>>>> f0a9948c
        } else {
            tenant = tenants.get(0);
        }
        return tenant.getTenantId();
    }

    private CustomerId getCustomerId(TenantId tenantId, String customerName) {
        if (StringUtils.isEmpty(customerName)) {
            return null;
        }
        Optional<Customer> customerOpt = customerService.findCustomerByTenantIdAndTitle(tenantId, customerName);
        if (customerOpt.isPresent()) {
            return customerOpt.get().getId();
        } else {
            Customer customer = new Customer();
            customer.setTenantId(tenantId);
            customer.setTitle(customerName);
            return customerService.saveCustomer(customer).getId();
        }
    }

    private Optional<DashboardId> getDashboardId(TenantId tenantId, String dashboardName) {
        return Optional.ofNullable(dashboardService.findFirstDashboardInfoByTenantIdAndName(tenantId, dashboardName)).map(IdBased::getId);
    }

    private Optional<DashboardId> getDashboardId(TenantId tenantId, CustomerId customerId, String dashboardName) {
        PageData<DashboardInfo> dashboardsPage;
        PageLink pageLink = null;
        do {
            pageLink = pageLink == null ? new PageLink(DASHBOARDS_REQUEST_LIMIT) : pageLink.nextPageLink();
            dashboardsPage = dashboardService.findDashboardsByTenantIdAndCustomerId(tenantId, customerId, pageLink);
            Optional<DashboardInfo> dashboardInfoOpt = dashboardsPage.getData().stream()
                    .filter(dashboardInfo -> dashboardName.equals(dashboardInfo.getName()))
                    .findAny();
            if (dashboardInfoOpt.isPresent()) {
                return dashboardInfoOpt.map(DashboardInfo::getId);
            }
        } while (dashboardsPage.hasNext());
        return Optional.empty();
    }
}<|MERGE_RESOLUTION|>--- conflicted
+++ resolved
@@ -180,16 +180,7 @@
         if (tenants == null || tenants.isEmpty()) {
             tenant = new Tenant();
             tenant.setTitle(tenantName);
-<<<<<<< HEAD
-            tenant = tenantService.saveTenant(tenant);
-            installScripts.createDefaultRuleChains(tenant.getId());
-            installScripts.createDefaultEdgeRuleChains(tenant.getId());
-            tenantProfileCache.evict(tenant.getId());
-
-            eventPublisher.publishEvent(SaveEntityEvent.builder().tenantId(TenantId.SYS_TENANT_ID).entityId(tenant.getId()).entity(tenant).created(true).build());
-=======
             tenant = tbTenantService.save(tenant);
->>>>>>> f0a9948c
         } else {
             tenant = tenants.get(0);
         }
