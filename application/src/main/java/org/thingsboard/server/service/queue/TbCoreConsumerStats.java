--- conflicted
+++ resolved
@@ -36,6 +36,7 @@
     public static final String DEVICE_STATES = "deviceState";
     public static final String SUBSCRIPTION_MSGS = "subMsgs";
     public static final String TO_CORE_NOTIFICATIONS = "coreNfs";
+    public static final String EDGE_NOTIFICATIONS = "edgeNfs";
 
     private final StatsCounter totalCounter;
     private final StatsCounter sessionEventCounter;
@@ -46,15 +47,10 @@
     private final StatsCounter subscriptionInfoCounter;
     private final StatsCounter claimDeviceCounter;
 
-<<<<<<< HEAD
-    private final AtomicInteger deviceStateCounter = new AtomicInteger(0);
-    private final AtomicInteger subscriptionMsgCounter = new AtomicInteger(0);
-    private final AtomicInteger toCoreNotificationsCounter = new AtomicInteger(0);
-    private final AtomicInteger edgeNotificationMsgCounter = new AtomicInteger(0);
-=======
     private final StatsCounter deviceStateCounter;
     private final StatsCounter subscriptionMsgCounter;
     private final StatsCounter toCoreNotificationsCounter;
+    private final StatsCounter edgeNotificationMsgCounter;
 
     private final List<StatsCounter> counters = new ArrayList<>();
 
@@ -72,6 +68,7 @@
         this.deviceStateCounter = statsFactory.createStatsCounter(statsKey, DEVICE_STATES);
         this.subscriptionMsgCounter = statsFactory.createStatsCounter(statsKey, SUBSCRIPTION_MSGS);
         this.toCoreNotificationsCounter = statsFactory.createStatsCounter(statsKey, TO_CORE_NOTIFICATIONS);
+        this.edgeNotificationMsgCounter = statsFactory.createStatsCounter(statsKey, EDGE_NOTIFICATIONS);
 
 
         counters.add(totalCounter);
@@ -86,8 +83,8 @@
         counters.add(deviceStateCounter);
         counters.add(subscriptionMsgCounter);
         counters.add(toCoreNotificationsCounter);
+        counters.add(edgeNotificationMsgCounter);
     }
->>>>>>> 5b4cfbb3
 
     public void log(TransportProtos.TransportToDeviceActorMsg msg) {
         totalCounter.increment();
@@ -120,8 +117,8 @@
     }
 
     public void log(TransportProtos.EdgeNotificationMsgProto msg) {
-        totalCounter.incrementAndGet();
-        edgeNotificationMsgCounter.incrementAndGet();
+        totalCounter.increment();
+        edgeNotificationMsgCounter.increment();
     }
 
     public void log(TransportProtos.SubscriptionMgrMsgProto msg) {
@@ -137,22 +134,11 @@
     public void printStats() {
         int total = totalCounter.get();
         if (total > 0) {
-<<<<<<< HEAD
-            log.info("Total [{}] sessionEvents [{}] getAttr [{}] subToAttr [{}] subToRpc [{}] toDevRpc [{}] subInfo [{}] claimDevice [{}]" +
-                            " deviceState [{}] subMgr [{}] coreNfs [{}] edgeNfs [{}]",
-                    total, sessionEventCounter.getAndSet(0),
-                    getAttributesCounter.getAndSet(0), subscribeToAttributesCounter.getAndSet(0),
-                    subscribeToRPCCounter.getAndSet(0), toDeviceRPCCallResponseCounter.getAndSet(0),
-                    subscriptionInfoCounter.getAndSet(0), claimDeviceCounter.getAndSet(0)
-                    , deviceStateCounter.getAndSet(0), subscriptionMsgCounter.getAndSet(0), toCoreNotificationsCounter.getAndSet(0),
-                    edgeNotificationMsgCounter.getAndSet(0));
-=======
             StringBuilder stats = new StringBuilder();
             counters.forEach(counter -> {
                 stats.append(counter.getName()).append(" = [").append(counter.get()).append("] ");
             });
             log.info("Core Stats: {}", stats);
->>>>>>> 5b4cfbb3
         }
     }
 
