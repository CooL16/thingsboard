/**
 * Copyright © 2016-2023 The Thingsboard Authors
 *
 * Licensed under the Apache License, Version 2.0 (the "License");
 * you may not use this file except in compliance with the License.
 * You may obtain a copy of the License at
 *
 *     http://www.apache.org/licenses/LICENSE-2.0
 *
 * Unless required by applicable law or agreed to in writing, software
 * distributed under the License is distributed on an "AS IS" BASIS,
 * WITHOUT WARRANTIES OR CONDITIONS OF ANY KIND, either express or implied.
 * See the License for the specific language governing permissions and
 * limitations under the License.
 */
package org.thingsboard.server.service.install.update;

import lombok.RequiredArgsConstructor;
import lombok.extern.slf4j.Slf4j;
import org.springframework.cache.Cache;
import org.springframework.cache.CacheManager;
import org.springframework.context.annotation.Profile;
import org.springframework.data.redis.core.RedisCallback;
import org.springframework.data.redis.core.RedisTemplate;
import org.springframework.stereotype.Service;

import java.util.Objects;
import java.util.Optional;

@RequiredArgsConstructor
@Service
@Profile("install")
@Slf4j
public class DefaultCacheCleanupService implements CacheCleanupService {

    private final CacheManager cacheManager;
    private final Optional<RedisTemplate<String, Object>> redisTemplate;


    /**
     * Cleanup caches that can not deserialize anymore due to schema upgrade or data update using sql scripts.
     * Refer to SqlDatabaseUpgradeService and /data/upgrage/*.sql
     * to discover which tables were changed
     * */
    @Override
    public void clearCache(String fromVersion) throws Exception {
        switch (fromVersion) {
            case "3.0.1":
                log.info("Clear cache to upgrade from version 3.0.1 to 3.1.0 ...");
                clearAllCaches();
                //do not break to show explicit calls for next versions
            case "3.1.1":
                log.info("Clear cache to upgrade from version 3.1.1 to 3.2.0 ...");
                clearCacheByName("devices");
                clearCacheByName("deviceProfiles");
                clearCacheByName("tenantProfiles");
            case "3.2.2":
                log.info("Clear cache to upgrade from version 3.2.2 to 3.3.0 ...");
                clearCacheByName("devices");
                clearCacheByName("deviceProfiles");
                clearCacheByName("tenantProfiles");
                clearCacheByName("relations");
                break;
            case "3.3.2":
                log.info("Clear cache to upgrade from version 3.3.2 to 3.3.3 ...");
                clearAll();
                break;
            case "3.3.3":
                log.info("Clear cache to upgrade from version 3.3.3 to 3.3.4 ...");
                clearAll();
                break;
            case "3.3.4":
                log.info("Clear cache to upgrade from version 3.3.4 to 3.4.0 ...");
                clearAll();
                break;
            case "3.4.1":
                log.info("Clear cache to upgrade from version 3.4.1 to 3.4.2 ...");
                clearCacheByName("assets");
                clearCacheByName("repositorySettings");
                break;
            case "3.4.2":
                log.info("Clearing cache to upgrade from version 3.4.2 to 3.4.3 ...");
                clearCacheByName("repositorySettings");
                break;
            case "3.4.4":
<<<<<<< HEAD
                log.info("Clearing cache to upgrade from version 3.4.4 to 3.5.0 ...");
                clearCacheByName("deviceProfiles");
                break;
            case "3.5.0":
                log.info("Clearing cache to upgrade from version 3.5.0 to 3.6.0 ...");
                clearCacheByName("deviceProfiles");
=======
                log.info("Clearing cache to upgrade from version 3.4.4 to 3.5.0");
                clearAll();
>>>>>>> b194f98e
                break;
            default:
                //Do nothing, since cache cleanup is optional.
        }
    }

    void clearAllCaches() {
        cacheManager.getCacheNames().forEach(this::clearCacheByName);
    }

    void clearCacheByName(final String cacheName) {
        log.info("Clearing cache [{}]", cacheName);
        Cache cache = cacheManager.getCache(cacheName);
        Objects.requireNonNull(cache, "Cache does not exist for name " + cacheName);
        cache.clear();
    }

    void clearAll() {
        if (redisTemplate.isPresent()) {
            log.info("Flushing all caches");
            redisTemplate.get().execute((RedisCallback<Object>) connection -> {
                connection.flushAll();
                return null;
            });
            return;
        }
        cacheManager.getCacheNames().forEach(this::clearCacheByName);
    }
}<|MERGE_RESOLUTION|>--- conflicted
+++ resolved
@@ -83,17 +83,12 @@
                 clearCacheByName("repositorySettings");
                 break;
             case "3.4.4":
-<<<<<<< HEAD
                 log.info("Clearing cache to upgrade from version 3.4.4 to 3.5.0 ...");
+                clearAll();
+                break;
+            case "3.5.2":
+                log.info("Clearing cache to upgrade from version 3.5.2 to 3.6.0 ...");
                 clearCacheByName("deviceProfiles");
-                break;
-            case "3.5.0":
-                log.info("Clearing cache to upgrade from version 3.5.0 to 3.6.0 ...");
-                clearCacheByName("deviceProfiles");
-=======
-                log.info("Clearing cache to upgrade from version 3.4.4 to 3.5.0");
-                clearAll();
->>>>>>> b194f98e
                 break;
             default:
                 //Do nothing, since cache cleanup is optional.
