--- conflicted
+++ resolved
@@ -63,6 +63,7 @@
 import org.thingsboard.server.common.data.msg.TbMsgType;
 import org.thingsboard.server.common.msg.TbMsg;
 import org.thingsboard.server.common.msg.TbMsgMetaData;
+import org.thingsboard.server.common.msg.queue.ServiceType;
 import org.thingsboard.server.common.msg.queue.TbCallback;
 import org.thingsboard.server.common.msg.queue.TopicPartitionInfo;
 import org.thingsboard.server.common.util.ProtoUtils;
@@ -239,62 +240,6 @@
     }
 
     @Override
-<<<<<<< HEAD
-    public void onTelemetryMsg(CalculatedFieldTelemetryMsgProto msg, TbCallback callback) {
-        try {
-            CalculatedFieldTelemetryUpdateRequest request = fromProto(msg);
-            EntityId entityId = request.getEntityId();
-
-            if (supportedReferencedEntities.contains(entityId.getEntityType())) {
-                TenantId tenantId = request.getTenantId();
-                TopicPartitionInfo tpi = partitionService.resolve(CALCULATED_FIELD_QUEUE_KEY, entityId);
-
-                if (tpi.isMyPartition()) {
-
-                    processCalculatedFields(request, entityId);
-                    processCalculatedFields(request, getProfileId(tenantId, entityId));
-
-                    Map<TopicPartitionInfo, List<CalculatedFieldEntityCtxId>> tpiStatesToUpdate = new HashMap<>();
-                    processCalculatedFieldLinks(request, tpiStatesToUpdate);
-                    if (!tpiStatesToUpdate.isEmpty()) {
-                        tpiStatesToUpdate.forEach((topicPartitionInfo, ctxIds) -> {
-                            CalculatedFieldLinkedTelemetryMsgProto linkedTelemetryMsgProto = buildLinkedTelemetryMsgProto(msg, ctxIds);
-                            clusterService.pushMsgToCalculatedFields(topicPartitionInfo, UUID.randomUUID(), ToCalculatedFieldMsg.newBuilder().setLinkedTelemetryMsg(linkedTelemetryMsgProto).build(), null);
-                        });
-                    }
-                } else {
-                    clusterService.pushMsgToCalculatedFields(tpi, UUID.randomUUID(), ToCalculatedFieldMsg.newBuilder().setTelemetryMsg(msg).build(), null);
-                }
-            }
-        } catch (Exception e) {
-            log.trace("Failed to update telemetry.", e);
-        }
-    }
-
-    @Override
-    public void onLinkedTelemetryMsg(CalculatedFieldLinkedTelemetryMsgProto linkedMsg, TbCallback callback) {
-        try {
-            CalculatedFieldTelemetryUpdateRequest request = fromProto(linkedMsg.getMsg());
-
-            if (linkedMsg.getLinksList().isEmpty()) {
-                onTelemetryMsg(linkedMsg.getMsg(), callback);
-                return;
-            }
-
-            linkedMsg.getLinksList().forEach(ctxIdProto -> {
-                CalculatedFieldId calculatedFieldId = new CalculatedFieldId(new UUID(ctxIdProto.getCalculatedFieldIdMSB(), ctxIdProto.getCalculatedFieldIdLSB()));
-                CalculatedFieldCtx ctx = calculatedFieldCache.getCalculatedFieldCtx(calculatedFieldId);
-
-                Map<String, KvEntry> updatedTelemetry = request.getMappedTelemetry(ctx, request.getEntityId());
-                if (!updatedTelemetry.isEmpty()) {
-                    EntityId targetEntityId = EntityIdFactory.getByTypeAndUuid(ctxIdProto.getEntityType(), new UUID(ctxIdProto.getEntityIdMSB(), ctxIdProto.getEntityIdLSB()));
-                    executeTelemetryUpdate(ctx, targetEntityId, request.getPreviousCalculatedFieldIds(), updatedTelemetry);
-                }
-            });
-        } catch (Exception e) {
-            log.trace("Failed to process telemetry update msg: [{}]", linkedMsg, e);
-        }
-=======
     public ListenableFuture<CalculatedFieldState> fetchStateFromDb(CalculatedFieldCtx ctx, EntityId entityId) {
         Map<String, ListenableFuture<ArgumentEntry>> argFutures = new HashMap<>();
         for (var entry : ctx.getArguments().entrySet()) {
@@ -323,56 +268,11 @@
     @Override
     public void pushStateToStorage(CalculatedFieldEntityCtxId stateId, CalculatedFieldState state, TbCallback callback) {
         stateService.persistState(stateId, state, callback);
->>>>>>> 3d42a4ca
     }
 
     @Override
     protected Map<TopicPartitionInfo, List<ListenableFuture<?>>> onAddedPartitions(Set<TopicPartitionInfo> addedPartitions) {
         var result = new HashMap<TopicPartitionInfo, List<ListenableFuture<?>>>();
-<<<<<<< HEAD
-        PageDataIterable<CalculatedField> cfs = new PageDataIterable<>(calculatedFieldService::findAllCalculatedFields, initFetchPackSize);
-        Map<TopicPartitionInfo, List<CalculatedFieldEntityCtxId>> tpiTargetEntityMap = new HashMap<>();
-
-        for (CalculatedField cf : cfs) {
-
-            Consumer<EntityId> resolvePartition = entityId -> {
-                TopicPartitionInfo tpi;
-                try {
-                    tpi = partitionService.resolve(CALCULATED_FIELD_QUEUE_KEY, entityId);
-                    if (addedPartitions.contains(tpi) && states.keySet().stream().noneMatch(ctxId -> ctxId.cfId().equals(cf.getId()))) {
-                        tpiTargetEntityMap.computeIfAbsent(tpi, k -> new ArrayList<>()).add(new CalculatedFieldEntityCtxId(cf.getId(), entityId));
-                    }
-                } catch (Exception e) {
-                    log.warn("Failed to resolve partition for CalculatedFieldEntityCtxId: entityId=[{}], tenantId=[{}]. Reason: {}",
-                            entityId, cf.getTenantId(), e.getMessage());
-                }
-            };
-
-            EntityId cfEntityId = cf.getEntityId();
-            if (isProfileEntity(cfEntityId)) {
-                calculatedFieldCache.getEntitiesByProfile(cf.getTenantId(), cfEntityId).forEach(resolvePartition);
-            } else {
-                resolvePartition.accept(cfEntityId);
-            }
-        }
-
-        for (var entry : tpiTargetEntityMap.entrySet()) {
-            for (List<CalculatedFieldEntityCtxId> partition : Lists.partition(entry.getValue(), 1000)) {
-                log.info("[{}] Submit task for CalculatedFields: {}", entry.getKey(), partition.size());
-                var future = calculatedFieldExecutor.submit(() -> {
-                    try {
-                        for (CalculatedFieldEntityCtxId ctxId : partition) {
-                            restoreState(ctxId.cfId(), ctxId.entityId());
-                        }
-                    } catch (Throwable t) {
-                        log.error("Unexpected exception while restoring CalculatedField states", t);
-                        throw t;
-                    }
-                });
-                result.computeIfAbsent(entry.getKey(), k -> new ArrayList<>()).add(future);
-            }
-        }
-=======
 //        PageDataIterable<CalculatedField> cfs = new PageDataIterable<>(calculatedFieldService::findAllCalculatedFields, initFetchPackSize);
 //        Map<TopicPartitionInfo, List<CalculatedFieldEntityCtxId>> tpiTargetEntityMap = new HashMap<>();
 //
@@ -415,7 +315,6 @@
 //                result.computeIfAbsent(entry.getKey(), k -> new ArrayList<>()).add(future);
 //            }
 //        }
->>>>>>> 3d42a4ca
         return result;
     }
 
@@ -426,6 +325,26 @@
 
     private void cleanupEntity(CalculatedFieldId calculatedFieldId) {
         states.keySet().removeIf(ctxId -> ctxId.cfId().equals(calculatedFieldId));
+    }
+
+    @Override
+    public void pushCalculatedFieldLifecycleMsgToQueue(CalculatedField calculatedField, ComponentLifecycleMsgProto proto) {
+        EntityId entityId = calculatedField.getEntityId();
+        ToCalculatedFieldMsg msg = ToCalculatedFieldMsg.newBuilder().setComponentLifecycleMsg(proto).build();
+        switch (entityId.getEntityType()) {
+            case ASSET, DEVICE -> {
+                TopicPartitionInfo tpi = partitionService.resolve(CALCULATED_FIELD_QUEUE_KEY, entityId);
+                clusterService.pushMsgToCalculatedFields(tpi, UUID.randomUUID(), msg, null);
+            }
+            case ASSET_PROFILE, DEVICE_PROFILE -> {
+                Set<TopicPartitionInfo> tpiSet = calculatedFieldCache.getEntitiesByProfile(calculatedField.getTenantId(), entityId).stream()
+                        .map(targetEntityId -> partitionService.resolve(CALCULATED_FIELD_QUEUE_KEY, targetEntityId))
+                        .collect(Collectors.toSet());
+                tpiSet.forEach(tpi -> clusterService.pushMsgToCalculatedFields(tpi, UUID.randomUUID(), msg, null));
+            }
+            default -> throw new IllegalArgumentException("Entity type '" + calculatedField.getId().getEntityType()
+                    + "' does not support calculated fields.");
+        }
     }
 
     @Override
@@ -485,26 +404,6 @@
         }
     }
 
-    @Override
-    public void pushCalculatedFieldLifecycleMsgToQueue(CalculatedField calculatedField, ComponentLifecycleMsgProto proto) {
-        EntityId entityId = calculatedField.getEntityId();
-        ToCalculatedFieldMsg msg = ToCalculatedFieldMsg.newBuilder().setComponentLifecycleMsg(proto).build();
-        switch (entityId.getEntityType()) {
-            case ASSET, DEVICE -> {
-                TopicPartitionInfo tpi = partitionService.resolve(CALCULATED_FIELD_QUEUE_KEY, entityId);
-                clusterService.pushMsgToCalculatedFields(tpi, UUID.randomUUID(), msg, null);
-            }
-            case ASSET_PROFILE, DEVICE_PROFILE -> {
-                Set<TopicPartitionInfo> tpiSet = calculatedFieldCache.getEntitiesByProfile(calculatedField.getTenantId(), entityId).stream()
-                        .map(targetEntityId -> partitionService.resolve(CALCULATED_FIELD_QUEUE_KEY, targetEntityId))
-                        .collect(Collectors.toSet());
-                tpiSet.forEach(tpi -> clusterService.pushMsgToCalculatedFields(tpi, UUID.randomUUID(), msg, null));
-            }
-            default -> throw new IllegalArgumentException("Entity type '" + calculatedField.getId().getEntityType()
-                    + "' does not support calculated fields.");
-        }
-    }
-
     private boolean onCalculatedFieldUpdate(CalculatedField updatedCalculatedField, TbCallback callback) {
         CalculatedField oldCalculatedField = calculatedFieldCache.getCalculatedField(updatedCalculatedField.getId());
         boolean shouldReinit = true;
@@ -545,6 +444,38 @@
         return entityIdChanged || typeChanged || argumentsChanged;
     }
 
+    @Override
+    public void onTelemetryUpdate(CalculatedFieldTelemetryMsgProto proto, TbCallback callback) {
+        try {
+            CalculatedFieldTelemetryUpdateRequest request = fromProto(proto);
+            EntityId entityId = request.getEntityId();
+
+            if (supportedReferencedEntities.contains(entityId.getEntityType())) {
+                TenantId tenantId = request.getTenantId();
+                TopicPartitionInfo tpi = partitionService.resolve(ServiceType.TB_RULE_ENGINE, tenantId, entityId);
+
+                if (tpi.isMyPartition()) {
+
+                    processCalculatedFields(request, entityId);
+                    processCalculatedFields(request, getProfileId(tenantId, entityId));
+
+                    Map<TopicPartitionInfo, List<CalculatedFieldEntityCtxId>> tpiStatesToUpdate = new HashMap<>();
+                    processCalculatedFieldLinks(request, tpiStatesToUpdate);
+                    if (!tpiStatesToUpdate.isEmpty()) {
+                        tpiStatesToUpdate.forEach((topicPartitionInfo, ctxIds) -> {
+                            CalculatedFieldLinkedTelemetryMsgProto linkedTelemetryMsgProto = buildLinkedTelemetryMsgProto(proto, ctxIds);
+                            clusterService.pushMsgToCalculatedFields(topicPartitionInfo, UUID.randomUUID(), ToCalculatedFieldMsg.newBuilder().setLinkedTelemetryMsg(linkedTelemetryMsgProto).build(), null);
+                        });
+                    }
+                } else {
+                    clusterService.pushMsgToCalculatedFields(tpi, UUID.randomUUID(), ToCalculatedFieldMsg.newBuilder().setTelemetryMsg(proto).build(), null);
+                }
+            }
+        } catch (Exception e) {
+            log.trace("Failed to update telemetry.", e);
+        }
+    }
+
     private void processCalculatedFields(CalculatedFieldTelemetryUpdateRequest request, EntityId cfTargetEntityId) {
         if (cfTargetEntityId != null) {
             calculatedFieldCache.getCalculatedFieldCtxsByEntityId(cfTargetEntityId).forEach(ctx -> {
@@ -578,7 +509,7 @@
     }
 
     private void processCalculatedFieldLink(CalculatedFieldTelemetryUpdateRequest request, EntityId targetEntity, CalculatedFieldCtx ctx, Map<TopicPartitionInfo, List<CalculatedFieldEntityCtxId>> tpiStates) {
-        TopicPartitionInfo targetEntityTpi = partitionService.resolve(CALCULATED_FIELD_QUEUE_KEY, targetEntity);
+        TopicPartitionInfo targetEntityTpi = partitionService.resolve(ServiceType.TB_RULE_ENGINE, request.getTenantId(), targetEntity);
         if (targetEntityTpi.isMyPartition()) {
             Map<String, KvEntry> updatedTelemetry = request.getMappedTelemetry(ctx, request.getEntityId());
             if (!updatedTelemetry.isEmpty()) {
@@ -590,6 +521,31 @@
         }
     }
 
+    @Override
+    public void onTelemetryUpdate(CalculatedFieldLinkedTelemetryMsgProto proto, TbCallback callback) {
+        try {
+            CalculatedFieldTelemetryUpdateRequest request = fromProto(proto.getMsg());
+
+            if (proto.getLinksList().isEmpty()) {
+                onTelemetryUpdate(proto.getMsg(), callback);
+                return;
+            }
+
+            proto.getLinksList().forEach(ctxIdProto -> {
+                CalculatedFieldId calculatedFieldId = new CalculatedFieldId(new UUID(ctxIdProto.getCalculatedFieldIdMSB(), ctxIdProto.getCalculatedFieldIdLSB()));
+                CalculatedFieldCtx ctx = calculatedFieldCache.getCalculatedFieldCtx(calculatedFieldId);
+
+                Map<String, KvEntry> updatedTelemetry = request.getMappedTelemetry(ctx, request.getEntityId());
+                if (!updatedTelemetry.isEmpty()) {
+                    EntityId targetEntityId = EntityIdFactory.getByTypeAndUuid(ctxIdProto.getEntityType(), new UUID(ctxIdProto.getEntityIdMSB(), ctxIdProto.getEntityIdLSB()));
+                    executeTelemetryUpdate(ctx, targetEntityId, request.getPreviousCalculatedFieldIds(), updatedTelemetry);
+                }
+            });
+        } catch (Exception e) {
+            log.trace("Failed to process telemetry update msg: [{}]", proto, e);
+        }
+    }
+
     private void executeTelemetryUpdate(CalculatedFieldCtx cfCtx, EntityId entityId, List<CalculatedFieldId> previousCalculatedFieldIds, Map<String, KvEntry> updatedTelemetry) {
         log.info("Received telemetry update msg: tenantId=[{}], entityId=[{}], calculatedFieldId=[{}]", cfCtx.getTenantId(), entityId, cfCtx.getCfId());
         Map<String, ArgumentEntry> argumentValues = updatedTelemetry.entrySet().stream()
@@ -604,7 +560,7 @@
             TenantId tenantId = TenantId.fromUUID(new UUID(proto.getTenantIdMSB(), proto.getTenantIdLSB()));
             EntityId entityId = EntityIdFactory.getByTypeAndUuid(proto.getEntityType(), new UUID(proto.getEntityIdMSB(), proto.getEntityIdLSB()));
 
-            TopicPartitionInfo tpi = partitionService.resolve(CALCULATED_FIELD_QUEUE_KEY, entityId);
+            TopicPartitionInfo tpi = partitionService.resolve(ServiceType.TB_RULE_ENGINE, tenantId, entityId);
             if (tpi.isMyPartition()) {
                 log.info("Received CalculatedFieldEntityUpdateMsgProto for processing: tenantId=[{}], entityId=[{}]", tenantId, entityId);
                 if (proto.getDeleted()) {
@@ -903,11 +859,7 @@
         telemetryMsg.setEntityIdMSB(entityId.getId().getMostSignificantBits());
         telemetryMsg.setEntityIdLSB(entityId.getId().getLeastSignificantBits());
 
-<<<<<<< HEAD
         if (calculatedFieldIds != null) {
-=======
-        if(calculatedFieldIds != null) {
->>>>>>> 3d42a4ca
             for (CalculatedFieldId cfId : calculatedFieldIds) {
                 telemetryMsg.addPreviousCalculatedFields(toProto(cfId));
             }
