/**
 * Copyright © 2016-2025 The Thingsboard Authors
 *
 * Licensed under the Apache License, Version 2.0 (the "License");
 * you may not use this file except in compliance with the License.
 * You may obtain a copy of the License at
 *
 *     http://www.apache.org/licenses/LICENSE-2.0
 *
 * Unless required by applicable law or agreed to in writing, software
 * distributed under the License is distributed on an "AS IS" BASIS,
 * WITHOUT WARRANTIES OR CONDITIONS OF ANY KIND, either express or implied.
 * See the License for the specific language governing permissions and
 * limitations under the License.
 */
package org.thingsboard.server.service.edge.rpc;

import com.datastax.oss.driver.api.core.uuid.Uuids;
import com.google.common.util.concurrent.FutureCallback;
import com.google.common.util.concurrent.Futures;
import com.google.common.util.concurrent.ListenableFuture;
import com.google.common.util.concurrent.SettableFuture;
import io.grpc.stub.StreamObserver;
import lombok.Data;
import lombok.extern.slf4j.Slf4j;
import org.checkerframework.checker.nullness.qual.Nullable;
import org.springframework.data.util.Pair;
import org.thingsboard.server.common.data.AttributeScope;
import org.thingsboard.server.common.data.DataConstants;
import org.thingsboard.server.common.data.EdgeUtils;
import org.thingsboard.server.common.data.StringUtils;
import org.thingsboard.server.common.data.edge.Edge;
import org.thingsboard.server.common.data.edge.EdgeEvent;
import org.thingsboard.server.common.data.edge.EdgeEventType;
import org.thingsboard.server.common.data.id.EdgeId;
import org.thingsboard.server.common.data.id.TenantId;
import org.thingsboard.server.common.data.kv.AttributeKvEntry;
import org.thingsboard.server.common.data.kv.BaseAttributeKvEntry;
import org.thingsboard.server.common.data.kv.LongDataEntry;
import org.thingsboard.server.common.data.kv.StringDataEntry;
import org.thingsboard.server.common.data.limit.LimitedApi;
import org.thingsboard.server.common.data.notification.rule.trigger.EdgeCommunicationFailureTrigger;
import org.thingsboard.server.common.data.page.PageData;
import org.thingsboard.server.common.data.page.PageLink;
import org.thingsboard.server.common.data.page.SortOrder;
import org.thingsboard.server.common.data.page.TimePageLink;
import org.thingsboard.server.common.msg.edge.EdgeEventUpdateMsg;
import org.thingsboard.server.gen.edge.v1.AlarmCommentUpdateMsg;
import org.thingsboard.server.gen.edge.v1.AlarmUpdateMsg;
import org.thingsboard.server.gen.edge.v1.AssetProfileUpdateMsg;
import org.thingsboard.server.gen.edge.v1.AssetUpdateMsg;
import org.thingsboard.server.gen.edge.v1.AttributesRequestMsg;
import org.thingsboard.server.gen.edge.v1.ConnectRequestMsg;
import org.thingsboard.server.gen.edge.v1.ConnectResponseCode;
import org.thingsboard.server.gen.edge.v1.ConnectResponseMsg;
import org.thingsboard.server.gen.edge.v1.DashboardUpdateMsg;
import org.thingsboard.server.gen.edge.v1.DeviceCredentialsRequestMsg;
import org.thingsboard.server.gen.edge.v1.DeviceCredentialsUpdateMsg;
import org.thingsboard.server.gen.edge.v1.DeviceProfileUpdateMsg;
import org.thingsboard.server.gen.edge.v1.DeviceRpcCallMsg;
import org.thingsboard.server.gen.edge.v1.DeviceUpdateMsg;
import org.thingsboard.server.gen.edge.v1.DownlinkMsg;
import org.thingsboard.server.gen.edge.v1.DownlinkResponseMsg;
import org.thingsboard.server.gen.edge.v1.EdgeConfiguration;
import org.thingsboard.server.gen.edge.v1.EdgeUpdateMsg;
import org.thingsboard.server.gen.edge.v1.EdgeVersion;
import org.thingsboard.server.gen.edge.v1.EntityDataProto;
import org.thingsboard.server.gen.edge.v1.EntityViewUpdateMsg;
import org.thingsboard.server.gen.edge.v1.EntityViewsRequestMsg;
import org.thingsboard.server.gen.edge.v1.RelationRequestMsg;
import org.thingsboard.server.gen.edge.v1.RelationUpdateMsg;
import org.thingsboard.server.gen.edge.v1.RequestMsg;
import org.thingsboard.server.gen.edge.v1.RequestMsgType;
import org.thingsboard.server.gen.edge.v1.ResourceUpdateMsg;
import org.thingsboard.server.gen.edge.v1.ResponseMsg;
import org.thingsboard.server.gen.edge.v1.RuleChainMetadataRequestMsg;
import org.thingsboard.server.gen.edge.v1.RuleChainMetadataUpdateMsg;
import org.thingsboard.server.gen.edge.v1.RuleChainUpdateMsg;
import org.thingsboard.server.gen.edge.v1.SyncCompletedMsg;
import org.thingsboard.server.gen.edge.v1.UplinkMsg;
import org.thingsboard.server.gen.edge.v1.UplinkResponseMsg;
import org.thingsboard.server.gen.edge.v1.UserCredentialsRequestMsg;
import org.thingsboard.server.gen.edge.v1.WidgetBundleTypesRequestMsg;
import org.thingsboard.server.service.edge.EdgeContextComponent;
import org.thingsboard.server.service.edge.EdgeMsgConstructorUtils;
import org.thingsboard.server.service.edge.rpc.fetch.EdgeEventFetcher;
import org.thingsboard.server.service.edge.rpc.fetch.GeneralEdgeEventFetcher;
import org.thingsboard.server.service.edge.rpc.utils.EdgeVersionUtils;

import java.io.Closeable;
import java.util.ArrayList;
import java.util.Arrays;
import java.util.Collections;
import java.util.List;
import java.util.Optional;
import java.util.UUID;
import java.util.concurrent.ConcurrentLinkedQueue;
import java.util.concurrent.ScheduledExecutorService;
import java.util.concurrent.TimeUnit;
import java.util.concurrent.locks.ReentrantLock;
import java.util.function.BiConsumer;

@Slf4j
@Data
public abstract class EdgeGrpcSession implements Closeable {

    private static final String QUEUE_START_TS_ATTR_KEY = "queueStartTs";
    private static final String QUEUE_START_SEQ_ID_ATTR_KEY = "queueStartSeqId";

    private static final int MAX_DOWNLINK_ATTEMPTS = 3;
    private static final String RATE_LIMIT_REACHED = "Rate limit reached";

    protected static final ConcurrentLinkedQueue<EdgeEvent> highPriorityQueue = new ConcurrentLinkedQueue<>();

    protected UUID sessionId;
    private BiConsumer<EdgeId, EdgeGrpcSession> sessionOpenListener;
    private BiConsumer<Edge, UUID> sessionCloseListener;

    private final EdgeSessionState sessionState = new EdgeSessionState();
    private final ReentrantLock downlinkMsgLock = new ReentrantLock();

    protected EdgeContextComponent ctx;
    protected Edge edge;
    protected TenantId tenantId;

    private Long newStartTs;
    private Long previousStartTs;
    private Long newStartSeqId;
    private Long previousStartSeqId;

    private StreamObserver<RequestMsg> inputStream;
    private StreamObserver<ResponseMsg> outputStream;

    private volatile boolean connected;
    private volatile boolean syncInProgress;

    private EdgeVersion edgeVersion;
    private int maxInboundMessageSize;
    private int clientMaxInboundMessageSize;
    private int maxHighPriorityQueueSizePerSession;

    private ScheduledExecutorService sendDownlinkExecutorService;

    public EdgeGrpcSession(EdgeContextComponent ctx, StreamObserver<ResponseMsg> outputStream,
                           BiConsumer<EdgeId, EdgeGrpcSession> sessionOpenListener,
                           BiConsumer<Edge, UUID> sessionCloseListener,
                           ScheduledExecutorService sendDownlinkExecutorService,
                           int maxInboundMessageSize, int maxHighPriorityQueueSizePerSession) {
        this.sessionId = UUID.randomUUID();
        this.ctx = ctx;
        this.outputStream = outputStream;
        this.sessionOpenListener = sessionOpenListener;
        this.sessionCloseListener = sessionCloseListener;
        this.sendDownlinkExecutorService = sendDownlinkExecutorService;
        this.maxInboundMessageSize = maxInboundMessageSize;
        this.maxHighPriorityQueueSizePerSession = maxHighPriorityQueueSizePerSession;
        initInputStream();
    }

    protected abstract ListenableFuture<Boolean> migrateEdgeEvents() throws Exception;

    public void initInputStream() {
        inputStream = new StreamObserver<>() {
            @Override
            public void onNext(RequestMsg requestMsg) {
                if (!connected && requestMsg.getMsgType().equals(RequestMsgType.CONNECT_RPC_MESSAGE)) {
                    ConnectResponseMsg responseMsg = processConnect(requestMsg.getConnectRequestMsg());
                    outputStream.onNext(ResponseMsg.newBuilder()
                            .setConnectResponseMsg(responseMsg)
                            .build());
                    if (ConnectResponseCode.ACCEPTED != responseMsg.getResponseCode()) {
                        outputStream.onError(new RuntimeException(responseMsg.getErrorMsg()));
                    } else {
                        if (requestMsg.getConnectRequestMsg().hasMaxInboundMessageSize()) {
                            log.debug("[{}][{}] Client max inbound message size: {}", tenantId, sessionId, requestMsg.getConnectRequestMsg().getMaxInboundMessageSize());
                            clientMaxInboundMessageSize = requestMsg.getConnectRequestMsg().getMaxInboundMessageSize();
                        }
                        connected = true;
                    }
                }
                if (connected) {
                    if (requestMsg.getMsgType().equals(RequestMsgType.SYNC_REQUEST_RPC_MESSAGE)) {
                        if (requestMsg.hasSyncRequestMsg()) {
                            boolean fullSync = false;
                            if (requestMsg.getSyncRequestMsg().hasFullSync()) {
                                fullSync = requestMsg.getSyncRequestMsg().getFullSync();
                            }
                            startSyncProcess(fullSync);
                        } else {
                            syncInProgress = false;
                        }
                    }
                    if (requestMsg.getMsgType().equals(RequestMsgType.UPLINK_RPC_MESSAGE)) {
                        if (requestMsg.hasUplinkMsg()) {
                            onUplinkMsg(requestMsg.getUplinkMsg());
                        }
                        if (requestMsg.hasDownlinkResponseMsg()) {
                            onDownlinkResponse(requestMsg.getDownlinkResponseMsg());
                        }
                    }
                }
            }

            @Override
            public void onError(Throwable t) {
                log.error("[{}][{}] Stream was terminated due to error:", tenantId, sessionId, t);
                closeSession();
            }

            @Override
            public void onCompleted() {
                log.info("[{}][{}] Stream was closed and completed successfully!", tenantId, sessionId);
                closeSession();
            }

            private void closeSession() {
                connected = false;
                if (edge != null) {
                    try {
                        sessionCloseListener.accept(edge, sessionId);
                    } catch (Exception ignored) {
                    }
                }
                try {
                    outputStream.onCompleted();
                } catch (Exception ignored) {
                }
            }
        };
    }

    public void onConfigurationUpdate(Edge edge) {
        log.debug("[{}] onConfigurationUpdate [{}]", sessionId, edge);
        this.tenantId = edge.getTenantId();
        this.edge = edge;
        EdgeUpdateMsg edgeConfig = EdgeUpdateMsg.newBuilder()
                .setConfiguration(EdgeMsgConstructorUtils.constructEdgeConfiguration(edge)).build();
        ResponseMsg edgeConfigMsg = ResponseMsg.newBuilder()
                .setEdgeUpdateMsg(edgeConfig)
                .build();
        sendDownlinkMsg(edgeConfigMsg);
    }

    public void startSyncProcess(boolean fullSync) {
        if (!syncInProgress) {
            log.info("[{}][{}][{}] Staring edge sync process", tenantId, edge.getId(), sessionId);
            syncInProgress = true;
            interruptGeneralProcessingOnSync();
            doSync(new EdgeSyncCursor(ctx, edge, fullSync));
        } else {
            log.info("[{}][{}][{}] Sync is already started, skipping starting it now", tenantId, edge.getId(), sessionId);
        }
    }

    private void doSync(EdgeSyncCursor cursor) {
        if (cursor.hasNext()) {
            EdgeEventFetcher next = cursor.getNext();
            log.info("[{}][{}] starting sync process, cursor current idx = {}, class = {}",
                    tenantId, edge.getId(), cursor.getCurrentIdx(), next.getClass().getSimpleName());
            ListenableFuture<Pair<Long, Long>> future = startProcessingEdgeEvents(next);
            Futures.addCallback(future, new FutureCallback<>() {
                @Override
                public void onSuccess(@Nullable Pair<Long, Long> result) {
                    doSync(cursor);
                }

                @Override
                public void onFailure(Throwable t) {
                    log.error("[{}][{}] Exception during sync process", tenantId, edge.getId(), t);
                }
            }, ctx.getGrpcCallbackExecutorService());
        } else {
            log.info("[{}][{}] sync process completed", tenantId, edge.getId());
            DownlinkMsg syncCompleteDownlinkMsg = DownlinkMsg.newBuilder()
                    .setDownlinkMsgId(EdgeUtils.nextPositiveInt())
                    .setSyncCompletedMsg(SyncCompletedMsg.newBuilder().build())
                    .build();
            Futures.addCallback(sendDownlinkMsgsPack(Collections.singletonList(syncCompleteDownlinkMsg)), new FutureCallback<>() {
                @Override
                public void onSuccess(Boolean isInterrupted) {
                    markSyncCompletedSendEdgeEventUpdate();
                }

                @Override
                public void onFailure(Throwable t) {
                    log.error("[{}][{}] Exception during sending sync complete", tenantId, edge.getId(), t);
                    markSyncCompletedSendEdgeEventUpdate();
                }
            }, ctx.getGrpcCallbackExecutorService());
        }
    }

    protected void processEdgeEvents(EdgeEventFetcher fetcher, PageLink pageLink, SettableFuture<Pair<Long, Long>> result) {
        try {
            log.trace("[{}] Start processing edge events, fetcher = {}, pageLink = {}", sessionId, fetcher.getClass().getSimpleName(), pageLink);
            processHighPriorityEvents();
            PageData<EdgeEvent> pageData = fetcher.fetchEdgeEvents(edge.getTenantId(), edge, pageLink);
            if (isConnected() && !pageData.getData().isEmpty()) {
                log.trace("[{}][{}][{}] event(s) are going to be processed.", tenantId, sessionId, pageData.getData().size());
                List<DownlinkMsg> downlinkMsgsPack = convertToDownlinkMsgsPack(pageData.getData());
                Futures.addCallback(sendDownlinkMsgsPack(downlinkMsgsPack), new FutureCallback<>() {
                    @Override
                    public void onSuccess(@Nullable Boolean isInterrupted) {
                        if (Boolean.TRUE.equals(isInterrupted)) {
                            log.debug("[{}][{}][{}] Send downlink messages task was interrupted", tenantId, edge.getId(), sessionId);
                            result.set(null);
                        } else {
                            if (isConnected() && pageData.hasNext()) {
                                processEdgeEvents(fetcher, pageLink.nextPageLink(), result);
                            } else {
                                EdgeEvent latestEdgeEvent = pageData.getData().get(pageData.getData().size() - 1);
                                UUID idOffset = latestEdgeEvent.getUuidId();
                                if (idOffset != null) {
                                    Long newStartTs = Uuids.unixTimestamp(idOffset);
                                    long newStartSeqId = latestEdgeEvent.getSeqId();
                                    result.set(Pair.of(newStartTs, newStartSeqId));
                                } else {
                                    result.set(null);
                                }
                            }
                        }
                    }

                    @Override
                    public void onFailure(Throwable t) {
                        log.error("[{}] Failed to send downlink msgs pack", sessionId, t);
                        result.setException(t);
                    }
                }, ctx.getGrpcCallbackExecutorService());
            } else {
                log.trace("[{}] no event(s) found. Stop processing edge events, fetcher = {}, pageLink = {}", sessionId, fetcher.getClass().getSimpleName(), pageLink);
                result.set(null);
            }
        } catch (Exception e) {
            log.error("[{}] Failed to fetch edge events", sessionId, e);
            result.setException(e);
        }
    }

    private ConnectResponseMsg processConnect(ConnectRequestMsg request) {
        log.trace("[{}] processConnect [{}]", sessionId, request);
        Optional<Edge> optional = ctx.getEdgeService().findEdgeByRoutingKey(TenantId.SYS_TENANT_ID, request.getEdgeRoutingKey());
        if (optional.isPresent()) {
            edge = optional.get();
            tenantId = edge.getTenantId();
            try {
                if (edge.getSecret().equals(request.getEdgeSecret())) {
                    sessionOpenListener.accept(edge.getId(), this);
                    edgeVersion = request.getEdgeVersion();
                    processSaveEdgeVersionAsAttribute(request.getEdgeVersion().name());
                    return ConnectResponseMsg.newBuilder()
                            .setResponseCode(ConnectResponseCode.ACCEPTED)
                            .setErrorMsg("")
                            .setConfiguration(EdgeMsgConstructorUtils.constructEdgeConfiguration(edge))
                            .setMaxInboundMessageSize(maxInboundMessageSize)
                            .build();
                }
                String error = "Failed to validate the edge!";
                String failureMsg = String.format("%s Provided request secret: %s", error, request.getEdgeSecret());
                ctx.getRuleProcessor().process(EdgeCommunicationFailureTrigger.builder().tenantId(tenantId).edgeId(edge.getId())
                        .customerId(edge.getCustomerId()).edgeName(edge.getName()).failureMsg(failureMsg).error(error).build());
                return ConnectResponseMsg.newBuilder()
                        .setResponseCode(ConnectResponseCode.BAD_CREDENTIALS)
                        .setErrorMsg(failureMsg)
                        .setConfiguration(EdgeConfiguration.getDefaultInstance()).build();
            } catch (Exception e) {
                String failureMsg = "Failed to process edge connection!";
                ctx.getRuleProcessor().process(EdgeCommunicationFailureTrigger.builder().tenantId(tenantId).edgeId(edge.getId())
                        .customerId(edge.getCustomerId()).edgeName(edge.getName()).failureMsg(failureMsg).error(e.getMessage()).build());
                log.error(failureMsg, e);
                return ConnectResponseMsg.newBuilder()
                        .setResponseCode(ConnectResponseCode.SERVER_UNAVAILABLE)
                        .setErrorMsg(failureMsg)
                        .setConfiguration(EdgeConfiguration.getDefaultInstance()).build();
            }
        }
        return ConnectResponseMsg.newBuilder()
                .setResponseCode(ConnectResponseCode.BAD_CREDENTIALS)
                .setErrorMsg("Failed to find the edge! Routing key: " + request.getEdgeRoutingKey())
                .setConfiguration(EdgeConfiguration.getDefaultInstance()).build();
    }

    private void processSaveEdgeVersionAsAttribute(String edgeVersion) {
        AttributeKvEntry attributeKvEntry = new BaseAttributeKvEntry(new StringDataEntry(DataConstants.EDGE_VERSION_ATTR_KEY, edgeVersion), System.currentTimeMillis());
        ctx.getAttributesService().save(tenantId, edge.getId(), AttributeScope.SERVER_SCOPE, attributeKvEntry);
    }

    private void interruptGeneralProcessingOnSync() {
        log.debug("[{}][{}][{}] Sync process started. General processing interrupted!", tenantId, edge.getId(), sessionId);
        stopCurrentSendDownlinkMsgsTask(true);
    }

    protected ListenableFuture<Boolean> sendDownlinkMsgsPack(List<DownlinkMsg> downlinkMsgsPack) {
        interruptPreviousSendDownlinkMsgsTask();

        sessionState.setSendDownlinkMsgsFuture(SettableFuture.create());
        sessionState.getPendingMsgsMap().clear();

        downlinkMsgsPack.forEach(msg -> sessionState.getPendingMsgsMap().put(msg.getDownlinkMsgId(), msg));
        scheduleDownlinkMsgsPackSend(1);

        return sessionState.getSendDownlinkMsgsFuture();
    }

    private void interruptPreviousSendDownlinkMsgsTask() {
        if (sessionState.getSendDownlinkMsgsFuture() != null && !sessionState.getSendDownlinkMsgsFuture().isDone()
                || sessionState.getScheduledSendDownlinkTask() != null && !sessionState.getScheduledSendDownlinkTask().isCancelled()) {
            log.debug("[{}][{}][{}] Previous send downlink future was not properly completed, stopping it now!", tenantId, edge.getId(), sessionId);
            stopCurrentSendDownlinkMsgsTask(true);
        } else {
            log.trace("[{}][{}][{}] Previous send downlink future is not active", tenantId, edge.getId(), sessionId);
        }
    }

    private void onUplinkMsg(UplinkMsg uplinkMsg) {
        if (isRateLimitViolated(uplinkMsg)) {
            return;
        }
        ListenableFuture<List<Void>> future = processUplinkMsg(uplinkMsg);
        Futures.addCallback(future, new FutureCallback<>() {
            @Override
            public void onSuccess(@Nullable List<Void> result) {
                sendResponseMessage(uplinkMsg.getUplinkMsgId(), true, null);
            }

            @Override
            public void onFailure(Throwable t) {
                String errorMsg = EdgeUtils.createErrorMsgFromRootCauseAndStackTrace(t);
                sendResponseMessage(uplinkMsg.getUplinkMsgId(), false, errorMsg);
            }
        }, ctx.getGrpcCallbackExecutorService());
    }

    private boolean isRateLimitViolated(UplinkMsg uplinkMsg) {
        if (!ctx.getRateLimitService().checkRateLimit(LimitedApi.EDGE_UPLINK_MESSAGES, tenantId) ||
                !ctx.getRateLimitService().checkRateLimit(LimitedApi.EDGE_UPLINK_MESSAGES_PER_EDGE, tenantId, edge.getId())) {
            String errorMsg = String.format("Failed to process uplink message. %s", RATE_LIMIT_REACHED);
            sendResponseMessage(uplinkMsg.getUplinkMsgId(), false, errorMsg);
            return true;
        }
        return false;
    }

    private void scheduleDownlinkMsgsPackSend(int attempt) {
        Runnable sendDownlinkMsgsTask = () -> {
            try {
                if (!isConnected()) {
                    stopCurrentSendDownlinkMsgsTask(true);
                    return;
                }
                if (!sessionState.getPendingMsgsMap().values().isEmpty()) {
                    List<DownlinkMsg> copy = new ArrayList<>(sessionState.getPendingMsgsMap().values());
                    if (attempt > 1) {
                        String error = "Failed to deliver the batch";
                        String failureMsg = String.format("{%s}: {%s}", error, copy);
                        if (attempt == 2) {
                            // Send a failure notification only on the second attempt.
                            // This ensures that failure alerts are sent just once to avoid redundant notifications.
                            ctx.getRuleProcessor().process(EdgeCommunicationFailureTrigger.builder().tenantId(tenantId)
                                    .edgeId(edge.getId()).customerId(edge.getCustomerId()).edgeName(edge.getName()).failureMsg(failureMsg).error(error).build());
                        }
                        log.warn("[{}][{}] {}, attempt: {}", tenantId, sessionId, failureMsg, attempt);
                    }
                    log.trace("[{}][{}][{}] downlink msg(s) are going to be send.", tenantId, sessionId, copy.size());
                    for (DownlinkMsg downlinkMsg : copy) {
                        if (clientMaxInboundMessageSize != 0 && downlinkMsg.getSerializedSize() > clientMaxInboundMessageSize) {
                            String error = String.format("Client max inbound message size %s is exceeded. Please increase value of CLOUD_RPC_MAX_INBOUND_MESSAGE_SIZE " +
                                    "env variable on the edge and restart it.", clientMaxInboundMessageSize);
                            String message = String.format("Downlink msg size %s exceeds client max inbound message size %s. " +
                                    "Please increase value of CLOUD_RPC_MAX_INBOUND_MESSAGE_SIZE env variable on the edge and restart it.", downlinkMsg.getSerializedSize(), clientMaxInboundMessageSize);
                            log.error("[{}][{}][{}] {} Message {}", tenantId, edge.getId(), sessionId, message, downlinkMsg);
                            ctx.getRuleProcessor().process(EdgeCommunicationFailureTrigger.builder().tenantId(tenantId)
                                    .edgeId(edge.getId()).customerId(edge.getCustomerId()).edgeName(edge.getName()).failureMsg(message).error(error).build());
                            sessionState.getPendingMsgsMap().remove(downlinkMsg.getDownlinkMsgId());
                        } else {
                            sendDownlinkMsg(ResponseMsg.newBuilder()
                                    .setDownlinkMsg(downlinkMsg)
                                    .build());
                        }
                    }
                    if (attempt < MAX_DOWNLINK_ATTEMPTS) {
                        scheduleDownlinkMsgsPackSend(attempt + 1);
                    } else {
                        String failureMsg = String.format("Failed to deliver messages: %s", copy);
                        log.warn("[{}][{}] Failed to deliver the batch after {} attempts. Next messages are going to be discarded {}",
                                tenantId, sessionId, MAX_DOWNLINK_ATTEMPTS, copy);
                        ctx.getRuleProcessor().process(EdgeCommunicationFailureTrigger.builder().tenantId(tenantId).edgeId(edge.getId())
                                .customerId(edge.getCustomerId()).edgeName(edge.getName()).failureMsg(failureMsg)
                                .error("Failed to deliver messages after " + MAX_DOWNLINK_ATTEMPTS + " attempts").build());
                        stopCurrentSendDownlinkMsgsTask(false);
                    }
                } else {
                    stopCurrentSendDownlinkMsgsTask(false);
                }
            } catch (Exception e) {
                log.warn("[{}][{}] Failed to send downlink msgs. Error msg {}", tenantId, sessionId, e.getMessage(), e);
                stopCurrentSendDownlinkMsgsTask(true);
            }
        };

        if (attempt == 1) {
            sendDownlinkExecutorService.submit(sendDownlinkMsgsTask);
        } else {
            sessionState.setScheduledSendDownlinkTask(
                    sendDownlinkExecutorService.schedule(
                            sendDownlinkMsgsTask,
                            ctx.getEdgeEventStorageSettings().getSleepIntervalBetweenBatches(),
                            TimeUnit.MILLISECONDS)
            );
        }
    }

    private void sendResponseMessage(int uplinkMsgId, boolean success, String errorMsg) {
        UplinkResponseMsg.Builder responseBuilder = UplinkResponseMsg.newBuilder()
                .setUplinkMsgId(uplinkMsgId)
                .setSuccess(success);
        if (errorMsg != null) {
            responseBuilder.setErrorMsg(errorMsg);
        }
        sendDownlinkMsg(ResponseMsg.newBuilder()
                .setUplinkResponseMsg(responseBuilder.build())
                .build());
    }

    private void onDownlinkResponse(DownlinkResponseMsg msg) {
        try {
            if (msg.getSuccess()) {
                sessionState.getPendingMsgsMap().remove(msg.getDownlinkMsgId());
                log.debug("[{}][{}][{}] Msg has been processed successfully! Msg Id: [{}], Msg: {}", tenantId, edge.getId(), sessionId, msg.getDownlinkMsgId(), msg);
            } else {
                log.error("[{}][{}][{}] Msg processing failed! Msg Id: [{}], Error msg: {}", tenantId, edge.getId(), sessionId, msg.getDownlinkMsgId(), msg.getErrorMsg());
                DownlinkMsg downlinkMsg = sessionState.getPendingMsgsMap().get(msg.getDownlinkMsgId());
                // if NOT timeseries or attributes failures - ack failed downlink
                if (downlinkMsg.getEntityDataCount() == 0) {
                    sessionState.getPendingMsgsMap().remove(msg.getDownlinkMsgId());
                }
            }
            if (sessionState.getPendingMsgsMap().isEmpty()) {
                log.debug("[{}][{}][{}] Pending msgs map is empty. Stopping current iteration", tenantId, edge.getId(), sessionId);
                stopCurrentSendDownlinkMsgsTask(false);
            }
        } catch (Exception e) {
            log.error("[{}][{}] Can't process downlink response message [{}]", tenantId, sessionId, msg, e);
        }
    }

    public void processHighPriorityEvents() {
        try {
            if (isConnected() && !isSyncInProgress()) {
                if (highPriorityQueue.isEmpty()) {
                    return;
                }
                List<EdgeEvent> highPriorityEvents = new ArrayList<>();
                EdgeEvent event;
                while ((event = highPriorityQueue.poll()) != null) {
                    highPriorityEvents.add(event);
                }
                log.trace("[{}][{}] Sending high priority events {}", tenantId, sessionId, highPriorityEvents.size());
                List<DownlinkMsg> downlinkMsgsPack = convertToDownlinkMsgsPack(highPriorityEvents);
                sendDownlinkMsgsPack(downlinkMsgsPack).get();
            }
        } catch (Exception e) {
            log.error("[{}] Failed to process high priority events", sessionId, e);
        }
    }

    public ListenableFuture<Boolean> processEdgeEvents() throws Exception {
        SettableFuture<Boolean> result = SettableFuture.create();
        if (isConnected() && !isSyncInProgress()) {
            Pair<Long, Long> startTsAndSeqId = getQueueStartTsAndSeqId().get();
            previousStartTs = startTsAndSeqId.getFirst();
            previousStartSeqId = startTsAndSeqId.getSecond();
            GeneralEdgeEventFetcher fetcher = new GeneralEdgeEventFetcher(
                    previousStartTs,
                    previousStartSeqId,
                    false,
                    Integer.toUnsignedLong(ctx.getEdgeEventStorageSettings().getMaxReadRecordsCount()),
                    ctx.getEdgeEventService());
            log.trace("[{}][{}] starting processing edge events, previousStartTs = {}, previousStartSeqId = {}",
                    tenantId, sessionId, previousStartTs, previousStartSeqId);
            Futures.addCallback(startProcessingEdgeEvents(fetcher), new FutureCallback<>() {
                @Override
                public void onSuccess(@Nullable Pair<Long, Long> newStartTsAndSeqId) {
                    if (newStartTsAndSeqId != null) {
                        ListenableFuture<List<Long>> updateFuture = updateQueueStartTsAndSeqId(newStartTsAndSeqId);
                        Futures.addCallback(updateFuture, new FutureCallback<>() {
                            @Override
                            public void onSuccess(@Nullable List<Long> list) {
                                log.debug("[{}][{}] queue offset was updated [{}]", tenantId, sessionId, newStartTsAndSeqId);
                                boolean newEventsAvailable;
                                if (fetcher.isSeqIdNewCycleStarted()) {
                                    newEventsAvailable = isNewEdgeEventsAvailable();
                                } else {
                                    newEventsAvailable = isSeqIdStartedNewCycle();
                                    if (!newEventsAvailable) {
                                        newEventsAvailable = isNewEdgeEventsAvailable();
                                    }
                                }
                                result.set(newEventsAvailable);
                            }

                            @Override
                            public void onFailure(Throwable t) {
                                log.error("[{}][{}] Failed to update queue offset [{}]", tenantId, sessionId, newStartTsAndSeqId, t);
                                result.setException(t);
                            }
                        }, ctx.getGrpcCallbackExecutorService());
                    } else {
                        log.trace("[{}][{}] newStartTsAndSeqId is null. Skipping iteration without db update", tenantId, sessionId);
                        result.set(Boolean.FALSE);
                    }
                }

                @Override
                public void onFailure(Throwable t) {
                    log.error("[{}][{}] Failed to process events", tenantId, sessionId, t);
                    result.setException(t);
                }
            }, ctx.getGrpcCallbackExecutorService());
        } else {
            if (isSyncInProgress()) {
                log.trace("[{}][{}] edge sync is not completed yet. Skipping iteration", tenantId, sessionId);
                result.set(Boolean.TRUE);
            } else {
                log.trace("[{}][{}] edge is not connected. Skipping iteration", tenantId, sessionId);
                result.set(null);
            }
        }
        return result;
    }

    protected List<DownlinkMsg> convertToDownlinkMsgsPack(List<EdgeEvent> edgeEvents) {
        List<DownlinkMsg> result = new ArrayList<>();
        for (EdgeEvent edgeEvent : edgeEvents) {
            log.trace("[{}][{}] converting edge event to downlink msg [{}]", tenantId, sessionId, edgeEvent);
            DownlinkMsg downlinkMsg = null;
            try {
                switch (edgeEvent.getAction()) {
                    case UPDATED, ADDED, DELETED, ASSIGNED_TO_EDGE, UNASSIGNED_FROM_EDGE, ALARM_ACK, ALARM_CLEAR,
                         ALARM_DELETE, CREDENTIALS_UPDATED, RELATION_ADD_OR_UPDATE, RELATION_DELETED, RPC_CALL,
                         ASSIGNED_TO_CUSTOMER, UNASSIGNED_FROM_CUSTOMER, ADDED_COMMENT, UPDATED_COMMENT, DELETED_COMMENT -> {
                        downlinkMsg = convertEntityEventToDownlink(edgeEvent);
                        if (downlinkMsg != null && downlinkMsg.getWidgetTypeUpdateMsgCount() > 0) {
                            log.trace("[{}][{}] widgetTypeUpdateMsg message processed, downlinkMsgId = {}", tenantId, sessionId, downlinkMsg.getDownlinkMsgId());
                        } else {
                            log.trace("[{}][{}] entity message processed [{}]", tenantId, sessionId, downlinkMsg);
                        }
                    }
                    case ATTRIBUTES_UPDATED, POST_ATTRIBUTES, ATTRIBUTES_DELETED, TIMESERIES_UPDATED ->
                            downlinkMsg = ctx.getTelemetryProcessor().convertTelemetryEventToDownlink(edge, edgeEvent);
                    default -> log.warn("[{}][{}] Unsupported action type [{}]", tenantId, sessionId, edgeEvent.getAction());
                }
            } catch (Exception e) {
                log.error("[{}][{}] Exception during converting edge event to downlink msg", tenantId, sessionId, e);
            }
            if (downlinkMsg != null) {
                result.add(downlinkMsg);
            }
        }
        return result;
    }

    private ListenableFuture<Pair<Long, Long>> getQueueStartTsAndSeqId() {
        ListenableFuture<List<AttributeKvEntry>> future =
                ctx.getAttributesService().find(edge.getTenantId(), edge.getId(), AttributeScope.SERVER_SCOPE, Arrays.asList(QUEUE_START_TS_ATTR_KEY, QUEUE_START_SEQ_ID_ATTR_KEY));
        return Futures.transform(future, attributeKvEntries -> {
            long startTs = 0L;
            long startSeqId = 0L;
            for (AttributeKvEntry attributeKvEntry : attributeKvEntries) {
                if (QUEUE_START_TS_ATTR_KEY.equals(attributeKvEntry.getKey())) {
                    startTs = attributeKvEntry.getLongValue().isPresent() ? attributeKvEntry.getLongValue().get() : 0L;
                }
                if (QUEUE_START_SEQ_ID_ATTR_KEY.equals(attributeKvEntry.getKey())) {
                    startSeqId = attributeKvEntry.getLongValue().isPresent() ? attributeKvEntry.getLongValue().get() : 0L;
                }
            }
            if (startSeqId == 0L) {
                startSeqId = findStartSeqIdFromOldestEventIfAny();
            }
            return Pair.of(startTs, startSeqId);
        }, ctx.getGrpcCallbackExecutorService());
    }

    private boolean isSeqIdStartedNewCycle() {
        try {
            log.trace("[{}][{}][{}] Checking if seq id started new cycle", tenantId, edge.getId(), sessionId);
            TimePageLink pageLink = new TimePageLink(ctx.getEdgeEventStorageSettings().getMaxReadRecordsCount(), 0, null, null, newStartTs, System.currentTimeMillis());
            PageData<EdgeEvent> edgeEvents = ctx.getEdgeEventService().findEdgeEvents(edge.getTenantId(), edge.getId(), 0L, previousStartSeqId == 0 ? null : previousStartSeqId - 1, pageLink);
            boolean result = !edgeEvents.getData().isEmpty();
            log.trace("[{}][{}][{}] Result of check if seq id started new cycle, result = {}", tenantId, edge.getId(), sessionId, result);
            return result;
        } catch (Exception e) {
            log.error("[{}][{}][{}] Failed to execute isSeqIdStartedNewCycle", tenantId, edge.getId(), sessionId, e);
        }
        return false;
    }

    private boolean isNewEdgeEventsAvailable() {
        try {
            log.trace("[{}][{}][{}] Checking if new edge events available", tenantId, edge.getId(), sessionId);
            TimePageLink pageLink = new TimePageLink(ctx.getEdgeEventStorageSettings().getMaxReadRecordsCount(), 0, null, null, newStartTs, System.currentTimeMillis());
            PageData<EdgeEvent> edgeEvents = ctx.getEdgeEventService().findEdgeEvents(edge.getTenantId(), edge.getId(), newStartSeqId, null, pageLink);
            boolean result = !edgeEvents.getData().isEmpty() || !highPriorityQueue.isEmpty();
            log.trace("[{}][{}][{}] Result of check if new edge events available, result = {}", tenantId, edge.getId(), sessionId, result);
            return result;
        } catch (Exception e) {
            log.error("[{}][{}][{}] Failed to execute isNewEdgeEventsAvailable", tenantId, edge.getId(), sessionId, e);
        }
        return false;
    }

    private long findStartSeqIdFromOldestEventIfAny() {
        long startSeqId = 0L;
        try {
            TimePageLink pageLink = new TimePageLink(1, 0, null, new SortOrder("createdTime"), null, null);
            PageData<EdgeEvent> edgeEvents = ctx.getEdgeEventService().findEdgeEvents(edge.getTenantId(), edge.getId(), null, null, pageLink);
            if (!edgeEvents.getData().isEmpty()) {
                startSeqId = edgeEvents.getData().get(0).getSeqId() - 1;
            }
        } catch (Exception e) {
            log.error("[{}][{}][{}] Failed to execute findStartSeqIdFromOldestEventIfAny", tenantId, edge.getId(), sessionId, e);
        }
        return startSeqId;
    }

    private ListenableFuture<List<Long>> updateQueueStartTsAndSeqId(Pair<Long, Long> pair) {
        newStartTs = pair.getFirst();
        newStartSeqId = pair.getSecond();
        log.trace("[{}] updateQueueStartTsAndSeqId [{}][{}][{}]", sessionId, edge.getId(), newStartTs, newStartSeqId);
        List<AttributeKvEntry> attributes = Arrays.asList(
<<<<<<< HEAD
                new BaseAttributeKvEntry(new LongDataEntry(QUEUE_START_TS_ATTR_KEY, this.newStartTs), System.currentTimeMillis()),
                new BaseAttributeKvEntry(new LongDataEntry(QUEUE_START_SEQ_ID_ATTR_KEY, this.newStartSeqId), System.currentTimeMillis()));
        return ctx.getAttributesService().save(edge.getTenantId(), edge.getId(), DataConstants.SERVER_SCOPE, attributes);
    }

    private DownlinkMsg convertEntityEventToDownlink(EdgeEvent edgeEvent) {
        log.trace("[{}] Executing convertEntityEventToDownlink, edgeEvent [{}], action [{}]", this.tenantId, edgeEvent, edgeEvent.getAction());
        switch (edgeEvent.getType()) {
            case EDGE:
                return ctx.getEdgeProcessor().convertEdgeEventToDownlink(edgeEvent);
            case DEVICE:
                return ctx.getDeviceProcessor().convertDeviceEventToDownlink(edgeEvent, this.edge.getId(), this.edgeVersion);
            case DEVICE_PROFILE:
                return ctx.getDeviceProfileProcessor().convertDeviceProfileEventToDownlink(edgeEvent, this.edge.getId(), this.edgeVersion);
            case ASSET_PROFILE:
                return ctx.getAssetProfileProcessor().convertAssetProfileEventToDownlink(edgeEvent, this.edge.getId(), this.edgeVersion);
            case ASSET:
                return ctx.getAssetProcessor().convertAssetEventToDownlink(edgeEvent, this.edge.getId(), this.edgeVersion);
            case ENTITY_VIEW:
                return ctx.getEntityViewProcessor().convertEntityViewEventToDownlink(edgeEvent);
            case DASHBOARD:
                return ctx.getDashboardProcessor().convertDashboardEventToDownlink(edgeEvent);
            case CUSTOMER:
                return ctx.getCustomerProcessor().convertCustomerEventToDownlink(edgeEvent);
            case RULE_CHAIN:
                return ctx.getRuleChainProcessor().convertRuleChainEventToDownlink(edgeEvent, this.edgeVersion);
            case RULE_CHAIN_METADATA:
                return ctx.getRuleChainProcessor().convertRuleChainMetadataEventToDownlink(edgeEvent, this.edgeVersion);
            case ALARM:
                return ctx.getAlarmProcessor().convertAlarmEventToDownlink(edgeEvent);
            case USER:
                return ctx.getUserProcessor().convertUserEventToDownlink(edgeEvent);
            case RELATION:
                return ctx.getRelationProcessor().convertRelationEventToDownlink(edgeEvent);
            case WIDGETS_BUNDLE:
                return ctx.getWidgetBundleProcessor().convertWidgetsBundleEventToDownlink(edgeEvent);
            case WIDGET_TYPE:
                return ctx.getWidgetTypeProcessor().convertWidgetTypeEventToDownlink(edgeEvent);
            case ADMIN_SETTINGS:
                return ctx.getAdminSettingsProcessor().convertAdminSettingsEventToDownlink(edgeEvent);
            case OTA_PACKAGE:
                return ctx.getOtaPackageEdgeProcessor().convertOtaPackageEventToDownlink(edgeEvent);
            case QUEUE:
                return ctx.getQueueEdgeProcessor().convertQueueEventToDownlink(edgeEvent);
            case TENANT:
                return ctx.getTenantEdgeProcessor().convertTenantEventToDownlink(edgeEvent);
            case TENANT_PROFILE:
                return ctx.getTenantProfileEdgeProcessor().convertTenantProfileEventToDownlink(edgeEvent);
            default:
                log.warn("[{}] Unsupported edge event type [{}]", this.tenantId, edgeEvent);
                return null;
=======
                new BaseAttributeKvEntry(new LongDataEntry(QUEUE_START_TS_ATTR_KEY, newStartTs), System.currentTimeMillis()),
                new BaseAttributeKvEntry(new LongDataEntry(QUEUE_START_SEQ_ID_ATTR_KEY, newStartSeqId), System.currentTimeMillis()));
        return ctx.getAttributesService().save(edge.getTenantId(), edge.getId(), AttributeScope.SERVER_SCOPE, attributes);
    }

    protected ListenableFuture<Pair<Long, Long>> startProcessingEdgeEvents(EdgeEventFetcher fetcher) {
        SettableFuture<Pair<Long, Long>> result = SettableFuture.create();
        PageLink pageLink = fetcher.getPageLink(ctx.getEdgeEventStorageSettings().getMaxReadRecordsCount());
        processEdgeEvents(fetcher, pageLink, result);
        return result;
    }

    private void markSyncCompletedSendEdgeEventUpdate() {
        syncInProgress = false;
        ctx.getClusterService().onEdgeEventUpdate(new EdgeEventUpdateMsg(edge.getTenantId(), edge.getId()));
    }

    private void stopCurrentSendDownlinkMsgsTask(Boolean isInterrupted) {
        if (sessionState.getSendDownlinkMsgsFuture() != null && !sessionState.getSendDownlinkMsgsFuture().isDone()) {
            sessionState.getSendDownlinkMsgsFuture().set(isInterrupted);
        }
        if (sessionState.getScheduledSendDownlinkTask() != null) {
            sessionState.getScheduledSendDownlinkTask().cancel(true);
>>>>>>> fbb6700a
        }
    }

    private void sendDownlinkMsg(ResponseMsg responseMsg) {
        if (isConnected()) {
            String responseMsgStr = StringUtils.truncate(responseMsg.toString(), 10000);
            log.trace("[{}][{}] Sending downlink msg [{}]", tenantId, sessionId, responseMsgStr);
            downlinkMsgLock.lock();
            String downlinkMsgStr = responseMsg.hasDownlinkMsg() ? String.valueOf(responseMsg.getDownlinkMsg().getDownlinkMsgId()) : responseMsgStr;
            try {
                outputStream.onNext(responseMsg);
            } catch (Exception e) {
                log.error("[{}][{}] Failed to send downlink message [{}]", tenantId, sessionId, downlinkMsgStr, e);
                connected = false;
                sessionCloseListener.accept(edge, sessionId);
            } finally {
                downlinkMsgLock.unlock();
            }
            log.trace("[{}][{}] downlink msg successfully sent [{}]", tenantId, sessionId, downlinkMsgStr);
        }
    }

    protected DownlinkMsg convertEntityEventToDownlink(EdgeEvent edgeEvent) {
        log.trace("[{}] Executing convertEntityEventToDownlink, edgeEvent [{}], action [{}]", edgeEvent.getTenantId(), edgeEvent, edgeEvent.getAction());
        if ((EdgeEventType.OAUTH2_CLIENT.equals(edgeEvent.getType()) || EdgeEventType.DOMAIN.equals(edgeEvent.getType())) &&
                (EdgeVersionUtils.isEdgeVersionOlderThan(edgeVersion, EdgeVersion.V_3_8_0))) {
            return null;
        }

        return ctx.getProcessor(edgeEvent.getType()).convertEdgeEventToDownlink(edgeEvent);
    }

    public void addEventToHighPriorityQueue(EdgeEvent edgeEvent) {
        while (highPriorityQueue.size() > maxHighPriorityQueueSizePerSession) {
            EdgeEvent oldestHighPriority = highPriorityQueue.poll();
            if (oldestHighPriority != null) {
                log.warn("[{}][{}][{}] High priority queue is full. Removing oldest high priority event from queue {}",
                        tenantId, edge.getId(), sessionId, oldestHighPriority);
            }
        }
        highPriorityQueue.add(edgeEvent);
    }

    protected ListenableFuture<List<Void>> processUplinkMsg(UplinkMsg uplinkMsg) {
        List<ListenableFuture<Void>> result = new ArrayList<>();
        try {
            if (uplinkMsg.getDeviceProfileUpdateMsgCount() > 0) {
                for (DeviceProfileUpdateMsg deviceProfileUpdateMsg : uplinkMsg.getDeviceProfileUpdateMsgList()) {
                    result.add(ctx.getDeviceProfileProcessor().processDeviceProfileMsgFromEdge(edge.getTenantId(), edge, deviceProfileUpdateMsg));
                }
            }
            if (uplinkMsg.getDeviceUpdateMsgCount() > 0) {
                for (DeviceUpdateMsg deviceUpdateMsg : uplinkMsg.getDeviceUpdateMsgList()) {
                    result.add(ctx.getDeviceProcessor().processDeviceMsgFromEdge(edge.getTenantId(), edge, deviceUpdateMsg));
                }
            }
            if (uplinkMsg.getDeviceCredentialsUpdateMsgCount() > 0) {
                for (DeviceCredentialsUpdateMsg deviceCredentialsUpdateMsg : uplinkMsg.getDeviceCredentialsUpdateMsgList()) {
                    result.add(ctx.getDeviceProcessor().processDeviceCredentialsMsgFromEdge(edge.getTenantId(), edge.getId(), deviceCredentialsUpdateMsg));
                }
            }
            if (uplinkMsg.getAssetProfileUpdateMsgCount() > 0) {
                for (AssetProfileUpdateMsg assetProfileUpdateMsg : uplinkMsg.getAssetProfileUpdateMsgList()) {
                    result.add(ctx.getAssetProfileProcessor().processAssetProfileMsgFromEdge(edge.getTenantId(), edge, assetProfileUpdateMsg));
                }
            }
            if (uplinkMsg.getAssetUpdateMsgCount() > 0) {
                for (AssetUpdateMsg assetUpdateMsg : uplinkMsg.getAssetUpdateMsgList()) {
                    result.add(ctx.getAssetProcessor().processAssetMsgFromEdge(edge.getTenantId(), edge, assetUpdateMsg));
                }
            }
<<<<<<< HEAD
            if (uplinkMsg.getRuleChainUpdateMsgCount() > 0) {
                for (RuleChainUpdateMsg ruleChainUpdateMsg : uplinkMsg.getRuleChainUpdateMsgList()) {
                    result.add(ctx.getRuleChainProcessor().processRuleChainMsgFromEdge(edge.getTenantId(), edge, ruleChainUpdateMsg));
                }
            }
            if (uplinkMsg.getRuleChainMetadataUpdateMsgCount() > 0) {
                for (RuleChainMetadataUpdateMsg ruleChainMetadataUpdateMsg : uplinkMsg.getRuleChainMetadataUpdateMsgList()) {
                    result.add(ctx.getRuleChainProcessor().processRuleChainMetadataMsgFromEdge(edge.getTenantId(), edge, ruleChainMetadataUpdateMsg));
=======
            if (uplinkMsg.getEntityViewUpdateMsgCount() > 0) {
                for (EntityViewUpdateMsg entityViewUpdateMsg : uplinkMsg.getEntityViewUpdateMsgList()) {
                    result.add(ctx.getEntityViewProcessor().processEntityViewMsgFromEdge(edge.getTenantId(), edge, entityViewUpdateMsg));
                }
            }
            if (uplinkMsg.getEntityDataCount() > 0) {
                for (EntityDataProto entityData : uplinkMsg.getEntityDataList()) {
                    result.addAll(ctx.getTelemetryProcessor().processTelemetryMsg(edge.getTenantId(), entityData));
>>>>>>> fbb6700a
                }
            }
            if (uplinkMsg.getAlarmUpdateMsgCount() > 0) {
                for (AlarmUpdateMsg alarmUpdateMsg : uplinkMsg.getAlarmUpdateMsgList()) {
                    result.add(ctx.getAlarmProcessor().processAlarmMsgFromEdge(edge.getTenantId(), edge.getId(), alarmUpdateMsg));
                }
            }
            if (uplinkMsg.getAlarmCommentUpdateMsgCount() > 0) {
                for (AlarmCommentUpdateMsg alarmCommentUpdateMsg : uplinkMsg.getAlarmCommentUpdateMsgList()) {
                    result.add(ctx.getAlarmCommentProcessor().processAlarmCommentMsgFromEdge(edge.getTenantId(), edge.getId(), alarmCommentUpdateMsg));
                }
            }
            if (uplinkMsg.getRelationUpdateMsgCount() > 0) {
                for (RelationUpdateMsg relationUpdateMsg : uplinkMsg.getRelationUpdateMsgList()) {
                    result.add(ctx.getRelationProcessor().processRelationMsgFromEdge(edge.getTenantId(), edge, relationUpdateMsg));
                }
            }
            if (uplinkMsg.getDashboardUpdateMsgCount() > 0) {
                for (DashboardUpdateMsg dashboardUpdateMsg : uplinkMsg.getDashboardUpdateMsgList()) {
                    result.add(ctx.getDashboardProcessor().processDashboardMsgFromEdge(edge.getTenantId(), edge, dashboardUpdateMsg));
                }
            }
            if (uplinkMsg.getResourceUpdateMsgCount() > 0) {
                for (ResourceUpdateMsg resourceUpdateMsg : uplinkMsg.getResourceUpdateMsgList()) {
                    result.add(ctx.getResourceProcessor().processResourceMsgFromEdge(edge.getTenantId(), edge, resourceUpdateMsg));
                }
            }
            if (uplinkMsg.getRuleChainMetadataRequestMsgCount() > 0) {
                for (RuleChainMetadataRequestMsg ruleChainMetadataRequestMsg : uplinkMsg.getRuleChainMetadataRequestMsgList()) {
                    result.add(ctx.getEdgeRequestsService().processRuleChainMetadataRequestMsg(edge.getTenantId(), edge, ruleChainMetadataRequestMsg));
                }
            }
            if (uplinkMsg.getAttributesRequestMsgCount() > 0) {
                for (AttributesRequestMsg attributesRequestMsg : uplinkMsg.getAttributesRequestMsgList()) {
                    result.add(ctx.getEdgeRequestsService().processAttributesRequestMsg(edge.getTenantId(), edge, attributesRequestMsg));
                }
            }
            if (uplinkMsg.getRelationRequestMsgCount() > 0) {
                for (RelationRequestMsg relationRequestMsg : uplinkMsg.getRelationRequestMsgList()) {
                    result.add(ctx.getEdgeRequestsService().processRelationRequestMsg(edge.getTenantId(), edge, relationRequestMsg));
                }
            }
            if (uplinkMsg.getUserCredentialsRequestMsgCount() > 0) {
                for (UserCredentialsRequestMsg userCredentialsRequestMsg : uplinkMsg.getUserCredentialsRequestMsgList()) {
                    result.add(ctx.getEdgeRequestsService().processUserCredentialsRequestMsg(edge.getTenantId(), edge, userCredentialsRequestMsg));
                }
            }
            if (uplinkMsg.getDeviceCredentialsRequestMsgCount() > 0) {
                for (DeviceCredentialsRequestMsg deviceCredentialsRequestMsg : uplinkMsg.getDeviceCredentialsRequestMsgList()) {
                    result.add(ctx.getEdgeRequestsService().processDeviceCredentialsRequestMsg(edge.getTenantId(), edge, deviceCredentialsRequestMsg));
                }
            }
            if (uplinkMsg.getDeviceRpcCallMsgCount() > 0) {
                for (DeviceRpcCallMsg deviceRpcCallMsg : uplinkMsg.getDeviceRpcCallMsgList()) {
                    result.add(ctx.getDeviceProcessor().processDeviceRpcCallFromEdge(edge.getTenantId(), edge, deviceRpcCallMsg));
                }
            }
            if (uplinkMsg.getWidgetBundleTypesRequestMsgCount() > 0) {
                for (WidgetBundleTypesRequestMsg widgetBundleTypesRequestMsg : uplinkMsg.getWidgetBundleTypesRequestMsgList()) {
                    result.add(ctx.getEdgeRequestsService().processWidgetBundleTypesRequestMsg(edge.getTenantId(), edge, widgetBundleTypesRequestMsg));
                }
            }
            if (uplinkMsg.getEntityViewsRequestMsgCount() > 0) {
                for (EntityViewsRequestMsg entityViewRequestMsg : uplinkMsg.getEntityViewsRequestMsgList()) {
                    result.add(ctx.getEdgeRequestsService().processEntityViewsRequestMsg(edge.getTenantId(), edge, entityViewRequestMsg));
                }
            }
        } catch (Exception e) {
            String failureMsg = String.format("Can't process uplink msg [%s] from edge", uplinkMsg);
            log.error("[{}][{}] Can't process uplink msg [{}]", edge.getTenantId(), sessionId, uplinkMsg, e);
            ctx.getRuleProcessor().process(EdgeCommunicationFailureTrigger.builder().tenantId(edge.getTenantId()).edgeId(edge.getId())
                    .customerId(edge.getCustomerId()).edgeName(edge.getName()).failureMsg(failureMsg).error(e.getMessage()).build());
            return Futures.immediateFailedFuture(e);
        }
        return Futures.allAsList(result);
    }

    protected void destroy() {}

    protected void cleanUp() {}

    @Override
    public void close() {
        log.debug("[{}][{}] Closing session", tenantId, sessionId);
        connected = false;
        try {
            outputStream.onCompleted();
        } catch (Exception e) {
            log.debug("[{}][{}] Failed to close output stream: {}", tenantId, sessionId, e.getMessage());
        }
    }

}<|MERGE_RESOLUTION|>--- conflicted
+++ resolved
@@ -728,59 +728,6 @@
         newStartSeqId = pair.getSecond();
         log.trace("[{}] updateQueueStartTsAndSeqId [{}][{}][{}]", sessionId, edge.getId(), newStartTs, newStartSeqId);
         List<AttributeKvEntry> attributes = Arrays.asList(
-<<<<<<< HEAD
-                new BaseAttributeKvEntry(new LongDataEntry(QUEUE_START_TS_ATTR_KEY, this.newStartTs), System.currentTimeMillis()),
-                new BaseAttributeKvEntry(new LongDataEntry(QUEUE_START_SEQ_ID_ATTR_KEY, this.newStartSeqId), System.currentTimeMillis()));
-        return ctx.getAttributesService().save(edge.getTenantId(), edge.getId(), DataConstants.SERVER_SCOPE, attributes);
-    }
-
-    private DownlinkMsg convertEntityEventToDownlink(EdgeEvent edgeEvent) {
-        log.trace("[{}] Executing convertEntityEventToDownlink, edgeEvent [{}], action [{}]", this.tenantId, edgeEvent, edgeEvent.getAction());
-        switch (edgeEvent.getType()) {
-            case EDGE:
-                return ctx.getEdgeProcessor().convertEdgeEventToDownlink(edgeEvent);
-            case DEVICE:
-                return ctx.getDeviceProcessor().convertDeviceEventToDownlink(edgeEvent, this.edge.getId(), this.edgeVersion);
-            case DEVICE_PROFILE:
-                return ctx.getDeviceProfileProcessor().convertDeviceProfileEventToDownlink(edgeEvent, this.edge.getId(), this.edgeVersion);
-            case ASSET_PROFILE:
-                return ctx.getAssetProfileProcessor().convertAssetProfileEventToDownlink(edgeEvent, this.edge.getId(), this.edgeVersion);
-            case ASSET:
-                return ctx.getAssetProcessor().convertAssetEventToDownlink(edgeEvent, this.edge.getId(), this.edgeVersion);
-            case ENTITY_VIEW:
-                return ctx.getEntityViewProcessor().convertEntityViewEventToDownlink(edgeEvent);
-            case DASHBOARD:
-                return ctx.getDashboardProcessor().convertDashboardEventToDownlink(edgeEvent);
-            case CUSTOMER:
-                return ctx.getCustomerProcessor().convertCustomerEventToDownlink(edgeEvent);
-            case RULE_CHAIN:
-                return ctx.getRuleChainProcessor().convertRuleChainEventToDownlink(edgeEvent, this.edgeVersion);
-            case RULE_CHAIN_METADATA:
-                return ctx.getRuleChainProcessor().convertRuleChainMetadataEventToDownlink(edgeEvent, this.edgeVersion);
-            case ALARM:
-                return ctx.getAlarmProcessor().convertAlarmEventToDownlink(edgeEvent);
-            case USER:
-                return ctx.getUserProcessor().convertUserEventToDownlink(edgeEvent);
-            case RELATION:
-                return ctx.getRelationProcessor().convertRelationEventToDownlink(edgeEvent);
-            case WIDGETS_BUNDLE:
-                return ctx.getWidgetBundleProcessor().convertWidgetsBundleEventToDownlink(edgeEvent);
-            case WIDGET_TYPE:
-                return ctx.getWidgetTypeProcessor().convertWidgetTypeEventToDownlink(edgeEvent);
-            case ADMIN_SETTINGS:
-                return ctx.getAdminSettingsProcessor().convertAdminSettingsEventToDownlink(edgeEvent);
-            case OTA_PACKAGE:
-                return ctx.getOtaPackageEdgeProcessor().convertOtaPackageEventToDownlink(edgeEvent);
-            case QUEUE:
-                return ctx.getQueueEdgeProcessor().convertQueueEventToDownlink(edgeEvent);
-            case TENANT:
-                return ctx.getTenantEdgeProcessor().convertTenantEventToDownlink(edgeEvent);
-            case TENANT_PROFILE:
-                return ctx.getTenantProfileEdgeProcessor().convertTenantProfileEventToDownlink(edgeEvent);
-            default:
-                log.warn("[{}] Unsupported edge event type [{}]", this.tenantId, edgeEvent);
-                return null;
-=======
                 new BaseAttributeKvEntry(new LongDataEntry(QUEUE_START_TS_ATTR_KEY, newStartTs), System.currentTimeMillis()),
                 new BaseAttributeKvEntry(new LongDataEntry(QUEUE_START_SEQ_ID_ATTR_KEY, newStartSeqId), System.currentTimeMillis()));
         return ctx.getAttributesService().save(edge.getTenantId(), edge.getId(), AttributeScope.SERVER_SCOPE, attributes);
@@ -804,7 +751,6 @@
         }
         if (sessionState.getScheduledSendDownlinkTask() != null) {
             sessionState.getScheduledSendDownlinkTask().cancel(true);
->>>>>>> fbb6700a
         }
     }
 
@@ -876,7 +822,6 @@
                     result.add(ctx.getAssetProcessor().processAssetMsgFromEdge(edge.getTenantId(), edge, assetUpdateMsg));
                 }
             }
-<<<<<<< HEAD
             if (uplinkMsg.getRuleChainUpdateMsgCount() > 0) {
                 for (RuleChainUpdateMsg ruleChainUpdateMsg : uplinkMsg.getRuleChainUpdateMsgList()) {
                     result.add(ctx.getRuleChainProcessor().processRuleChainMsgFromEdge(edge.getTenantId(), edge, ruleChainUpdateMsg));
@@ -885,7 +830,8 @@
             if (uplinkMsg.getRuleChainMetadataUpdateMsgCount() > 0) {
                 for (RuleChainMetadataUpdateMsg ruleChainMetadataUpdateMsg : uplinkMsg.getRuleChainMetadataUpdateMsgList()) {
                     result.add(ctx.getRuleChainProcessor().processRuleChainMetadataMsgFromEdge(edge.getTenantId(), edge, ruleChainMetadataUpdateMsg));
-=======
+                }
+            }
             if (uplinkMsg.getEntityViewUpdateMsgCount() > 0) {
                 for (EntityViewUpdateMsg entityViewUpdateMsg : uplinkMsg.getEntityViewUpdateMsgList()) {
                     result.add(ctx.getEntityViewProcessor().processEntityViewMsgFromEdge(edge.getTenantId(), edge, entityViewUpdateMsg));
@@ -894,7 +840,6 @@
             if (uplinkMsg.getEntityDataCount() > 0) {
                 for (EntityDataProto entityData : uplinkMsg.getEntityDataList()) {
                     result.addAll(ctx.getTelemetryProcessor().processTelemetryMsg(edge.getTenantId(), entityData));
->>>>>>> fbb6700a
                 }
             }
             if (uplinkMsg.getAlarmUpdateMsgCount() > 0) {
