/**
 * Copyright © 2016-2024 The Thingsboard Authors
 *
 * Licensed under the Apache License, Version 2.0 (the "License");
 * you may not use this file except in compliance with the License.
 * You may obtain a copy of the License at
 *
 *     http://www.apache.org/licenses/LICENSE-2.0
 *
 * Unless required by applicable law or agreed to in writing, software
 * distributed under the License is distributed on an "AS IS" BASIS,
 * WITHOUT WARRANTIES OR CONDITIONS OF ANY KIND, either express or implied.
 * See the License for the specific language governing permissions and
 * limitations under the License.
 */
package org.thingsboard.server.service.edge.rpc;

import com.datastax.oss.driver.api.core.uuid.Uuids;
import com.google.common.util.concurrent.FutureCallback;
import com.google.common.util.concurrent.Futures;
import com.google.common.util.concurrent.ListenableFuture;
import com.google.common.util.concurrent.SettableFuture;
import io.grpc.stub.StreamObserver;
import lombok.Data;
import lombok.extern.slf4j.Slf4j;
import org.checkerframework.checker.nullness.qual.Nullable;
import org.springframework.data.util.Pair;
import org.thingsboard.server.common.data.AttributeScope;
import org.thingsboard.server.common.data.DataConstants;
import org.thingsboard.server.common.data.EdgeUtils;
import org.thingsboard.server.common.data.StringUtils;
import org.thingsboard.server.common.data.edge.Edge;
import org.thingsboard.server.common.data.edge.EdgeEvent;
import org.thingsboard.server.common.data.edge.EdgeEventType;
import org.thingsboard.server.common.data.id.EdgeId;
import org.thingsboard.server.common.data.id.TenantId;
import org.thingsboard.server.common.data.kv.AttributeKvEntry;
import org.thingsboard.server.common.data.kv.BaseAttributeKvEntry;
import org.thingsboard.server.common.data.kv.LongDataEntry;
import org.thingsboard.server.common.data.kv.StringDataEntry;
import org.thingsboard.server.common.data.limit.LimitedApi;
import org.thingsboard.server.common.data.notification.rule.trigger.EdgeCommunicationFailureTrigger;
import org.thingsboard.server.common.data.page.PageData;
import org.thingsboard.server.common.data.page.PageLink;
import org.thingsboard.server.common.data.page.SortOrder;
import org.thingsboard.server.common.data.page.TimePageLink;
import org.thingsboard.server.common.msg.edge.EdgeEventUpdateMsg;
import org.thingsboard.server.gen.edge.v1.AlarmCommentUpdateMsg;
import org.thingsboard.server.gen.edge.v1.AlarmUpdateMsg;
import org.thingsboard.server.gen.edge.v1.AssetProfileUpdateMsg;
import org.thingsboard.server.gen.edge.v1.AssetUpdateMsg;
import org.thingsboard.server.gen.edge.v1.AttributesRequestMsg;
import org.thingsboard.server.gen.edge.v1.ConnectRequestMsg;
import org.thingsboard.server.gen.edge.v1.ConnectResponseCode;
import org.thingsboard.server.gen.edge.v1.ConnectResponseMsg;
import org.thingsboard.server.gen.edge.v1.DashboardUpdateMsg;
import org.thingsboard.server.gen.edge.v1.DeviceCredentialsRequestMsg;
import org.thingsboard.server.gen.edge.v1.DeviceCredentialsUpdateMsg;
import org.thingsboard.server.gen.edge.v1.DeviceProfileUpdateMsg;
import org.thingsboard.server.gen.edge.v1.DeviceRpcCallMsg;
import org.thingsboard.server.gen.edge.v1.DeviceUpdateMsg;
import org.thingsboard.server.gen.edge.v1.DownlinkMsg;
import org.thingsboard.server.gen.edge.v1.DownlinkResponseMsg;
import org.thingsboard.server.gen.edge.v1.EdgeConfiguration;
import org.thingsboard.server.gen.edge.v1.EdgeUpdateMsg;
import org.thingsboard.server.gen.edge.v1.EdgeVersion;
import org.thingsboard.server.gen.edge.v1.EntityDataProto;
import org.thingsboard.server.gen.edge.v1.EntityViewUpdateMsg;
import org.thingsboard.server.gen.edge.v1.EntityViewsRequestMsg;
import org.thingsboard.server.gen.edge.v1.RelationRequestMsg;
import org.thingsboard.server.gen.edge.v1.RelationUpdateMsg;
import org.thingsboard.server.gen.edge.v1.RequestMsg;
import org.thingsboard.server.gen.edge.v1.RequestMsgType;
import org.thingsboard.server.gen.edge.v1.ResourceUpdateMsg;
import org.thingsboard.server.gen.edge.v1.ResponseMsg;
import org.thingsboard.server.gen.edge.v1.RuleChainMetadataRequestMsg;
import org.thingsboard.server.gen.edge.v1.SyncCompletedMsg;
import org.thingsboard.server.gen.edge.v1.UplinkMsg;
import org.thingsboard.server.gen.edge.v1.UplinkResponseMsg;
import org.thingsboard.server.gen.edge.v1.UserCredentialsRequestMsg;
import org.thingsboard.server.gen.edge.v1.WidgetBundleTypesRequestMsg;
import org.thingsboard.server.service.edge.EdgeContextComponent;
import org.thingsboard.server.service.edge.EdgeMsgConstructorUtils;
import org.thingsboard.server.service.edge.rpc.fetch.EdgeEventFetcher;
import org.thingsboard.server.service.edge.rpc.fetch.GeneralEdgeEventFetcher;
import org.thingsboard.server.service.edge.rpc.utils.EdgeVersionUtils;

import java.io.Closeable;
import java.util.ArrayList;
import java.util.Arrays;
import java.util.Collections;
import java.util.List;
import java.util.Optional;
import java.util.UUID;
import java.util.concurrent.ConcurrentLinkedQueue;
import java.util.concurrent.ScheduledExecutorService;
import java.util.concurrent.TimeUnit;
import java.util.concurrent.locks.ReentrantLock;
import java.util.function.BiConsumer;

@Slf4j
@Data
public abstract class EdgeGrpcSession implements Closeable {

    private static final String QUEUE_START_TS_ATTR_KEY = "queueStartTs";
    private static final String QUEUE_START_SEQ_ID_ATTR_KEY = "queueStartSeqId";

    private static final int MAX_DOWNLINK_ATTEMPTS = 3;
    private static final String RATE_LIMIT_REACHED = "Rate limit reached";

    protected static final ConcurrentLinkedQueue<EdgeEvent> highPriorityQueue = new ConcurrentLinkedQueue<>();

    protected UUID sessionId;
    private BiConsumer<EdgeId, EdgeGrpcSession> sessionOpenListener;
    private BiConsumer<Edge, UUID> sessionCloseListener;

    private final EdgeSessionState sessionState = new EdgeSessionState();
    private final ReentrantLock downlinkMsgLock = new ReentrantLock();

    protected EdgeContextComponent ctx;
    protected Edge edge;
    protected TenantId tenantId;

    private Long newStartTs;
    private Long previousStartTs;
    private Long newStartSeqId;
    private Long previousStartSeqId;

    private StreamObserver<RequestMsg> inputStream;
    private StreamObserver<ResponseMsg> outputStream;

    private volatile boolean connected;
    private volatile boolean syncInProgress;

    private EdgeVersion edgeVersion;
    private int maxInboundMessageSize;
    private int clientMaxInboundMessageSize;
    private int maxHighPriorityQueueSizePerSession;

    private ScheduledExecutorService sendDownlinkExecutorService;

    public EdgeGrpcSession(EdgeContextComponent ctx, StreamObserver<ResponseMsg> outputStream,
                           BiConsumer<EdgeId, EdgeGrpcSession> sessionOpenListener,
                           BiConsumer<Edge, UUID> sessionCloseListener,
                           ScheduledExecutorService sendDownlinkExecutorService,
                           int maxInboundMessageSize, int maxHighPriorityQueueSizePerSession) {
        this.sessionId = UUID.randomUUID();
        this.ctx = ctx;
        this.outputStream = outputStream;
        this.sessionOpenListener = sessionOpenListener;
        this.sessionCloseListener = sessionCloseListener;
        this.sendDownlinkExecutorService = sendDownlinkExecutorService;
        this.maxInboundMessageSize = maxInboundMessageSize;
        this.maxHighPriorityQueueSizePerSession = maxHighPriorityQueueSizePerSession;
        initInputStream();
    }

    protected abstract ListenableFuture<Boolean> migrateEdgeEvents() throws Exception;

    public void initInputStream() {
        inputStream = new StreamObserver<>() {
            @Override
            public void onNext(RequestMsg requestMsg) {
                if (!connected && requestMsg.getMsgType().equals(RequestMsgType.CONNECT_RPC_MESSAGE)) {
                    ConnectResponseMsg responseMsg = processConnect(requestMsg.getConnectRequestMsg());
                    outputStream.onNext(ResponseMsg.newBuilder()
                            .setConnectResponseMsg(responseMsg)
                            .build());
                    if (ConnectResponseCode.ACCEPTED != responseMsg.getResponseCode()) {
                        outputStream.onError(new RuntimeException(responseMsg.getErrorMsg()));
                    } else {
                        if (requestMsg.getConnectRequestMsg().hasMaxInboundMessageSize()) {
                            log.debug("[{}][{}] Client max inbound message size: {}", tenantId, sessionId, requestMsg.getConnectRequestMsg().getMaxInboundMessageSize());
                            clientMaxInboundMessageSize = requestMsg.getConnectRequestMsg().getMaxInboundMessageSize();
                        }
                        connected = true;
                    }
                }
                if (connected) {
                    if (requestMsg.getMsgType().equals(RequestMsgType.SYNC_REQUEST_RPC_MESSAGE)) {
                        if (requestMsg.hasSyncRequestMsg()) {
                            boolean fullSync = false;
                            if (requestMsg.getSyncRequestMsg().hasFullSync()) {
                                fullSync = requestMsg.getSyncRequestMsg().getFullSync();
                            }
                            startSyncProcess(fullSync);
                        } else {
                            syncInProgress = false;
                        }
                    }
                    if (requestMsg.getMsgType().equals(RequestMsgType.UPLINK_RPC_MESSAGE)) {
                        if (requestMsg.hasUplinkMsg()) {
                            onUplinkMsg(requestMsg.getUplinkMsg());
                        }
                        if (requestMsg.hasDownlinkResponseMsg()) {
                            onDownlinkResponse(requestMsg.getDownlinkResponseMsg());
                        }
                    }
                }
            }

            @Override
            public void onError(Throwable t) {
                log.error("[{}][{}] Stream was terminated due to error:", tenantId, sessionId, t);
                closeSession();
            }

            @Override
            public void onCompleted() {
                log.info("[{}][{}] Stream was closed and completed successfully!", tenantId, sessionId);
                closeSession();
            }

            private void closeSession() {
                connected = false;
                if (edge != null) {
                    try {
                        sessionCloseListener.accept(edge, sessionId);
                    } catch (Exception ignored) {
                    }
                }
                try {
                    outputStream.onCompleted();
                } catch (Exception ignored) {
                }
            }
        };
    }

    public void onConfigurationUpdate(Edge edge) {
        log.debug("[{}] onConfigurationUpdate [{}]", sessionId, edge);
        this.tenantId = edge.getTenantId();
        this.edge = edge;
        EdgeUpdateMsg edgeConfig = EdgeUpdateMsg.newBuilder()
                .setConfiguration(EdgeMsgConstructorUtils.constructEdgeConfiguration(edge)).build();
        ResponseMsg edgeConfigMsg = ResponseMsg.newBuilder()
                .setEdgeUpdateMsg(edgeConfig)
                .build();
        sendDownlinkMsg(edgeConfigMsg);
    }

    public void startSyncProcess(boolean fullSync) {
        if (!syncInProgress) {
            log.info("[{}][{}][{}] Staring edge sync process", tenantId, edge.getId(), sessionId);
            syncInProgress = true;
            interruptGeneralProcessingOnSync();
            doSync(new EdgeSyncCursor(ctx, edge, fullSync));
        } else {
            log.info("[{}][{}][{}] Sync is already started, skipping starting it now", tenantId, edge.getId(), sessionId);
        }
    }

    private void doSync(EdgeSyncCursor cursor) {
        if (cursor.hasNext()) {
            EdgeEventFetcher next = cursor.getNext();
            log.info("[{}][{}] starting sync process, cursor current idx = {}, class = {}",
                    tenantId, edge.getId(), cursor.getCurrentIdx(), next.getClass().getSimpleName());
            ListenableFuture<Pair<Long, Long>> future = startProcessingEdgeEvents(next);
            Futures.addCallback(future, new FutureCallback<>() {
                @Override
                public void onSuccess(@Nullable Pair<Long, Long> result) {
                    doSync(cursor);
                }

                @Override
                public void onFailure(Throwable t) {
                    log.error("[{}][{}] Exception during sync process", tenantId, edge.getId(), t);
                }
            }, ctx.getGrpcCallbackExecutorService());
        } else {
            log.info("[{}][{}] sync process completed", tenantId, edge.getId());
            DownlinkMsg syncCompleteDownlinkMsg = DownlinkMsg.newBuilder()
                    .setDownlinkMsgId(EdgeUtils.nextPositiveInt())
                    .setSyncCompletedMsg(SyncCompletedMsg.newBuilder().build())
                    .build();
            Futures.addCallback(sendDownlinkMsgsPack(Collections.singletonList(syncCompleteDownlinkMsg)), new FutureCallback<>() {
                @Override
                public void onSuccess(Boolean isInterrupted) {
                    markSyncCompletedSendEdgeEventUpdate();
                }

                @Override
                public void onFailure(Throwable t) {
                    log.error("[{}][{}] Exception during sending sync complete", tenantId, edge.getId(), t);
                    markSyncCompletedSendEdgeEventUpdate();
                }
            }, ctx.getGrpcCallbackExecutorService());
        }
    }

    protected void processEdgeEvents(EdgeEventFetcher fetcher, PageLink pageLink, SettableFuture<Pair<Long, Long>> result) {
        try {
            log.trace("[{}] Start processing edge events, fetcher = {}, pageLink = {}", sessionId, fetcher.getClass().getSimpleName(), pageLink);
            processHighPriorityEvents();
            PageData<EdgeEvent> pageData = fetcher.fetchEdgeEvents(edge.getTenantId(), edge, pageLink);
            if (isConnected() && !pageData.getData().isEmpty()) {
                log.trace("[{}][{}][{}] event(s) are going to be processed.", tenantId, sessionId, pageData.getData().size());
                List<DownlinkMsg> downlinkMsgsPack = convertToDownlinkMsgsPack(pageData.getData());
                Futures.addCallback(sendDownlinkMsgsPack(downlinkMsgsPack), new FutureCallback<>() {
                    @Override
                    public void onSuccess(@Nullable Boolean isInterrupted) {
                        if (Boolean.TRUE.equals(isInterrupted)) {
                            log.debug("[{}][{}][{}] Send downlink messages task was interrupted", tenantId, edge.getId(), sessionId);
                            result.set(null);
                        } else {
                            if (isConnected() && pageData.hasNext()) {
                                processEdgeEvents(fetcher, pageLink.nextPageLink(), result);
                            } else {
                                EdgeEvent latestEdgeEvent = pageData.getData().get(pageData.getData().size() - 1);
                                UUID idOffset = latestEdgeEvent.getUuidId();
                                if (idOffset != null) {
                                    Long newStartTs = Uuids.unixTimestamp(idOffset);
                                    long newStartSeqId = latestEdgeEvent.getSeqId();
                                    result.set(Pair.of(newStartTs, newStartSeqId));
                                } else {
                                    result.set(null);
                                }
                            }
                        }
                    }

                    @Override
                    public void onFailure(Throwable t) {
                        log.error("[{}] Failed to send downlink msgs pack", sessionId, t);
                        result.setException(t);
                    }
                }, ctx.getGrpcCallbackExecutorService());
            } else {
                log.trace("[{}] no event(s) found. Stop processing edge events, fetcher = {}, pageLink = {}", sessionId, fetcher.getClass().getSimpleName(), pageLink);
                result.set(null);
            }
        } catch (Exception e) {
            log.error("[{}] Failed to fetch edge events", sessionId, e);
            result.setException(e);
        }
    }

    private ConnectResponseMsg processConnect(ConnectRequestMsg request) {
        log.trace("[{}] processConnect [{}]", sessionId, request);
        Optional<Edge> optional = ctx.getEdgeService().findEdgeByRoutingKey(TenantId.SYS_TENANT_ID, request.getEdgeRoutingKey());
        if (optional.isPresent()) {
            edge = optional.get();
            tenantId = edge.getTenantId();
            try {
                if (edge.getSecret().equals(request.getEdgeSecret())) {
                    sessionOpenListener.accept(edge.getId(), this);
                    edgeVersion = request.getEdgeVersion();
                    processSaveEdgeVersionAsAttribute(request.getEdgeVersion().name());
                    return ConnectResponseMsg.newBuilder()
                            .setResponseCode(ConnectResponseCode.ACCEPTED)
                            .setErrorMsg("")
                            .setConfiguration(EdgeMsgConstructorUtils.constructEdgeConfiguration(edge))
                            .setMaxInboundMessageSize(maxInboundMessageSize)
                            .build();
                }
                String error = "Failed to validate the edge!";
                String failureMsg = String.format("%s Provided request secret: %s", error, request.getEdgeSecret());
                ctx.getRuleProcessor().process(EdgeCommunicationFailureTrigger.builder().tenantId(tenantId).edgeId(edge.getId())
                        .customerId(edge.getCustomerId()).edgeName(edge.getName()).failureMsg(failureMsg).error(error).build());
                return ConnectResponseMsg.newBuilder()
                        .setResponseCode(ConnectResponseCode.BAD_CREDENTIALS)
                        .setErrorMsg(failureMsg)
                        .setConfiguration(EdgeConfiguration.getDefaultInstance()).build();
            } catch (Exception e) {
                String failureMsg = "Failed to process edge connection!";
                ctx.getRuleProcessor().process(EdgeCommunicationFailureTrigger.builder().tenantId(tenantId).edgeId(edge.getId())
                        .customerId(edge.getCustomerId()).edgeName(edge.getName()).failureMsg(failureMsg).error(e.getMessage()).build());
                log.error(failureMsg, e);
                return ConnectResponseMsg.newBuilder()
                        .setResponseCode(ConnectResponseCode.SERVER_UNAVAILABLE)
                        .setErrorMsg(failureMsg)
                        .setConfiguration(EdgeConfiguration.getDefaultInstance()).build();
            }
        }
        return ConnectResponseMsg.newBuilder()
                .setResponseCode(ConnectResponseCode.BAD_CREDENTIALS)
                .setErrorMsg("Failed to find the edge! Routing key: " + request.getEdgeRoutingKey())
                .setConfiguration(EdgeConfiguration.getDefaultInstance()).build();
    }

    private void processSaveEdgeVersionAsAttribute(String edgeVersion) {
        AttributeKvEntry attributeKvEntry = new BaseAttributeKvEntry(new StringDataEntry(DataConstants.EDGE_VERSION_ATTR_KEY, edgeVersion), System.currentTimeMillis());
        ctx.getAttributesService().save(tenantId, edge.getId(), AttributeScope.SERVER_SCOPE, attributeKvEntry);
    }

    private void interruptGeneralProcessingOnSync() {
        log.debug("[{}][{}][{}] Sync process started. General processing interrupted!", tenantId, edge.getId(), sessionId);
        stopCurrentSendDownlinkMsgsTask(true);
    }

    protected ListenableFuture<Boolean> sendDownlinkMsgsPack(List<DownlinkMsg> downlinkMsgsPack) {
        interruptPreviousSendDownlinkMsgsTask();

        sessionState.setSendDownlinkMsgsFuture(SettableFuture.create());
        sessionState.getPendingMsgsMap().clear();

        downlinkMsgsPack.forEach(msg -> sessionState.getPendingMsgsMap().put(msg.getDownlinkMsgId(), msg));
        scheduleDownlinkMsgsPackSend(1);

        return sessionState.getSendDownlinkMsgsFuture();
    }

    private void interruptPreviousSendDownlinkMsgsTask() {
        if (sessionState.getSendDownlinkMsgsFuture() != null && !sessionState.getSendDownlinkMsgsFuture().isDone()
                || sessionState.getScheduledSendDownlinkTask() != null && !sessionState.getScheduledSendDownlinkTask().isCancelled()) {
            log.debug("[{}][{}][{}] Previous send downlink future was not properly completed, stopping it now!", tenantId, edge.getId(), sessionId);
            stopCurrentSendDownlinkMsgsTask(true);
        } else {
            log.trace("[{}][{}][{}] Previous send downlink future is not active", tenantId, edge.getId(), sessionId);
        }
    }

    private void onUplinkMsg(UplinkMsg uplinkMsg) {
        if (isRateLimitViolated(uplinkMsg)) {
            return;
        }
        ListenableFuture<List<Void>> future = processUplinkMsg(uplinkMsg);
        Futures.addCallback(future, new FutureCallback<>() {
            @Override
            public void onSuccess(@Nullable List<Void> result) {
                sendResponseMessage(uplinkMsg.getUplinkMsgId(), true, null);
            }

            @Override
            public void onFailure(Throwable t) {
                String errorMsg = EdgeUtils.createErrorMsgFromRootCauseAndStackTrace(t);
                sendResponseMessage(uplinkMsg.getUplinkMsgId(), false, errorMsg);
            }
        }, ctx.getGrpcCallbackExecutorService());
    }

    private boolean isRateLimitViolated(UplinkMsg uplinkMsg) {
        if (!ctx.getRateLimitService().checkRateLimit(LimitedApi.EDGE_UPLINK_MESSAGES, tenantId) ||
                !ctx.getRateLimitService().checkRateLimit(LimitedApi.EDGE_UPLINK_MESSAGES_PER_EDGE, tenantId, edge.getId())) {
            String errorMsg = String.format("Failed to process uplink message. %s", RATE_LIMIT_REACHED);
            sendResponseMessage(uplinkMsg.getUplinkMsgId(), false, errorMsg);
            return true;
        }
        return false;
    }

    private void scheduleDownlinkMsgsPackSend(int attempt) {
        Runnable sendDownlinkMsgsTask = () -> {
            try {
                if (isConnected() && !sessionState.getPendingMsgsMap().values().isEmpty()) {
                    List<DownlinkMsg> copy = new ArrayList<>(sessionState.getPendingMsgsMap().values());
                    if (attempt > 1) {
                        String error = "Failed to deliver the batch";
                        String failureMsg = String.format("{%s}: {%s}", error, copy);
                        if (attempt == 2) {
                            // Send a failure notification only on the second attempt.
                            // This ensures that failure alerts are sent just once to avoid redundant notifications.
                            ctx.getRuleProcessor().process(EdgeCommunicationFailureTrigger.builder().tenantId(tenantId)
                                    .edgeId(edge.getId()).customerId(edge.getCustomerId()).edgeName(edge.getName()).failureMsg(failureMsg).error(error).build());
                        }
                        log.warn("[{}][{}] {}, attempt: {}", tenantId, sessionId, failureMsg, attempt);
                    }
                    log.trace("[{}][{}][{}] downlink msg(s) are going to be send.", tenantId, sessionId, copy.size());
                    for (DownlinkMsg downlinkMsg : copy) {
                        if (clientMaxInboundMessageSize != 0 && downlinkMsg.getSerializedSize() > clientMaxInboundMessageSize) {
                            String error = String.format("Client max inbound message size %s is exceeded. Please increase value of CLOUD_RPC_MAX_INBOUND_MESSAGE_SIZE " +
                                    "env variable on the edge and restart it.", clientMaxInboundMessageSize);
                            String message = String.format("Downlink msg size %s exceeds client max inbound message size %s. " +
                                    "Please increase value of CLOUD_RPC_MAX_INBOUND_MESSAGE_SIZE env variable on the edge and restart it.", downlinkMsg.getSerializedSize(), clientMaxInboundMessageSize);
                            log.error("[{}][{}][{}] {} Message {}", tenantId, edge.getId(), sessionId, message, downlinkMsg);
                            ctx.getRuleProcessor().process(EdgeCommunicationFailureTrigger.builder().tenantId(tenantId)
                                    .edgeId(edge.getId()).customerId(edge.getCustomerId()).edgeName(edge.getName()).failureMsg(message).error(error).build());
                            sessionState.getPendingMsgsMap().remove(downlinkMsg.getDownlinkMsgId());
                        } else {
                            sendDownlinkMsg(ResponseMsg.newBuilder()
                                    .setDownlinkMsg(downlinkMsg)
                                    .build());
                        }
                    }
                    if (attempt < MAX_DOWNLINK_ATTEMPTS) {
                        scheduleDownlinkMsgsPackSend(attempt + 1);
                    } else {
                        String failureMsg = String.format("Failed to deliver messages: %s", copy);
                        log.warn("[{}][{}] Failed to deliver the batch after {} attempts. Next messages are going to be discarded {}",
                                tenantId, sessionId, MAX_DOWNLINK_ATTEMPTS, copy);
                        ctx.getRuleProcessor().process(EdgeCommunicationFailureTrigger.builder().tenantId(tenantId).edgeId(edge.getId())
                                .customerId(edge.getCustomerId()).edgeName(edge.getName()).failureMsg(failureMsg)
                                .error("Failed to deliver messages after " + MAX_DOWNLINK_ATTEMPTS + " attempts").build());
                        stopCurrentSendDownlinkMsgsTask(false);
                    }
                } else {
                    stopCurrentSendDownlinkMsgsTask(false);
                }
            } catch (Exception e) {
                log.warn("[{}][{}] Failed to send downlink msgs. Error msg {}", tenantId, sessionId, e.getMessage(), e);
                stopCurrentSendDownlinkMsgsTask(true);
            }
        };

        if (attempt == 1) {
            sendDownlinkExecutorService.submit(sendDownlinkMsgsTask);
        } else {
            sessionState.setScheduledSendDownlinkTask(
                    sendDownlinkExecutorService.schedule(
                            sendDownlinkMsgsTask,
                            ctx.getEdgeEventStorageSettings().getSleepIntervalBetweenBatches(),
                            TimeUnit.MILLISECONDS)
            );
        }
    }

    private void sendResponseMessage(int uplinkMsgId, boolean success, String errorMsg) {
        UplinkResponseMsg.Builder responseBuilder = UplinkResponseMsg.newBuilder()
                .setUplinkMsgId(uplinkMsgId)
                .setSuccess(success);
        if (errorMsg != null) {
            responseBuilder.setErrorMsg(errorMsg);
        }
        sendDownlinkMsg(ResponseMsg.newBuilder()
                .setUplinkResponseMsg(responseBuilder.build())
                .build());
    }

    private void onDownlinkResponse(DownlinkResponseMsg msg) {
        try {
            if (msg.getSuccess()) {
                sessionState.getPendingMsgsMap().remove(msg.getDownlinkMsgId());
                log.debug("[{}][{}][{}] Msg has been processed successfully! Msg Id: [{}], Msg: {}", tenantId, edge.getId(), sessionId, msg.getDownlinkMsgId(), msg);
            } else {
                log.error("[{}][{}][{}] Msg processing failed! Msg Id: [{}], Error msg: {}", tenantId, edge.getId(), sessionId, msg.getDownlinkMsgId(), msg.getErrorMsg());
            }
            if (sessionState.getPendingMsgsMap().isEmpty()) {
                log.debug("[{}][{}][{}] Pending msgs map is empty. Stopping current iteration", tenantId, edge.getId(), sessionId);
                stopCurrentSendDownlinkMsgsTask(false);
            }
        } catch (Exception e) {
            log.error("[{}][{}] Can't process downlink response message [{}]", tenantId, sessionId, msg, e);
        }
    }

    public void processHighPriorityEvents() {
        try {
            if (isConnected() && !isSyncInProgress()) {
                if (highPriorityQueue.isEmpty()) {
                    return;
                }
                List<EdgeEvent> highPriorityEvents = new ArrayList<>();
                EdgeEvent event;
                while ((event = highPriorityQueue.poll()) != null) {
                    highPriorityEvents.add(event);
                }
                log.trace("[{}][{}] Sending high priority events {}", tenantId, sessionId, highPriorityEvents.size());
                List<DownlinkMsg> downlinkMsgsPack = convertToDownlinkMsgsPack(highPriorityEvents);
                sendDownlinkMsgsPack(downlinkMsgsPack).get();
            }
        } catch (Exception e) {
            log.error("[{}] Failed to process high priority events", sessionId, e);
        }
    }

    public ListenableFuture<Boolean> processEdgeEvents() throws Exception {
        SettableFuture<Boolean> result = SettableFuture.create();
        if (isConnected() && !isSyncInProgress()) {
            Pair<Long, Long> startTsAndSeqId = getQueueStartTsAndSeqId().get();
            previousStartTs = startTsAndSeqId.getFirst();
            previousStartSeqId = startTsAndSeqId.getSecond();
            GeneralEdgeEventFetcher fetcher = new GeneralEdgeEventFetcher(
                    previousStartTs,
                    previousStartSeqId,
                    false,
                    Integer.toUnsignedLong(ctx.getEdgeEventStorageSettings().getMaxReadRecordsCount()),
                    ctx.getEdgeEventService());
            log.trace("[{}][{}] starting processing edge events, previousStartTs = {}, previousStartSeqId = {}",
                    tenantId, sessionId, previousStartTs, previousStartSeqId);
            Futures.addCallback(startProcessingEdgeEvents(fetcher), new FutureCallback<>() {
                @Override
                public void onSuccess(@Nullable Pair<Long, Long> newStartTsAndSeqId) {
                    if (newStartTsAndSeqId != null) {
                        ListenableFuture<List<Long>> updateFuture = updateQueueStartTsAndSeqId(newStartTsAndSeqId);
                        Futures.addCallback(updateFuture, new FutureCallback<>() {
                            @Override
                            public void onSuccess(@Nullable List<Long> list) {
                                log.debug("[{}][{}] queue offset was updated [{}]", tenantId, sessionId, newStartTsAndSeqId);
                                boolean newEventsAvailable;
                                if (fetcher.isSeqIdNewCycleStarted()) {
                                    newEventsAvailable = isNewEdgeEventsAvailable();
                                } else {
                                    newEventsAvailable = isSeqIdStartedNewCycle();
                                    if (!newEventsAvailable) {
                                        newEventsAvailable = isNewEdgeEventsAvailable();
                                    }
                                }
                                result.set(newEventsAvailable);
                            }

                            @Override
                            public void onFailure(Throwable t) {
                                log.error("[{}][{}] Failed to update queue offset [{}]", tenantId, sessionId, newStartTsAndSeqId, t);
                                result.setException(t);
                            }
                        }, ctx.getGrpcCallbackExecutorService());
                    } else {
                        log.trace("[{}][{}] newStartTsAndSeqId is null. Skipping iteration without db update", tenantId, sessionId);
                        result.set(Boolean.FALSE);
                    }
                }

                @Override
                public void onFailure(Throwable t) {
                    log.error("[{}][{}] Failed to process events", tenantId, sessionId, t);
                    result.setException(t);
                }
            }, ctx.getGrpcCallbackExecutorService());
        } else {
            if (isSyncInProgress()) {
                log.trace("[{}][{}] edge sync is not completed yet. Skipping iteration", tenantId, sessionId);
                result.set(Boolean.TRUE);
            } else {
                log.trace("[{}][{}] edge is not connected. Skipping iteration", tenantId, sessionId);
                result.set(null);
            }
        }
        return result;
    }

    protected List<DownlinkMsg> convertToDownlinkMsgsPack(List<EdgeEvent> edgeEvents) {
        List<DownlinkMsg> result = new ArrayList<>();
        for (EdgeEvent edgeEvent : edgeEvents) {
            log.trace("[{}][{}] converting edge event to downlink msg [{}]", tenantId, sessionId, edgeEvent);
            DownlinkMsg downlinkMsg = null;
            try {
                switch (edgeEvent.getAction()) {
                    case UPDATED, ADDED, DELETED, ASSIGNED_TO_EDGE, UNASSIGNED_FROM_EDGE, ALARM_ACK, ALARM_CLEAR,
                         ALARM_DELETE, CREDENTIALS_UPDATED, RELATION_ADD_OR_UPDATE, RELATION_DELETED, RPC_CALL,
                         ASSIGNED_TO_CUSTOMER, UNASSIGNED_FROM_CUSTOMER, ADDED_COMMENT, UPDATED_COMMENT, DELETED_COMMENT -> {
                        downlinkMsg = convertEntityEventToDownlink(edgeEvent);
                        if (downlinkMsg != null && downlinkMsg.getWidgetTypeUpdateMsgCount() > 0) {
                            log.trace("[{}][{}] widgetTypeUpdateMsg message processed, downlinkMsgId = {}", tenantId, sessionId, downlinkMsg.getDownlinkMsgId());
                        } else {
                            log.trace("[{}][{}] entity message processed [{}]", tenantId, sessionId, downlinkMsg);
                        }
                    }
                    case ATTRIBUTES_UPDATED, POST_ATTRIBUTES, ATTRIBUTES_DELETED, TIMESERIES_UPDATED ->
                            downlinkMsg = ctx.getTelemetryProcessor().convertTelemetryEventToDownlink(edge, edgeEvent);
                    default -> log.warn("[{}][{}] Unsupported action type [{}]", tenantId, sessionId, edgeEvent.getAction());
                }
            } catch (Exception e) {
                log.error("[{}][{}] Exception during converting edge event to downlink msg", tenantId, sessionId, e);
            }
            if (downlinkMsg != null) {
                result.add(downlinkMsg);
            }
        }
        return result;
    }

    private ListenableFuture<Pair<Long, Long>> getQueueStartTsAndSeqId() {
        ListenableFuture<List<AttributeKvEntry>> future =
                ctx.getAttributesService().find(edge.getTenantId(), edge.getId(), AttributeScope.SERVER_SCOPE, Arrays.asList(QUEUE_START_TS_ATTR_KEY, QUEUE_START_SEQ_ID_ATTR_KEY));
        return Futures.transform(future, attributeKvEntries -> {
            long startTs = 0L;
            long startSeqId = 0L;
            for (AttributeKvEntry attributeKvEntry : attributeKvEntries) {
                if (QUEUE_START_TS_ATTR_KEY.equals(attributeKvEntry.getKey())) {
                    startTs = attributeKvEntry.getLongValue().isPresent() ? attributeKvEntry.getLongValue().get() : 0L;
                }
                if (QUEUE_START_SEQ_ID_ATTR_KEY.equals(attributeKvEntry.getKey())) {
                    startSeqId = attributeKvEntry.getLongValue().isPresent() ? attributeKvEntry.getLongValue().get() : 0L;
                }
            }
            if (startSeqId == 0L) {
                startSeqId = findStartSeqIdFromOldestEventIfAny();
            }
            return Pair.of(startTs, startSeqId);
        }, ctx.getGrpcCallbackExecutorService());
    }

    private boolean isSeqIdStartedNewCycle() {
        try {
            log.trace("[{}][{}][{}] Checking if seq id started new cycle", tenantId, edge.getId(), sessionId);
            TimePageLink pageLink = new TimePageLink(ctx.getEdgeEventStorageSettings().getMaxReadRecordsCount(), 0, null, null, newStartTs, System.currentTimeMillis());
            PageData<EdgeEvent> edgeEvents = ctx.getEdgeEventService().findEdgeEvents(edge.getTenantId(), edge.getId(), 0L, previousStartSeqId == 0 ? null : previousStartSeqId - 1, pageLink);
            boolean result = !edgeEvents.getData().isEmpty();
            log.trace("[{}][{}][{}] Result of check if seq id started new cycle, result = {}", tenantId, edge.getId(), sessionId, result);
            return result;
        } catch (Exception e) {
            log.error("[{}][{}][{}] Failed to execute isSeqIdStartedNewCycle", tenantId, edge.getId(), sessionId, e);
        }
        return false;
    }

    private boolean isNewEdgeEventsAvailable() {
        try {
            log.trace("[{}][{}][{}] Checking if new edge events available", tenantId, edge.getId(), sessionId);
            TimePageLink pageLink = new TimePageLink(ctx.getEdgeEventStorageSettings().getMaxReadRecordsCount(), 0, null, null, newStartTs, System.currentTimeMillis());
            PageData<EdgeEvent> edgeEvents = ctx.getEdgeEventService().findEdgeEvents(edge.getTenantId(), edge.getId(), newStartSeqId, null, pageLink);
            boolean result = !edgeEvents.getData().isEmpty() || !highPriorityQueue.isEmpty();
            log.trace("[{}][{}][{}] Result of check if new edge events available, result = {}", tenantId, edge.getId(), sessionId, result);
            return result;
        } catch (Exception e) {
            log.error("[{}][{}][{}] Failed to execute isNewEdgeEventsAvailable", tenantId, edge.getId(), sessionId, e);
        }
        return false;
    }

    private long findStartSeqIdFromOldestEventIfAny() {
        long startSeqId = 0L;
        try {
            TimePageLink pageLink = new TimePageLink(1, 0, null, new SortOrder("createdTime"), null, null);
            PageData<EdgeEvent> edgeEvents = ctx.getEdgeEventService().findEdgeEvents(edge.getTenantId(), edge.getId(), null, null, pageLink);
            if (!edgeEvents.getData().isEmpty()) {
                startSeqId = edgeEvents.getData().get(0).getSeqId() - 1;
            }
        } catch (Exception e) {
            log.error("[{}][{}][{}] Failed to execute findStartSeqIdFromOldestEventIfAny", tenantId, edge.getId(), sessionId, e);
        }
        return startSeqId;
    }

    private ListenableFuture<List<Long>> updateQueueStartTsAndSeqId(Pair<Long, Long> pair) {
        newStartTs = pair.getFirst();
        newStartSeqId = pair.getSecond();
        log.trace("[{}] updateQueueStartTsAndSeqId [{}][{}][{}]", sessionId, edge.getId(), newStartTs, newStartSeqId);
        List<AttributeKvEntry> attributes = Arrays.asList(
                new BaseAttributeKvEntry(new LongDataEntry(QUEUE_START_TS_ATTR_KEY, newStartTs), System.currentTimeMillis()),
                new BaseAttributeKvEntry(new LongDataEntry(QUEUE_START_SEQ_ID_ATTR_KEY, newStartSeqId), System.currentTimeMillis()));
        return ctx.getAttributesService().save(edge.getTenantId(), edge.getId(), AttributeScope.SERVER_SCOPE, attributes);
    }

    protected ListenableFuture<Pair<Long, Long>> startProcessingEdgeEvents(EdgeEventFetcher fetcher) {
        SettableFuture<Pair<Long, Long>> result = SettableFuture.create();
        PageLink pageLink = fetcher.getPageLink(ctx.getEdgeEventStorageSettings().getMaxReadRecordsCount());
        processEdgeEvents(fetcher, pageLink, result);
        return result;
    }

    private void markSyncCompletedSendEdgeEventUpdate() {
        syncInProgress = false;
        ctx.getClusterService().onEdgeEventUpdate(new EdgeEventUpdateMsg(edge.getTenantId(), edge.getId()));
    }

    private void stopCurrentSendDownlinkMsgsTask(Boolean isInterrupted) {
        if (sessionState.getSendDownlinkMsgsFuture() != null && !sessionState.getSendDownlinkMsgsFuture().isDone()) {
            sessionState.getSendDownlinkMsgsFuture().set(isInterrupted);
        }
        if (sessionState.getScheduledSendDownlinkTask() != null) {
            sessionState.getScheduledSendDownlinkTask().cancel(true);
        }
    }

    private void sendDownlinkMsg(ResponseMsg responseMsg) {
        if (isConnected()) {
            String responseMsgStr = StringUtils.truncate(responseMsg.toString(), 10000);
            log.trace("[{}][{}] Sending downlink msg [{}]", tenantId, sessionId, responseMsgStr);
            downlinkMsgLock.lock();
            String downlinkMsgStr = responseMsg.hasDownlinkMsg() ? String.valueOf(responseMsg.getDownlinkMsg().getDownlinkMsgId()) : responseMsgStr;
            try {
                outputStream.onNext(responseMsg);
            } catch (Exception e) {
                log.error("[{}][{}] Failed to send downlink message [{}]", tenantId, sessionId, downlinkMsgStr, e);
                connected = false;
                sessionCloseListener.accept(edge, sessionId);
            } finally {
                downlinkMsgLock.unlock();
            }
            log.trace("[{}][{}] downlink msg successfully sent [{}]", tenantId, sessionId, downlinkMsgStr);
        }
    }

<<<<<<< HEAD
    protected DownlinkMsg convertEntityEventToDownlink(EdgeEvent edgeEvent) {
        log.trace("[{}] Executing convertEntityEventToDownlink, edgeEvent [{}], action [{}]", edgeEvent.getTenantId(), edgeEvent, edgeEvent.getAction());
        if ((EdgeEventType.OAUTH2_CLIENT.equals(edgeEvent.getType()) || EdgeEventType.DOMAIN.equals(edgeEvent.getType())) &&
                (EdgeVersionUtils.isEdgeVersionOlderThan(edgeVersion, EdgeVersion.V_3_8_0))) {
            return null;
        }

        return ctx.getProcessor(edgeEvent.getType()).convertEdgeEventToDownlink(edgeEvent);
=======
    private DownlinkMsg convertEntityEventToDownlink(EdgeEvent edgeEvent) {
        log.trace("[{}][{}] Executing convertEntityEventToDownlink, edgeEvent [{}], action [{}]", tenantId, sessionId, edgeEvent, edgeEvent.getAction());
        return switch (edgeEvent.getType()) {
            case EDGE -> ctx.getEdgeProcessor().convertEdgeEventToDownlink(edgeEvent);
            case DEVICE -> ctx.getDeviceProcessor().convertDeviceEventToDownlink(edgeEvent, edgeVersion);
            case DEVICE_PROFILE -> ctx.getDeviceProfileProcessor().convertDeviceProfileEventToDownlink(edgeEvent, edgeVersion);
            case ASSET_PROFILE -> ctx.getAssetProfileProcessor().convertAssetProfileEventToDownlink(edgeEvent, edgeVersion);
            case ASSET -> ctx.getAssetProcessor().convertAssetEventToDownlink(edgeEvent, edgeVersion);
            case ENTITY_VIEW -> ctx.getEntityViewProcessor().convertEntityViewEventToDownlink(edgeEvent, edgeVersion);
            case DASHBOARD -> ctx.getDashboardProcessor().convertDashboardEventToDownlink(edgeEvent, edgeVersion);
            case CUSTOMER -> ctx.getCustomerProcessor().convertCustomerEventToDownlink(edgeEvent, edgeVersion);
            case RULE_CHAIN -> ctx.getRuleChainProcessor().convertRuleChainEventToDownlink(edgeEvent, edgeVersion);
            case RULE_CHAIN_METADATA -> ctx.getRuleChainProcessor().convertRuleChainMetadataEventToDownlink(edgeEvent, edgeVersion);
            case ALARM -> ctx.getAlarmProcessor().convertAlarmEventToDownlink(edgeEvent, edgeVersion);
            case ALARM_COMMENT -> ctx.getAlarmProcessor().convertAlarmCommentEventToDownlink(edgeEvent, edgeVersion);
            case USER -> ctx.getUserProcessor().convertUserEventToDownlink(edgeEvent, edgeVersion);
            case RELATION -> ctx.getRelationProcessor().convertRelationEventToDownlink(edgeEvent, edgeVersion);
            case WIDGETS_BUNDLE -> ctx.getWidgetBundleProcessor().convertWidgetsBundleEventToDownlink(edgeEvent, edgeVersion);
            case WIDGET_TYPE -> ctx.getWidgetTypeProcessor().convertWidgetTypeEventToDownlink(edgeEvent, edgeVersion);
            case ADMIN_SETTINGS -> ctx.getAdminSettingsProcessor().convertAdminSettingsEventToDownlink(edgeEvent, edgeVersion);
            case OTA_PACKAGE -> ctx.getOtaPackageProcessor().convertOtaPackageEventToDownlink(edgeEvent, edgeVersion);
            case TB_RESOURCE -> ctx.getResourceProcessor().convertResourceEventToDownlink(edgeEvent, edgeVersion);
            case QUEUE -> ctx.getQueueProcessor().convertQueueEventToDownlink(edgeEvent, edgeVersion);
            case TENANT -> ctx.getTenantProcessor().convertTenantEventToDownlink(edgeEvent, edgeVersion);
            case TENANT_PROFILE -> ctx.getTenantProfileProcessor().convertTenantProfileEventToDownlink(edgeEvent, edgeVersion);
            case NOTIFICATION_RULE -> ctx.getNotificationEdgeProcessor().convertNotificationRuleToDownlink(edgeEvent);
            case NOTIFICATION_TARGET -> ctx.getNotificationEdgeProcessor().convertNotificationTargetToDownlink(edgeEvent);
            case NOTIFICATION_TEMPLATE -> ctx.getNotificationEdgeProcessor().convertNotificationTemplateToDownlink(edgeEvent);
            case OAUTH2_CLIENT -> ctx.getOAuth2EdgeProcessor().convertOAuth2ClientEventToDownlink(edgeEvent, edgeVersion);
            case DOMAIN -> ctx.getOAuth2EdgeProcessor().convertOAuth2DomainEventToDownlink(edgeEvent, edgeVersion);
            default -> {
                log.warn("[{}][{}] Unsupported edge event type [{}]", tenantId, sessionId, edgeEvent);
                yield null;
            }
        };
>>>>>>> f9200107
    }

    public void addEventToHighPriorityQueue(EdgeEvent edgeEvent) {
        while (highPriorityQueue.size() > maxHighPriorityQueueSizePerSession) {
            EdgeEvent oldestHighPriority = highPriorityQueue.poll();
            if (oldestHighPriority != null) {
                log.warn("[{}][{}][{}] High priority queue is full. Removing oldest high priority event from queue {}",
                        tenantId, edge.getId(), sessionId, oldestHighPriority);
            }
        }
        highPriorityQueue.add(edgeEvent);
    }

    protected ListenableFuture<List<Void>> processUplinkMsg(UplinkMsg uplinkMsg) {
        List<ListenableFuture<Void>> result = new ArrayList<>();
        try {
            if (uplinkMsg.getDeviceProfileUpdateMsgCount() > 0) {
                for (DeviceProfileUpdateMsg deviceProfileUpdateMsg : uplinkMsg.getDeviceProfileUpdateMsgList()) {
                    result.add(ctx.getDeviceProfileProcessor().processDeviceProfileMsgFromEdge(edge.getTenantId(), edge, deviceProfileUpdateMsg));
                }
            }
            if (uplinkMsg.getDeviceUpdateMsgCount() > 0) {
                for (DeviceUpdateMsg deviceUpdateMsg : uplinkMsg.getDeviceUpdateMsgList()) {
                    result.add(ctx.getDeviceProcessor().processDeviceMsgFromEdge(edge.getTenantId(), edge, deviceUpdateMsg));
                }
            }
            if (uplinkMsg.getDeviceCredentialsUpdateMsgCount() > 0) {
                for (DeviceCredentialsUpdateMsg deviceCredentialsUpdateMsg : uplinkMsg.getDeviceCredentialsUpdateMsgList()) {
                    result.add(ctx.getDeviceProcessor().processDeviceCredentialsMsgFromEdge(edge.getTenantId(), edge.getId(), deviceCredentialsUpdateMsg));
                }
            }
            if (uplinkMsg.getAssetProfileUpdateMsgCount() > 0) {
                for (AssetProfileUpdateMsg assetProfileUpdateMsg : uplinkMsg.getAssetProfileUpdateMsgList()) {
                    result.add(ctx.getAssetProfileProcessor().processAssetProfileMsgFromEdge(edge.getTenantId(), edge, assetProfileUpdateMsg));
                }
            }
            if (uplinkMsg.getAssetUpdateMsgCount() > 0) {
                for (AssetUpdateMsg assetUpdateMsg : uplinkMsg.getAssetUpdateMsgList()) {
                    result.add(ctx.getAssetProcessor().processAssetMsgFromEdge(edge.getTenantId(), edge, assetUpdateMsg));
                }
            }
            if (uplinkMsg.getEntityViewUpdateMsgCount() > 0) {
                for (EntityViewUpdateMsg entityViewUpdateMsg : uplinkMsg.getEntityViewUpdateMsgList()) {
                    result.add(ctx.getEntityViewProcessor().processEntityViewMsgFromEdge(edge.getTenantId(), edge, entityViewUpdateMsg));
                }
            }
            if (uplinkMsg.getEntityDataCount() > 0) {
                for (EntityDataProto entityData : uplinkMsg.getEntityDataList()) {
                    result.addAll(ctx.getTelemetryProcessor().processTelemetryMsg(edge.getTenantId(), entityData));
                }
            }
            if (uplinkMsg.getAlarmUpdateMsgCount() > 0) {
                for (AlarmUpdateMsg alarmUpdateMsg : uplinkMsg.getAlarmUpdateMsgList()) {
                    result.add(ctx.getAlarmProcessor().processAlarmMsgFromEdge(edge.getTenantId(), edge.getId(), alarmUpdateMsg));
                }
            }
            if (uplinkMsg.getAlarmCommentUpdateMsgCount() > 0) {
                for (AlarmCommentUpdateMsg alarmCommentUpdateMsg : uplinkMsg.getAlarmCommentUpdateMsgList()) {
                    result.add(ctx.getAlarmCommentProcessor().processAlarmCommentMsgFromEdge(edge.getTenantId(), edge.getId(), alarmCommentUpdateMsg));
                }
            }
            if (uplinkMsg.getRelationUpdateMsgCount() > 0) {
                for (RelationUpdateMsg relationUpdateMsg : uplinkMsg.getRelationUpdateMsgList()) {
                    result.add(ctx.getRelationProcessor().processRelationMsgFromEdge(edge.getTenantId(), edge, relationUpdateMsg));
                }
            }
            if (uplinkMsg.getDashboardUpdateMsgCount() > 0) {
                for (DashboardUpdateMsg dashboardUpdateMsg : uplinkMsg.getDashboardUpdateMsgList()) {
                    result.add(ctx.getDashboardProcessor().processDashboardMsgFromEdge(edge.getTenantId(), edge, dashboardUpdateMsg));
                }
            }
            if (uplinkMsg.getResourceUpdateMsgCount() > 0) {
                for (ResourceUpdateMsg resourceUpdateMsg : uplinkMsg.getResourceUpdateMsgList()) {
                    result.add(ctx.getResourceProcessor().processResourceMsgFromEdge(edge.getTenantId(), edge, resourceUpdateMsg));
                }
            }
            if (uplinkMsg.getRuleChainMetadataRequestMsgCount() > 0) {
                for (RuleChainMetadataRequestMsg ruleChainMetadataRequestMsg : uplinkMsg.getRuleChainMetadataRequestMsgList()) {
                    result.add(ctx.getEdgeRequestsService().processRuleChainMetadataRequestMsg(edge.getTenantId(), edge, ruleChainMetadataRequestMsg));
                }
            }
            if (uplinkMsg.getAttributesRequestMsgCount() > 0) {
                for (AttributesRequestMsg attributesRequestMsg : uplinkMsg.getAttributesRequestMsgList()) {
                    result.add(ctx.getEdgeRequestsService().processAttributesRequestMsg(edge.getTenantId(), edge, attributesRequestMsg));
                }
            }
            if (uplinkMsg.getRelationRequestMsgCount() > 0) {
                for (RelationRequestMsg relationRequestMsg : uplinkMsg.getRelationRequestMsgList()) {
                    result.add(ctx.getEdgeRequestsService().processRelationRequestMsg(edge.getTenantId(), edge, relationRequestMsg));
                }
            }
            if (uplinkMsg.getUserCredentialsRequestMsgCount() > 0) {
                for (UserCredentialsRequestMsg userCredentialsRequestMsg : uplinkMsg.getUserCredentialsRequestMsgList()) {
                    result.add(ctx.getEdgeRequestsService().processUserCredentialsRequestMsg(edge.getTenantId(), edge, userCredentialsRequestMsg));
                }
            }
            if (uplinkMsg.getDeviceCredentialsRequestMsgCount() > 0) {
                for (DeviceCredentialsRequestMsg deviceCredentialsRequestMsg : uplinkMsg.getDeviceCredentialsRequestMsgList()) {
                    result.add(ctx.getEdgeRequestsService().processDeviceCredentialsRequestMsg(edge.getTenantId(), edge, deviceCredentialsRequestMsg));
                }
            }
            if (uplinkMsg.getDeviceRpcCallMsgCount() > 0) {
                for (DeviceRpcCallMsg deviceRpcCallMsg : uplinkMsg.getDeviceRpcCallMsgList()) {
                    result.add(ctx.getDeviceProcessor().processDeviceRpcCallFromEdge(edge.getTenantId(), edge, deviceRpcCallMsg));
                }
            }
            if (uplinkMsg.getWidgetBundleTypesRequestMsgCount() > 0) {
                for (WidgetBundleTypesRequestMsg widgetBundleTypesRequestMsg : uplinkMsg.getWidgetBundleTypesRequestMsgList()) {
                    result.add(ctx.getEdgeRequestsService().processWidgetBundleTypesRequestMsg(edge.getTenantId(), edge, widgetBundleTypesRequestMsg));
                }
            }
            if (uplinkMsg.getEntityViewsRequestMsgCount() > 0) {
                for (EntityViewsRequestMsg entityViewRequestMsg : uplinkMsg.getEntityViewsRequestMsgList()) {
                    result.add(ctx.getEdgeRequestsService().processEntityViewsRequestMsg(edge.getTenantId(), edge, entityViewRequestMsg));
                }
            }
        } catch (Exception e) {
            String failureMsg = String.format("Can't process uplink msg [%s] from edge", uplinkMsg);
<<<<<<< HEAD
            log.error("[{}][{}] Can't process uplink msg [{}]", edge.getTenantId(), sessionId, uplinkMsg, e);
            ctx.getRuleProcessor().process(EdgeCommunicationFailureTrigger.builder().tenantId(edge.getTenantId()).edgeId(edge.getId())
=======
            log.error("[{}][{}] Can't process uplink msg [{}]", tenantId, sessionId, uplinkMsg, e);
            ctx.getNotificationRuleProcessor().process(EdgeCommunicationFailureTrigger.builder().tenantId(tenantId).edgeId(edge.getId())
>>>>>>> f9200107
                    .customerId(edge.getCustomerId()).edgeName(edge.getName()).failureMsg(failureMsg).error(e.getMessage()).build());
            return Futures.immediateFailedFuture(e);
        }
        return Futures.allAsList(result);
    }

    protected void destroy() {}

    protected void cleanUp() {}

    @Override
    public void close() {
        log.debug("[{}][{}] Closing session", tenantId, sessionId);
        connected = false;
        try {
            outputStream.onCompleted();
        } catch (Exception e) {
            log.debug("[{}][{}] Failed to close output stream: {}", tenantId, sessionId, e.getMessage());
        }
    }

}<|MERGE_RESOLUTION|>--- conflicted
+++ resolved
@@ -762,7 +762,6 @@
         }
     }
 
-<<<<<<< HEAD
     protected DownlinkMsg convertEntityEventToDownlink(EdgeEvent edgeEvent) {
         log.trace("[{}] Executing convertEntityEventToDownlink, edgeEvent [{}], action [{}]", edgeEvent.getTenantId(), edgeEvent, edgeEvent.getAction());
         if ((EdgeEventType.OAUTH2_CLIENT.equals(edgeEvent.getType()) || EdgeEventType.DOMAIN.equals(edgeEvent.getType())) &&
@@ -771,43 +770,6 @@
         }
 
         return ctx.getProcessor(edgeEvent.getType()).convertEdgeEventToDownlink(edgeEvent);
-=======
-    private DownlinkMsg convertEntityEventToDownlink(EdgeEvent edgeEvent) {
-        log.trace("[{}][{}] Executing convertEntityEventToDownlink, edgeEvent [{}], action [{}]", tenantId, sessionId, edgeEvent, edgeEvent.getAction());
-        return switch (edgeEvent.getType()) {
-            case EDGE -> ctx.getEdgeProcessor().convertEdgeEventToDownlink(edgeEvent);
-            case DEVICE -> ctx.getDeviceProcessor().convertDeviceEventToDownlink(edgeEvent, edgeVersion);
-            case DEVICE_PROFILE -> ctx.getDeviceProfileProcessor().convertDeviceProfileEventToDownlink(edgeEvent, edgeVersion);
-            case ASSET_PROFILE -> ctx.getAssetProfileProcessor().convertAssetProfileEventToDownlink(edgeEvent, edgeVersion);
-            case ASSET -> ctx.getAssetProcessor().convertAssetEventToDownlink(edgeEvent, edgeVersion);
-            case ENTITY_VIEW -> ctx.getEntityViewProcessor().convertEntityViewEventToDownlink(edgeEvent, edgeVersion);
-            case DASHBOARD -> ctx.getDashboardProcessor().convertDashboardEventToDownlink(edgeEvent, edgeVersion);
-            case CUSTOMER -> ctx.getCustomerProcessor().convertCustomerEventToDownlink(edgeEvent, edgeVersion);
-            case RULE_CHAIN -> ctx.getRuleChainProcessor().convertRuleChainEventToDownlink(edgeEvent, edgeVersion);
-            case RULE_CHAIN_METADATA -> ctx.getRuleChainProcessor().convertRuleChainMetadataEventToDownlink(edgeEvent, edgeVersion);
-            case ALARM -> ctx.getAlarmProcessor().convertAlarmEventToDownlink(edgeEvent, edgeVersion);
-            case ALARM_COMMENT -> ctx.getAlarmProcessor().convertAlarmCommentEventToDownlink(edgeEvent, edgeVersion);
-            case USER -> ctx.getUserProcessor().convertUserEventToDownlink(edgeEvent, edgeVersion);
-            case RELATION -> ctx.getRelationProcessor().convertRelationEventToDownlink(edgeEvent, edgeVersion);
-            case WIDGETS_BUNDLE -> ctx.getWidgetBundleProcessor().convertWidgetsBundleEventToDownlink(edgeEvent, edgeVersion);
-            case WIDGET_TYPE -> ctx.getWidgetTypeProcessor().convertWidgetTypeEventToDownlink(edgeEvent, edgeVersion);
-            case ADMIN_SETTINGS -> ctx.getAdminSettingsProcessor().convertAdminSettingsEventToDownlink(edgeEvent, edgeVersion);
-            case OTA_PACKAGE -> ctx.getOtaPackageProcessor().convertOtaPackageEventToDownlink(edgeEvent, edgeVersion);
-            case TB_RESOURCE -> ctx.getResourceProcessor().convertResourceEventToDownlink(edgeEvent, edgeVersion);
-            case QUEUE -> ctx.getQueueProcessor().convertQueueEventToDownlink(edgeEvent, edgeVersion);
-            case TENANT -> ctx.getTenantProcessor().convertTenantEventToDownlink(edgeEvent, edgeVersion);
-            case TENANT_PROFILE -> ctx.getTenantProfileProcessor().convertTenantProfileEventToDownlink(edgeEvent, edgeVersion);
-            case NOTIFICATION_RULE -> ctx.getNotificationEdgeProcessor().convertNotificationRuleToDownlink(edgeEvent);
-            case NOTIFICATION_TARGET -> ctx.getNotificationEdgeProcessor().convertNotificationTargetToDownlink(edgeEvent);
-            case NOTIFICATION_TEMPLATE -> ctx.getNotificationEdgeProcessor().convertNotificationTemplateToDownlink(edgeEvent);
-            case OAUTH2_CLIENT -> ctx.getOAuth2EdgeProcessor().convertOAuth2ClientEventToDownlink(edgeEvent, edgeVersion);
-            case DOMAIN -> ctx.getOAuth2EdgeProcessor().convertOAuth2DomainEventToDownlink(edgeEvent, edgeVersion);
-            default -> {
-                log.warn("[{}][{}] Unsupported edge event type [{}]", tenantId, sessionId, edgeEvent);
-                yield null;
-            }
-        };
->>>>>>> f9200107
     }
 
     public void addEventToHighPriorityQueue(EdgeEvent edgeEvent) {
@@ -926,13 +888,8 @@
             }
         } catch (Exception e) {
             String failureMsg = String.format("Can't process uplink msg [%s] from edge", uplinkMsg);
-<<<<<<< HEAD
             log.error("[{}][{}] Can't process uplink msg [{}]", edge.getTenantId(), sessionId, uplinkMsg, e);
             ctx.getRuleProcessor().process(EdgeCommunicationFailureTrigger.builder().tenantId(edge.getTenantId()).edgeId(edge.getId())
-=======
-            log.error("[{}][{}] Can't process uplink msg [{}]", tenantId, sessionId, uplinkMsg, e);
-            ctx.getNotificationRuleProcessor().process(EdgeCommunicationFailureTrigger.builder().tenantId(tenantId).edgeId(edge.getId())
->>>>>>> f9200107
                     .customerId(edge.getCustomerId()).edgeName(edge.getName()).failureMsg(failureMsg).error(e.getMessage()).build());
             return Futures.immediateFailedFuture(e);
         }
