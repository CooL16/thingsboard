--- conflicted
+++ resolved
@@ -153,12 +153,6 @@
         return ruleChain;
     }
 
-
-    public void createDefaultEdgeRuleChains(TenantId tenantId) {
-        Path tenantChainsDir = getTenantRuleChainsDir();
-        loadRuleChainFromFile(tenantId, tenantChainsDir.resolve("edge_root_rule_chain.json"));
-    }
-
     public void loadSystemWidgets() throws Exception {
         Path widgetBundlesDir = Paths.get(getDataDir(), JSON_DIR, SYSTEM_DIR, WIDGET_BUNDLES_DIR);
         try (DirectoryStream<Path> dirStream = Files.newDirectoryStream(widgetBundlesDir, path -> path.toString().endsWith(JSON_EXT))) {
@@ -213,56 +207,22 @@
         }
     }
 
-
     public void loadDemoRuleChains(TenantId tenantId) throws Exception {
         try {
-<<<<<<< HEAD
-            JsonNode ruleChainJson = objectMapper.readTree(ruleChainsDir.resolve("thermostat_alarms.json").toFile());
-            RuleChain ruleChain = objectMapper.treeToValue(ruleChainJson.get("ruleChain"), RuleChain.class);
-            RuleChainMetaData ruleChainMetaData = objectMapper.treeToValue(ruleChainJson.get("metadata"), RuleChainMetaData.class);
-            ruleChain.setTenantId(tenantId);
-            ruleChain = ruleChainService.saveRuleChain(ruleChain);
-            ruleChainMetaData.setRuleChainId(ruleChain.getId());
-            ruleChainService.saveRuleChainMetaData(new TenantId(EntityId.NULL_UUID), ruleChainMetaData);
-
-            JsonNode rootChainJson = objectMapper.readTree(ruleChainsDir.resolve("root_rule_chain.json").toFile());
-            RuleChain rootChain = objectMapper.treeToValue(rootChainJson.get("ruleChain"), RuleChain.class);
-            RuleChainMetaData rootChainMetaData = objectMapper.treeToValue(rootChainJson.get("metadata"), RuleChainMetaData.class);
-
-            RuleChainId thermostatsRuleChainId = ruleChain.getId();
-            rootChainMetaData.getRuleChainConnections().forEach(connection -> connection.setTargetRuleChainId(thermostatsRuleChainId));
-            rootChain.setTenantId(tenantId);
-            rootChain = ruleChainService.saveRuleChain(rootChain);
-            rootChainMetaData.setRuleChainId(rootChain.getId());
-            ruleChainService.saveRuleChainMetaData(new TenantId(EntityId.NULL_UUID), rootChainMetaData);
-
-            loadRuleChainFromFile(tenantId, ruleChainsDir.resolve("edge_root_rule_chain.json"));
-=======
             createDefaultRuleChains(tenantId);
             createDefaultRuleChain(tenantId, "Thermostat");
->>>>>>> 146e6126
+            createDefaultEdgeRuleChains(tenantId);
         } catch (Exception e) {
             log.error("Unable to load dashboard from json", e);
             throw new RuntimeException("Unable to load dashboard from json", e);
         }
     }
 
-<<<<<<< HEAD
-    private void loadRuleChainFromFile(TenantId tenantId, Path ruleChainPath) {
-        try {
-            JsonNode ruleChainJson = objectMapper.readTree(ruleChainPath.toFile());
-            RuleChain ruleChain = objectMapper.treeToValue(ruleChainJson.get("ruleChain"), RuleChain.class);
-            RuleChainMetaData ruleChainMetaData = objectMapper.treeToValue(ruleChainJson.get("metadata"), RuleChainMetaData.class);
-
-            ruleChain.setTenantId(tenantId);
-            ruleChain = ruleChainService.saveRuleChain(ruleChain);
-
-            ruleChainMetaData.setRuleChainId(ruleChain.getId());
-            ruleChainService.saveRuleChainMetaData(new TenantId(EntityId.NULL_UUID), ruleChainMetaData);
-        } catch (Exception e) {
-            log.error("Unable to load rule chain from json: [{}]", ruleChainPath.toString());
-            throw new RuntimeException("Unable to load rule chain from json", e);
-=======
+    public void createDefaultEdgeRuleChains(TenantId tenantId) throws IOException {
+        Path tenantChainsDir = getTenantRuleChainsDir();
+        createRuleChainFromFile(tenantId, tenantChainsDir.resolve("edge_root_rule_chain.json"), null);
+    }
+
     public void createOAuth2Templates() throws Exception {
         Path oauth2ConfigTemplatesDir = Paths.get(getDataDir(), JSON_DIR, SYSTEM_DIR, OAUTH2_CONFIG_TEMPLATES_DIR);
         try (DirectoryStream<Path> dirStream = Files.newDirectoryStream(oauth2ConfigTemplatesDir, path -> path.toString().endsWith(JSON_EXT))) {
@@ -283,7 +243,6 @@
                         }
                     }
             );
->>>>>>> 146e6126
         }
     }
 }