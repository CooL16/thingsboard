/**
 * Copyright © 2016-2022 The Thingsboard Authors
 *
 * Licensed under the Apache License, Version 2.0 (the "License");
 * you may not use this file except in compliance with the License.
 * You may obtain a copy of the License at
 *
 *     http://www.apache.org/licenses/LICENSE-2.0
 *
 * Unless required by applicable law or agreed to in writing, software
 * distributed under the License is distributed on an "AS IS" BASIS,
 * WITHOUT WARRANTIES OR CONDITIONS OF ANY KIND, either express or implied.
 * See the License for the specific language governing permissions and
 * limitations under the License.
 */
package org.thingsboard.server.service.install;

import com.fasterxml.jackson.databind.JsonNode;
import com.fasterxml.jackson.databind.node.ObjectNode;
import lombok.extern.slf4j.Slf4j;
import org.apache.commons.collections.CollectionUtils;
import org.springframework.beans.factory.annotation.Autowired;
import org.springframework.beans.factory.annotation.Value;
import org.springframework.context.annotation.Profile;
import org.springframework.stereotype.Service;
import org.thingsboard.server.common.data.EntitySubtype;
import org.thingsboard.server.common.data.Tenant;
import org.thingsboard.server.common.data.TenantProfile;
import org.thingsboard.server.common.data.id.QueueId;
import org.thingsboard.server.common.data.id.TenantId;
import org.thingsboard.server.common.data.page.PageData;
import org.thingsboard.server.common.data.page.PageLink;
import org.thingsboard.server.common.data.queue.ProcessingStrategy;
import org.thingsboard.server.common.data.queue.ProcessingStrategyType;
import org.thingsboard.server.common.data.queue.Queue;
import org.thingsboard.server.common.data.queue.SubmitStrategy;
import org.thingsboard.server.common.data.queue.SubmitStrategyType;
import org.thingsboard.server.common.data.rule.RuleNode;
import org.thingsboard.server.common.data.tenant.profile.TenantProfileQueueConfiguration;
import org.thingsboard.server.dao.dashboard.DashboardService;
import org.thingsboard.server.dao.device.DeviceProfileService;
import org.thingsboard.server.dao.device.DeviceService;
import org.thingsboard.server.dao.queue.QueueService;
import org.thingsboard.server.dao.rule.RuleChainService;
import org.thingsboard.server.dao.tenant.TenantProfileService;
import org.thingsboard.server.dao.tenant.TenantService;
import org.thingsboard.server.dao.usagerecord.ApiUsageStateService;
import org.thingsboard.server.queue.settings.TbRuleEngineQueueConfiguration;
import org.thingsboard.server.service.install.sql.SqlDbHelper;

import java.nio.charset.Charset;
import java.nio.file.Files;
import java.nio.file.Path;
import java.nio.file.Paths;
import java.sql.Connection;
import java.sql.DriverManager;
import java.sql.ResultSet;
import java.sql.SQLException;
import java.sql.SQLSyntaxErrorException;
import java.sql.SQLWarning;
import java.sql.Statement;
import java.util.Collections;
import java.util.List;
import java.util.Map;
import java.util.concurrent.TimeUnit;
import java.util.stream.Collectors;

import static org.thingsboard.server.service.install.DatabaseHelper.ADDITIONAL_INFO;
import static org.thingsboard.server.service.install.DatabaseHelper.ASSIGNED_CUSTOMERS;
import static org.thingsboard.server.service.install.DatabaseHelper.CONFIGURATION;
import static org.thingsboard.server.service.install.DatabaseHelper.CUSTOMER_ID;
import static org.thingsboard.server.service.install.DatabaseHelper.DASHBOARD;
import static org.thingsboard.server.service.install.DatabaseHelper.END_TS;
import static org.thingsboard.server.service.install.DatabaseHelper.ENTITY_ID;
import static org.thingsboard.server.service.install.DatabaseHelper.ENTITY_TYPE;
import static org.thingsboard.server.service.install.DatabaseHelper.ENTITY_VIEW;
import static org.thingsboard.server.service.install.DatabaseHelper.ENTITY_VIEWS;
import static org.thingsboard.server.service.install.DatabaseHelper.ID;
import static org.thingsboard.server.service.install.DatabaseHelper.KEYS;
import static org.thingsboard.server.service.install.DatabaseHelper.NAME;
import static org.thingsboard.server.service.install.DatabaseHelper.SEARCH_TEXT;
import static org.thingsboard.server.service.install.DatabaseHelper.START_TS;
import static org.thingsboard.server.service.install.DatabaseHelper.TENANT_ID;
import static org.thingsboard.server.service.install.DatabaseHelper.TITLE;
import static org.thingsboard.server.service.install.DatabaseHelper.TYPE;

@Service
@Profile("install")
@Slf4j
public class SqlDatabaseUpgradeService implements DatabaseEntitiesUpgradeService {

    private static final String SCHEMA_UPDATE_SQL = "schema_update.sql";

    @Value("${spring.datasource.url}")
    private String dbUrl;

    @Value("${spring.datasource.username}")
    private String dbUserName;

    @Value("${spring.datasource.password}")
    private String dbPassword;

    @Autowired
    private DashboardService dashboardService;

    @Autowired
    private InstallScripts installScripts;

    @Autowired
    private SystemDataLoaderService systemDataLoaderService;

    @Autowired
    private TenantService tenantService;

    @Autowired
    private DeviceService deviceService;

    @Autowired
    private DeviceProfileService deviceProfileService;

    @Autowired
    private ApiUsageStateService apiUsageStateService;

    @Autowired
    private QueueService queueService;

    @Autowired
    private TbRuleEngineQueueConfigService queueConfig;

    @Autowired
    private RuleChainService ruleChainService;

    @Autowired
    private TenantProfileService tenantProfileService;

    @Override
    public void upgradeDatabase(String fromVersion) throws Exception {
        switch (fromVersion) {
            case "1.3.0":
                log.info("Updating schema ...");
                Path schemaUpdateFile = Paths.get(installScripts.getDataDir(), "upgrade", "1.3.1", SCHEMA_UPDATE_SQL);
                try (Connection conn = DriverManager.getConnection(dbUrl, dbUserName, dbPassword)) {
                    loadSql(schemaUpdateFile, conn);
                }
                log.info("Schema updated.");
                break;
            case "1.3.1":
                try (Connection conn = DriverManager.getConnection(dbUrl, dbUserName, dbPassword)) {

                    log.info("Dumping dashboards ...");
                    Path dashboardsDump = SqlDbHelper.dumpTableIfExists(conn, DASHBOARD,
                            new String[]{ID, TENANT_ID, CUSTOMER_ID, TITLE, SEARCH_TEXT, ASSIGNED_CUSTOMERS, CONFIGURATION},
                            new String[]{"", "", "", "", "", "", ""},
                            "tb-dashboards", true);
                    log.info("Dashboards dumped.");

                    log.info("Updating schema ...");
                    schemaUpdateFile = Paths.get(installScripts.getDataDir(), "upgrade", "1.4.0", SCHEMA_UPDATE_SQL);
                    loadSql(schemaUpdateFile, conn);
                    log.info("Schema updated.");

                    log.info("Restoring dashboards ...");
                    if (dashboardsDump != null) {
                        SqlDbHelper.loadTable(conn, DASHBOARD,
                                new String[]{ID, TENANT_ID, TITLE, SEARCH_TEXT, CONFIGURATION}, dashboardsDump, true);
                        DatabaseHelper.upgradeTo40_assignDashboards(dashboardsDump, dashboardService, true);
                        Files.deleteIfExists(dashboardsDump);
                    }
                    log.info("Dashboards restored.");
                }
                break;
            case "1.4.0":
                try (Connection conn = DriverManager.getConnection(dbUrl, dbUserName, dbPassword)) {
                    log.info("Updating schema ...");
                    schemaUpdateFile = Paths.get(installScripts.getDataDir(), "upgrade", "2.0.0", SCHEMA_UPDATE_SQL);
                    loadSql(schemaUpdateFile, conn);
                    log.info("Schema updated.");
                }
                break;
            case "2.0.0":
                try (Connection conn = DriverManager.getConnection(dbUrl, dbUserName, dbPassword)) {
                    log.info("Updating schema ...");
                    schemaUpdateFile = Paths.get(installScripts.getDataDir(), "upgrade", "2.1.1", SCHEMA_UPDATE_SQL);
                    loadSql(schemaUpdateFile, conn);
                    log.info("Schema updated.");
                }
                break;
            case "2.1.1":
                try (Connection conn = DriverManager.getConnection(dbUrl, dbUserName, dbPassword)) {

                    log.info("Dumping entity views ...");
                    Path entityViewsDump = SqlDbHelper.dumpTableIfExists(conn, ENTITY_VIEWS,
                            new String[]{ID, ENTITY_ID, ENTITY_TYPE, TENANT_ID, CUSTOMER_ID, TYPE, NAME, KEYS, START_TS, END_TS, SEARCH_TEXT, ADDITIONAL_INFO},
                            new String[]{"", "", "", "", "", "default", "", "", "0", "0", "", ""},
                            "tb-entity-views", true);
                    log.info("Entity views dumped.");

                    log.info("Updating schema ...");
                    schemaUpdateFile = Paths.get(installScripts.getDataDir(), "upgrade", "2.1.2", SCHEMA_UPDATE_SQL);
                    loadSql(schemaUpdateFile, conn);
                    log.info("Schema updated.");

                    log.info("Restoring entity views ...");
                    if (entityViewsDump != null) {
                        SqlDbHelper.loadTable(conn, ENTITY_VIEW,
                                new String[]{ID, ENTITY_ID, ENTITY_TYPE, TENANT_ID, CUSTOMER_ID, TYPE, NAME, KEYS, START_TS, END_TS, SEARCH_TEXT, ADDITIONAL_INFO}, entityViewsDump, true);
                        Files.deleteIfExists(entityViewsDump);
                    }
                    log.info("Entity views restored.");
                }
                break;
            case "2.1.3":
                try (Connection conn = DriverManager.getConnection(dbUrl, dbUserName, dbPassword)) {
                    log.info("Updating schema ...");
                    schemaUpdateFile = Paths.get(installScripts.getDataDir(), "upgrade", "2.2.0", SCHEMA_UPDATE_SQL);
                    loadSql(schemaUpdateFile, conn);
                    log.info("Schema updated.");
                }
                break;
            case "2.3.0":
                try (Connection conn = DriverManager.getConnection(dbUrl, dbUserName, dbPassword)) {
                    log.info("Updating schema ...");
                    schemaUpdateFile = Paths.get(installScripts.getDataDir(), "upgrade", "2.3.1", SCHEMA_UPDATE_SQL);
                    loadSql(schemaUpdateFile, conn);
                    log.info("Schema updated.");
                }
                break;
            case "2.3.1":
                try (Connection conn = DriverManager.getConnection(dbUrl, dbUserName, dbPassword)) {
                    log.info("Updating schema ...");
                    schemaUpdateFile = Paths.get(installScripts.getDataDir(), "upgrade", "2.4.0", SCHEMA_UPDATE_SQL);
                    loadSql(schemaUpdateFile, conn);
                    try {
                        conn.createStatement().execute("ALTER TABLE device ADD COLUMN label varchar(255)"); //NOSONAR, ignoring because method used to execute thingsboard database upgrade script
                    } catch (Exception e) {
                    }
                    log.info("Schema updated.");
                }
                break;
            case "2.4.1":
                try (Connection conn = DriverManager.getConnection(dbUrl, dbUserName, dbPassword)) {
                    log.info("Updating schema ...");
                    try {
                        conn.createStatement().execute("ALTER TABLE asset ADD COLUMN label varchar(255)"); //NOSONAR, ignoring because method used to execute thingsboard database upgrade script
                    } catch (Exception e) {
                    }
                    schemaUpdateFile = Paths.get(installScripts.getDataDir(), "upgrade", "2.4.2", SCHEMA_UPDATE_SQL);
                    loadSql(schemaUpdateFile, conn);
                    try {
                        conn.createStatement().execute("ALTER TABLE device ADD CONSTRAINT device_name_unq_key UNIQUE (tenant_id, name)"); //NOSONAR, ignoring because method used to execute thingsboard database upgrade script
                    } catch (Exception e) {
                    }
                    try {
                        conn.createStatement().execute("ALTER TABLE device_credentials ADD CONSTRAINT device_credentials_id_unq_key UNIQUE (credentials_id)"); //NOSONAR, ignoring because method used to execute thingsboard database upgrade script
                    } catch (Exception e) {
                    }
                    try {
                        conn.createStatement().execute("ALTER TABLE asset ADD CONSTRAINT asset_name_unq_key UNIQUE (tenant_id, name)"); //NOSONAR, ignoring because method used to execute thingsboard database upgrade script
                    } catch (Exception e) {
                    }
                    log.info("Schema updated.");
                }
                break;
            case "2.4.2":
                try (Connection conn = DriverManager.getConnection(dbUrl, dbUserName, dbPassword)) {
                    log.info("Updating schema ...");
                    try {
                        conn.createStatement().execute("ALTER TABLE alarm ADD COLUMN propagate_relation_types varchar"); //NOSONAR, ignoring because method used to execute thingsboard database upgrade script
                    } catch (Exception e) {
                    }
                    log.info("Schema updated.");
                }
                break;
            case "2.4.3":
                try (Connection conn = DriverManager.getConnection(dbUrl, dbUserName, dbPassword)) {
                    log.info("Updating schema ...");
                    try {
                        conn.createStatement().execute("ALTER TABLE attribute_kv ADD COLUMN json_v json;");
                    } catch (Exception e) {
                        if (e instanceof SQLSyntaxErrorException) {
                            try {
                                conn.createStatement().execute("ALTER TABLE attribute_kv ADD COLUMN json_v varchar(10000000);");
                            } catch (Exception e1) {
                            }
                        }
                    }
                    try {
                        conn.createStatement().execute("ALTER TABLE tenant ADD COLUMN isolated_tb_core boolean DEFAULT (false), ADD COLUMN isolated_tb_rule_engine boolean DEFAULT (false)");
                    } catch (Exception e) {
                    }
                    try {
                        long ts = System.currentTimeMillis();
                        conn.createStatement().execute("ALTER TABLE event ADD COLUMN ts bigint DEFAULT " + ts + ";"); //NOSONAR, ignoring because method used to execute thingsboard database upgrade script
                    } catch (Exception e) {
                    }
                    log.info("Schema updated.");
                }
                break;
            case "3.0.1":
                try (Connection conn = DriverManager.getConnection(dbUrl, dbUserName, dbPassword)) {
                    log.info("Updating schema ...");
                    if (isOldSchema(conn, 3000001)) {
                        String[] tables = new String[]{"admin_settings", "alarm", "asset", "audit_log", "attribute_kv",
                                "component_descriptor", "customer", "dashboard", "device", "device_credentials", "event",
                                "relation", "tb_user", "tenant", "user_credentials", "widget_type", "widgets_bundle",
                                "rule_chain", "rule_node", "entity_view"};
                        schemaUpdateFile = Paths.get(installScripts.getDataDir(), "upgrade", "3.0.1", "schema_update_to_uuid.sql");
                        loadSql(schemaUpdateFile, conn);

                        conn.createStatement().execute("call drop_all_idx()");

                        log.info("Optimizing alarm relations...");
                        conn.createStatement().execute("DELETE from relation WHERE relation_type_group = 'ALARM' AND relation_type <> 'ALARM_ANY';");
                        conn.createStatement().execute("DELETE from relation WHERE relation_type_group = 'ALARM' AND relation_type = 'ALARM_ANY' " +
                                "AND exists(SELECT * FROM alarm WHERE alarm.id = relation.to_id AND alarm.originator_id = relation.from_id)");
                        log.info("Alarm relations optimized.");

                        for (String table : tables) {
                            log.info("Updating table {}.", table);
                            Statement statement = conn.createStatement();
                            statement.execute("call update_" + table + "();");

                            SQLWarning warnings = statement.getWarnings();
                            if (warnings != null) {
                                log.info("{}", warnings.getMessage());
                                SQLWarning nextWarning = warnings.getNextWarning();
                                while (nextWarning != null) {
                                    log.info("{}", nextWarning.getMessage());
                                    nextWarning = nextWarning.getNextWarning();
                                }
                            }

                            conn.createStatement().execute("DROP PROCEDURE update_" + table);
                            log.info("Table {} updated.", table);
                        }
                        conn.createStatement().execute("call create_all_idx()");

                        conn.createStatement().execute("DROP PROCEDURE drop_all_idx");
                        conn.createStatement().execute("DROP PROCEDURE create_all_idx");
                        conn.createStatement().execute("DROP FUNCTION column_type_to_uuid");

                        log.info("Updating alarm relations...");
                        conn.createStatement().execute("UPDATE relation SET relation_type = 'ANY' WHERE relation_type_group = 'ALARM' AND relation_type = 'ALARM_ANY';");
                        log.info("Alarm relations updated.");

                        conn.createStatement().execute("UPDATE tb_schema_settings SET schema_version = 3001000;");

                        conn.createStatement().execute("VACUUM FULL");
                    }
                    log.info("Schema updated.");
                } catch (Exception e) {
                    log.error("Failed updating schema!!!", e);
                }
                break;
            case "3.1.0":
                try (Connection conn = DriverManager.getConnection(dbUrl, dbUserName, dbPassword)) {
                    log.info("Updating schema ...");
                    schemaUpdateFile = Paths.get(installScripts.getDataDir(), "upgrade", "3.1.0", SCHEMA_UPDATE_SQL);
                    loadSql(schemaUpdateFile, conn);
                    log.info("Schema updated.");
                }
                break;
            case "3.1.1":
                try (Connection conn = DriverManager.getConnection(dbUrl, dbUserName, dbPassword)) {
                    log.info("Updating schema ...");
                    if (isOldSchema(conn, 3001000)) {

                        try {
                            conn.createStatement().execute("ALTER TABLE device ADD COLUMN device_profile_id uuid, ADD COLUMN device_data jsonb");
                        } catch (Exception e) {
                        }

                        try {
                            conn.createStatement().execute("ALTER TABLE tenant ADD COLUMN tenant_profile_id uuid");
                        } catch (Exception e) {
                        }

                        try {
                            conn.createStatement().execute("CREATE TABLE IF NOT EXISTS rule_node_state (" +
                                    " id uuid NOT NULL CONSTRAINT rule_node_state_pkey PRIMARY KEY," +
                                    " created_time bigint NOT NULL," +
                                    " rule_node_id uuid NOT NULL," +
                                    " entity_type varchar(32) NOT NULL," +
                                    " entity_id uuid NOT NULL," +
                                    " state_data varchar(16384) NOT NULL," +
                                    " CONSTRAINT rule_node_state_unq_key UNIQUE (rule_node_id, entity_id)," +
                                    " CONSTRAINT fk_rule_node_state_node_id FOREIGN KEY (rule_node_id) REFERENCES rule_node(id) ON DELETE CASCADE)");
                        } catch (Exception e) {
                        }

                        try {
                            conn.createStatement().execute("CREATE TABLE IF NOT EXISTS api_usage_state (" +
                                    " id uuid NOT NULL CONSTRAINT usage_record_pkey PRIMARY KEY," +
                                    " created_time bigint NOT NULL," +
                                    " tenant_id uuid," +
                                    " entity_type varchar(32)," +
                                    " entity_id uuid," +
                                    " transport varchar(32)," +
                                    " db_storage varchar(32)," +
                                    " re_exec varchar(32)," +
                                    " js_exec varchar(32)," +
                                    " email_exec varchar(32)," +
                                    " sms_exec varchar(32)," +
                                    " CONSTRAINT api_usage_state_unq_key UNIQUE (tenant_id, entity_id)\n" +
                                    ");");
                        } catch (Exception e) {
                        }

                        schemaUpdateFile = Paths.get(installScripts.getDataDir(), "upgrade", "3.1.1", "schema_update_before.sql");
                        loadSql(schemaUpdateFile, conn);

                        log.info("Creating default tenant profiles...");
                        systemDataLoaderService.createDefaultTenantProfiles();

                        log.info("Updating tenant profiles...");
                        conn.createStatement().execute("call update_tenant_profiles()");

                        log.info("Creating default device profiles...");
                        PageLink pageLink = new PageLink(100);
                        PageData<Tenant> pageData;
                        do {
                            pageData = tenantService.findTenants(pageLink);
                            for (Tenant tenant : pageData.getData()) {
                                try {
                                    apiUsageStateService.createDefaultApiUsageState(tenant.getId(), null);
                                } catch (Exception e) {
                                }
                                List<EntitySubtype> deviceTypes = deviceService.findDeviceTypesByTenantId(tenant.getId()).get();
                                try {
                                    deviceProfileService.createDefaultDeviceProfile(tenant.getId());
                                } catch (Exception e) {
                                }
                                for (EntitySubtype deviceType : deviceTypes) {
                                    try {
                                        deviceProfileService.findOrCreateDeviceProfile(tenant.getId(), deviceType.getType());
                                    } catch (Exception e) {
                                    }
                                }
                            }
                            pageLink = pageLink.nextPageLink();
                        } while (pageData.hasNext());

                        log.info("Updating device profiles...");
                        conn.createStatement().execute("call update_device_profiles()");

                        schemaUpdateFile = Paths.get(installScripts.getDataDir(), "upgrade", "3.1.1", "schema_update_after.sql");
                        loadSql(schemaUpdateFile, conn);

                        conn.createStatement().execute("UPDATE tb_schema_settings SET schema_version = 3002000;");
                    }
                    log.info("Schema updated.");
                } catch (Exception e) {
                    log.error("Failed updating schema!!!", e);
                }
                break;
            case "3.2.0":
                try (Connection conn = DriverManager.getConnection(dbUrl, dbUserName, dbPassword)) {
                    log.info("Updating schema ...");
                    try {
                        conn.createStatement().execute("CREATE INDEX IF NOT EXISTS idx_device_device_profile_id ON device(tenant_id, device_profile_id);");
                        conn.createStatement().execute("ALTER TABLE dashboard ALTER COLUMN configuration TYPE varchar;");
                        conn.createStatement().execute("UPDATE tb_schema_settings SET schema_version = 3002001;");
                    } catch (Exception e) {
                        log.error("Failed updating schema!!!", e);
                    }
                    log.info("Schema updated.");
                }
                break;
            case "3.2.1":
                try (Connection conn = DriverManager.getConnection(dbUrl, dbUserName, dbPassword)) {
                    log.info("Updating schema ...");
                    conn.createStatement().execute("CREATE INDEX IF NOT EXISTS idx_audit_log_tenant_id_and_created_time ON audit_log(tenant_id, created_time);");
                    schemaUpdateFile = Paths.get(installScripts.getDataDir(), "upgrade", "3.2.1", SCHEMA_UPDATE_SQL);
                    loadSql(schemaUpdateFile, conn);
                    conn.createStatement().execute("UPDATE tb_schema_settings SET schema_version = 3002002;");
                    log.info("Schema updated.");
                } catch (Exception e) {
                    log.error("Failed updating schema!!!", e);
                }
                break;
            case "3.2.2":
                try (Connection conn = DriverManager.getConnection(dbUrl, dbUserName, dbPassword)) {
                    log.info("Updating schema ...");
                    try {
                        conn.createStatement().execute("ALTER TABLE rule_chain ADD COLUMN type varchar(255) DEFAULT 'CORE'"); //NOSONAR, ignoring because method used to execute thingsboard database upgrade script
                    } catch (Exception ignored) {
                    }
                    schemaUpdateFile = Paths.get(installScripts.getDataDir(), "upgrade", "3.2.2", SCHEMA_UPDATE_SQL);
                    loadSql(schemaUpdateFile, conn);
                    log.info("Load Edge TTL functions ...");
                    schemaUpdateFile = Paths.get(installScripts.getDataDir(), "upgrade", "3.2.2", "schema_update_ttl.sql");
                    loadSql(schemaUpdateFile, conn);
                    log.info("Edge TTL functions successfully loaded!");
                    log.info("Updating indexes and TTL procedure for event table...");
                    schemaUpdateFile = Paths.get(installScripts.getDataDir(), "upgrade", "3.2.2", "schema_update_event.sql");
                    loadSql(schemaUpdateFile, conn);
                    log.info("Updating schema settings...");
                    conn.createStatement().execute("UPDATE tb_schema_settings SET schema_version = 3003000;");
                    log.info("Schema updated.");
                } catch (Exception e) {
                    log.error("Failed updating schema!!!", e);
                }
                break;
            case "3.3.2":
                try (Connection conn = DriverManager.getConnection(dbUrl, dbUserName, dbPassword)) {
                    log.info("Updating schema ...");
                    schemaUpdateFile = Paths.get(installScripts.getDataDir(), "upgrade", "3.3.2", SCHEMA_UPDATE_SQL);
                    loadSql(schemaUpdateFile, conn);
                    try {
                        conn.createStatement().execute("ALTER TABLE alarm ADD COLUMN propagate_to_owner boolean DEFAULT false;"); //NOSONAR, ignoring because method used to execute thingsboard database upgrade script
                        conn.createStatement().execute("ALTER TABLE alarm ADD COLUMN propagate_to_tenant boolean DEFAULT false;"); //NOSONAR, ignoring because method used to execute thingsboard database upgrade script
                    } catch (Exception ignored) {
                    }

                    try {
                        conn.createStatement().execute("insert into entity_alarm(tenant_id, entity_id, created_time, alarm_type, customer_id, alarm_id)" +
                                " select tenant_id, originator_id, created_time, type, customer_id, id from alarm ON CONFLICT DO NOTHING;");
                        conn.createStatement().execute("insert into entity_alarm(tenant_id, entity_id, created_time, alarm_type, customer_id, alarm_id)" +
                                " select a.tenant_id, r.from_id, created_time, type, customer_id, id" +
                                " from alarm a inner join relation r on r.relation_type_group = 'ALARM' and r.relation_type = 'ANY' and a.id = r.to_id ON CONFLICT DO NOTHING;");
                        conn.createStatement().execute("delete from relation r where r.relation_type_group = 'ALARM';");
                    } catch (Exception e) {
                        log.error("Failed to update alarm relations!!!", e);
                    }

                    log.info("Updating lwm2m device profiles ...");
                    try {
                        schemaUpdateFile = Paths.get(installScripts.getDataDir(), "upgrade", "3.3.2", "schema_update_lwm2m_bootstrap.sql");
                        loadSql(schemaUpdateFile, conn);
                        log.info("Updating server`s public key from HexDec to Base64 in profile for LWM2M...");
                        conn.createStatement().execute("call update_profile_bootstrap();");
                        log.info("Server`s public key from HexDec to Base64 in profile for LWM2M updated.");
                        log.info("Updating client`s public key and secret key from HexDec to Base64 for LWM2M...");
                        conn.createStatement().execute("call update_device_credentials_to_base64_and_bootstrap();");
                        log.info("Client`s public key and secret key from HexDec to Base64 for LWM2M updated.");
                    } catch (Exception e) {
                        log.error("Failed to update lwm2m profiles!!!", e);
                    }
                    log.info("Updating schema settings...");
                    conn.createStatement().execute("UPDATE tb_schema_settings SET schema_version = 3003003;");
                    log.info("Schema updated.");
                } catch (Exception e) {
                    log.error("Failed updating schema!!!", e);
                }
                break;
            case "3.3.3":
                try (Connection conn = DriverManager.getConnection(dbUrl, dbUserName, dbPassword)) {
                    log.info("Updating schema ...");
                    try {
                        conn.createStatement().execute("ALTER TABLE edge DROP COLUMN edge_license_key;"); //NOSONAR, ignoring because method used to execute thingsboard database upgrade script
                        conn.createStatement().execute("ALTER TABLE edge DROP COLUMN cloud_endpoint;"); //NOSONAR, ignoring because method used to execute thingsboard database upgrade script
                    } catch (Exception ignored) {
                    }

                    log.info("Updating TTL cleanup procedure for the event table...");
                    schemaUpdateFile = Paths.get(installScripts.getDataDir(), "upgrade", "3.3.3", "schema_event_ttl_procedure.sql");
                    loadSql(schemaUpdateFile, conn);
                    schemaUpdateFile = Paths.get(installScripts.getDataDir(), "upgrade", "3.3.3", SCHEMA_UPDATE_SQL);
                    loadSql(schemaUpdateFile, conn);

                    log.info("Updating schema settings...");
                    conn.createStatement().execute("UPDATE tb_schema_settings SET schema_version = 3003004;");
                    log.info("Schema updated.");
                } catch (Exception e) {
                    log.error("Failed updating schema!!!", e);
                }
                break;
            case "3.3.4":
                try (Connection conn = DriverManager.getConnection(dbUrl, dbUserName, dbPassword)) {
                    log.info("Updating schema ...");
                    schemaUpdateFile = Paths.get(installScripts.getDataDir(), "upgrade", "3.3.4", SCHEMA_UPDATE_SQL);
                    loadSql(schemaUpdateFile, conn);
<<<<<<< HEAD
=======

                    log.info("Loading queues...");
                    try {
                        if (!CollectionUtils.isEmpty(queueConfig.getQueues())) {
                            queueConfig.getQueues().forEach(queueSettings -> {
                                queueService.saveQueue(queueConfigToQueue(queueSettings));
                            });
                        } else {
                            systemDataLoaderService.createQueues();
                        }
                    } catch (Exception e) {
                    }

                    log.info("Updating device profiles...");
                    schemaUpdateFile = Paths.get(installScripts.getDataDir(), "upgrade", "3.3.4", "schema_update_device_profile.sql");
                    loadSql(schemaUpdateFile, conn);

                    log.info("Updating checkpoint rule nodes...");
                    PageLink pageLink = new PageLink(100);
                    PageData<Tenant> pageData;
                    do {
                        pageData = tenantService.findTenants(pageLink);
                        for (Tenant tenant : pageData.getData()) {
                            TenantId tenantId = tenant.getId();
                            Map<String, QueueId> queues =
                                    queueService.findQueuesByTenantId(tenantId).stream().collect(Collectors.toMap(Queue::getName, Queue::getId));
                            try {
                                List<RuleNode> checkpointNodes =
                                        ruleChainService.findRuleNodesByTenantIdAndType(tenantId, "org.thingsboard.rule.engine.flow.TbCheckpointNode");
                                checkpointNodes.forEach(node -> {
                                    ObjectNode configuration = (ObjectNode) node.getConfiguration();
                                    JsonNode queueNameNode = configuration.remove("queueName");
                                    if (queueNameNode != null) {
                                        String queueName = queueNameNode.asText();
                                        configuration.put("queueId", queues.get(queueName).toString());
                                        ruleChainService.saveRuleNode(tenantId, node);
                                    }
                                });
                            } catch (Exception e) {
                            }
                        }
                        pageLink = pageLink.nextPageLink();
                    } while (pageData.hasNext());

                    log.info("Updating tenant profiles...");
                    PageLink profilePageLink = new PageLink(100);
                    PageData<TenantProfile> profilePageData;
                    do {
                        profilePageData = tenantProfileService.findTenantProfiles(TenantId.SYS_TENANT_ID, profilePageLink);

                        profilePageData.getData().forEach(profile -> {
                            try {
                                List<TenantProfileQueueConfiguration> queueConfiguration = profile.getProfileData().getQueueConfiguration();
                                if (profile.isIsolatedTbRuleEngine() && (queueConfiguration == null || queueConfiguration.isEmpty())) {
                                    TenantProfileQueueConfiguration mainQueueConfig = getMainQueueConfiguration();
                                    profile.getProfileData().setQueueConfiguration(Collections.singletonList((mainQueueConfig)));
                                    tenantProfileService.saveTenantProfile(TenantId.SYS_TENANT_ID, profile);
                                    List<TenantId> isolatedTenants = tenantService.findTenantIdsByTenantProfileId(profile.getId());
                                    isolatedTenants.forEach(tenantId -> {
                                        queueService.saveQueue(new Queue(tenantId, mainQueueConfig));
                                    });
                                }
                            } catch (Exception e) {
                            }

                        });
                        profilePageLink = profilePageLink.nextPageLink();
                    } while (profilePageData.hasNext());


>>>>>>> ee8c9ded
                    log.info("Updating schema settings...");
                    conn.createStatement().execute("UPDATE tb_schema_settings SET schema_version = 3004000;");
                    log.info("Schema updated.");
                } catch (Exception e) {
                    log.error("Failed updating schema!!!", e);
                }
                break;
            default:
                throw new RuntimeException("Unable to upgrade SQL database, unsupported fromVersion: " + fromVersion);
        }
    }

    private void loadSql(Path sqlFile, Connection conn) throws Exception {
        String sql = new String(Files.readAllBytes(sqlFile), Charset.forName("UTF-8"));
        Statement st = conn.createStatement();
        st.setQueryTimeout((int) TimeUnit.HOURS.toSeconds(3));
        st.execute(sql);//NOSONAR, ignoring because method used to execute thingsboard database upgrade script
        printWarnings(st);
        Thread.sleep(5000);
    }

    protected void printWarnings(Statement statement) throws SQLException {
        SQLWarning warnings = statement.getWarnings();
        if (warnings != null) {
            log.info("{}", warnings.getMessage());
            SQLWarning nextWarning = warnings.getNextWarning();
            while (nextWarning != null) {
                log.info("{}", nextWarning.getMessage());
                nextWarning = nextWarning.getNextWarning();
            }
        }
    }

    protected boolean isOldSchema(Connection conn, long fromVersion) {
        boolean isOldSchema = true;
        try {
            Statement statement = conn.createStatement();
            statement.execute("CREATE TABLE IF NOT EXISTS tb_schema_settings ( schema_version bigint NOT NULL, CONSTRAINT tb_schema_settings_pkey PRIMARY KEY (schema_version));");
            Thread.sleep(1000);
            ResultSet resultSet = statement.executeQuery("SELECT schema_version FROM tb_schema_settings;");
            if (resultSet.next()) {
                isOldSchema = resultSet.getLong(1) <= fromVersion;
            } else {
                resultSet.close();
                statement.execute("INSERT INTO tb_schema_settings (schema_version) VALUES (" + fromVersion + ")");
            }
            statement.close();
        } catch (InterruptedException | SQLException e) {
            log.info("Failed to check current PostgreSQL schema due to: {}", e.getMessage());
        }
        return isOldSchema;
    }

    private Queue queueConfigToQueue(TbRuleEngineQueueConfiguration queueSettings) {
        Queue queue = new Queue();
        queue.setTenantId(TenantId.SYS_TENANT_ID);
        queue.setName(queueSettings.getName());
        queue.setTopic(queueSettings.getTopic());
        queue.setPollInterval(queueSettings.getPollInterval());
        queue.setPartitions(queueSettings.getPartitions());
        queue.setPackProcessingTimeout(queueSettings.getPackProcessingTimeout());
        SubmitStrategy submitStrategy = new SubmitStrategy();
        submitStrategy.setBatchSize(queueSettings.getSubmitStrategy().getBatchSize());
        submitStrategy.setType(SubmitStrategyType.valueOf(queueSettings.getSubmitStrategy().getType()));
        queue.setSubmitStrategy(submitStrategy);
        ProcessingStrategy processingStrategy = new ProcessingStrategy();
        processingStrategy.setType(ProcessingStrategyType.valueOf(queueSettings.getProcessingStrategy().getType()));
        processingStrategy.setRetries(queueSettings.getProcessingStrategy().getRetries());
        processingStrategy.setFailurePercentage(queueSettings.getProcessingStrategy().getFailurePercentage());
        processingStrategy.setPauseBetweenRetries(queueSettings.getProcessingStrategy().getPauseBetweenRetries());
        processingStrategy.setMaxPauseBetweenRetries(queueSettings.getProcessingStrategy().getMaxPauseBetweenRetries());
        queue.setProcessingStrategy(processingStrategy);
        queue.setConsumerPerPartition(queueSettings.isConsumerPerPartition());
        return queue;
    }

    private TenantProfileQueueConfiguration getMainQueueConfiguration() {
        TenantProfileQueueConfiguration mainQueueConfiguration = new TenantProfileQueueConfiguration();
        mainQueueConfiguration.setName("Main");
        mainQueueConfiguration.setTopic("tb_rule_engine.main");
        mainQueueConfiguration.setPollInterval(25);
        mainQueueConfiguration.setPartitions(10);
        mainQueueConfiguration.setConsumerPerPartition(true);
        mainQueueConfiguration.setPackProcessingTimeout(2000);
        SubmitStrategy mainQueueSubmitStrategy = new SubmitStrategy();
        mainQueueSubmitStrategy.setType(SubmitStrategyType.BURST);
        mainQueueSubmitStrategy.setBatchSize(1000);
        mainQueueConfiguration.setSubmitStrategy(mainQueueSubmitStrategy);
        ProcessingStrategy mainQueueProcessingStrategy = new ProcessingStrategy();
        mainQueueProcessingStrategy.setType(ProcessingStrategyType.SKIP_ALL_FAILURES);
        mainQueueProcessingStrategy.setRetries(3);
        mainQueueProcessingStrategy.setFailurePercentage(0);
        mainQueueProcessingStrategy.setPauseBetweenRetries(3);
        mainQueueProcessingStrategy.setMaxPauseBetweenRetries(3);
        mainQueueConfiguration.setProcessingStrategy(mainQueueProcessingStrategy);
        return mainQueueConfiguration;
    }
}<|MERGE_RESOLUTION|>--- conflicted
+++ resolved
@@ -570,8 +570,6 @@
                     log.info("Updating schema ...");
                     schemaUpdateFile = Paths.get(installScripts.getDataDir(), "upgrade", "3.3.4", SCHEMA_UPDATE_SQL);
                     loadSql(schemaUpdateFile, conn);
-<<<<<<< HEAD
-=======
 
                     log.info("Loading queues...");
                     try {
@@ -642,7 +640,18 @@
                     } while (profilePageData.hasNext());
 
 
->>>>>>> ee8c9ded
+                    log.info("Updating schema settings...");
+                    conn.createStatement().execute("UPDATE tb_schema_settings SET schema_version = 3004000;");
+                    log.info("Schema updated.");
+                } catch (Exception e) {
+                    log.error("Failed updating schema!!!", e);
+                }
+                break;
+            case "3.3.4":
+                try (Connection conn = DriverManager.getConnection(dbUrl, dbUserName, dbPassword)) {
+                    log.info("Updating schema ...");
+                    schemaUpdateFile = Paths.get(installScripts.getDataDir(), "upgrade", "3.3.4", SCHEMA_UPDATE_SQL);
+                    loadSql(schemaUpdateFile, conn);
                     log.info("Updating schema settings...");
                     conn.createStatement().execute("UPDATE tb_schema_settings SET schema_version = 3004000;");
                     log.info("Schema updated.");
