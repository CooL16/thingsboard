/**
 * Copyright © 2016-2023 The Thingsboard Authors
 *
 * Licensed under the Apache License, Version 2.0 (the "License");
 * you may not use this file except in compliance with the License.
 * You may obtain a copy of the License at
 *
 *     http://www.apache.org/licenses/LICENSE-2.0
 *
 * Unless required by applicable law or agreed to in writing, software
 * distributed under the License is distributed on an "AS IS" BASIS,
 * WITHOUT WARRANTIES OR CONDITIONS OF ANY KIND, either express or implied.
 * See the License for the specific language governing permissions and
 * limitations under the License.
 */
package org.thingsboard.server.service.install;

import com.google.common.util.concurrent.Futures;
import com.google.common.util.concurrent.ListenableFuture;
import lombok.extern.slf4j.Slf4j;
import org.apache.commons.collections.CollectionUtils;
import org.springframework.beans.factory.annotation.Autowired;
import org.springframework.beans.factory.annotation.Value;
import org.springframework.context.annotation.Lazy;
import org.springframework.context.annotation.Profile;
import org.springframework.stereotype.Service;
import org.thingsboard.server.common.data.EntitySubtype;
import org.thingsboard.server.common.data.Tenant;
import org.thingsboard.server.common.data.id.TenantId;
import org.thingsboard.server.common.data.page.PageData;
import org.thingsboard.server.common.data.page.PageLink;
import org.thingsboard.server.common.data.queue.ProcessingStrategy;
import org.thingsboard.server.common.data.queue.ProcessingStrategyType;
import org.thingsboard.server.common.data.queue.Queue;
import org.thingsboard.server.common.data.queue.SubmitStrategy;
import org.thingsboard.server.common.data.queue.SubmitStrategyType;
import org.thingsboard.server.common.data.util.TbPair;
import org.thingsboard.server.dao.asset.AssetDao;
import org.thingsboard.server.dao.asset.AssetProfileService;
import org.thingsboard.server.dao.dashboard.DashboardService;
import org.thingsboard.server.dao.device.DeviceProfileService;
import org.thingsboard.server.dao.device.DeviceService;
import org.thingsboard.server.dao.queue.QueueService;
import org.thingsboard.server.dao.sql.tenant.TenantRepository;
import org.thingsboard.server.dao.tenant.TenantService;
import org.thingsboard.server.dao.usagerecord.ApiUsageStateService;
import org.thingsboard.server.queue.settings.TbRuleEngineQueueConfiguration;
import org.thingsboard.server.service.install.sql.SqlDbHelper;
import org.thingsboard.server.service.install.update.DefaultDataUpdateService;

import java.nio.charset.Charset;
import java.nio.file.Files;
import java.nio.file.Path;
import java.nio.file.Paths;
import java.sql.Connection;
import java.sql.DriverManager;
import java.sql.ResultSet;
import java.sql.SQLException;
import java.sql.SQLSyntaxErrorException;
import java.sql.SQLWarning;
import java.sql.Statement;
import java.util.ArrayList;
import java.util.List;
import java.util.UUID;
import java.util.concurrent.TimeUnit;

import static org.thingsboard.server.service.install.DatabaseHelper.ADDITIONAL_INFO;
import static org.thingsboard.server.service.install.DatabaseHelper.ASSIGNED_CUSTOMERS;
import static org.thingsboard.server.service.install.DatabaseHelper.CONFIGURATION;
import static org.thingsboard.server.service.install.DatabaseHelper.CUSTOMER_ID;
import static org.thingsboard.server.service.install.DatabaseHelper.DASHBOARD;
import static org.thingsboard.server.service.install.DatabaseHelper.END_TS;
import static org.thingsboard.server.service.install.DatabaseHelper.ENTITY_ID;
import static org.thingsboard.server.service.install.DatabaseHelper.ENTITY_TYPE;
import static org.thingsboard.server.service.install.DatabaseHelper.ENTITY_VIEW;
import static org.thingsboard.server.service.install.DatabaseHelper.ENTITY_VIEWS;
import static org.thingsboard.server.service.install.DatabaseHelper.ID;
import static org.thingsboard.server.service.install.DatabaseHelper.KEYS;
import static org.thingsboard.server.service.install.DatabaseHelper.NAME;
import static org.thingsboard.server.service.install.DatabaseHelper.SEARCH_TEXT;
import static org.thingsboard.server.service.install.DatabaseHelper.START_TS;
import static org.thingsboard.server.service.install.DatabaseHelper.TENANT_ID;
import static org.thingsboard.server.service.install.DatabaseHelper.TITLE;
import static org.thingsboard.server.service.install.DatabaseHelper.TYPE;

@Service
@Profile("install")
@Slf4j
public class SqlDatabaseUpgradeService implements DatabaseEntitiesUpgradeService {

    private static final String SCHEMA_UPDATE_SQL = "schema_update.sql";

    @Value("${spring.datasource.url}")
    private String dbUrl;

    @Value("${spring.datasource.username}")
    private String dbUserName;

    @Value("${spring.datasource.password}")
    private String dbPassword;

    @Autowired
    private DashboardService dashboardService;

    @Autowired
    private InstallScripts installScripts;

    @Autowired
    private SystemDataLoaderService systemDataLoaderService;

    @Autowired
    private TenantService tenantService;

    @Autowired
    private TenantRepository tenantRepository;

    @Autowired
    private DeviceService deviceService;

    @Autowired
    private AssetDao assetDao;

    @Autowired
    private DeviceProfileService deviceProfileService;

    @Autowired
    private AssetProfileService assetProfileService;

    @Autowired
    private ApiUsageStateService apiUsageStateService;

    @Lazy
    @Autowired
    private QueueService queueService;

    @Autowired
    private TbRuleEngineQueueConfigService queueConfig;

    @Autowired
    private DbUpgradeExecutorService dbUpgradeExecutor;

    @Override
    public void upgradeDatabase(String fromVersion) throws Exception {
        switch (fromVersion) {
            case "1.3.0":
                log.info("Updating schema ...");
                Path schemaUpdateFile = Paths.get(installScripts.getDataDir(), "upgrade", "1.3.1", SCHEMA_UPDATE_SQL);
                try (Connection conn = DriverManager.getConnection(dbUrl, dbUserName, dbPassword)) {
                    loadSql(schemaUpdateFile, conn);
                }
                log.info("Schema updated.");
                break;
            case "1.3.1":
                try (Connection conn = DriverManager.getConnection(dbUrl, dbUserName, dbPassword)) {

                    log.info("Dumping dashboards ...");
                    Path dashboardsDump = SqlDbHelper.dumpTableIfExists(conn, DASHBOARD,
                            new String[]{ID, TENANT_ID, CUSTOMER_ID, TITLE, SEARCH_TEXT, ASSIGNED_CUSTOMERS, CONFIGURATION},
                            new String[]{"", "", "", "", "", "", ""},
                            "tb-dashboards", true);
                    log.info("Dashboards dumped.");

                    log.info("Updating schema ...");
                    schemaUpdateFile = Paths.get(installScripts.getDataDir(), "upgrade", "1.4.0", SCHEMA_UPDATE_SQL);
                    loadSql(schemaUpdateFile, conn);
                    log.info("Schema updated.");

                    log.info("Restoring dashboards ...");
                    if (dashboardsDump != null) {
                        SqlDbHelper.loadTable(conn, DASHBOARD,
                                new String[]{ID, TENANT_ID, TITLE, SEARCH_TEXT, CONFIGURATION}, dashboardsDump, true);
                        DatabaseHelper.upgradeTo40_assignDashboards(dashboardsDump, dashboardService, true);
                        Files.deleteIfExists(dashboardsDump);
                    }
                    log.info("Dashboards restored.");
                }
                break;
            case "1.4.0":
                try (Connection conn = DriverManager.getConnection(dbUrl, dbUserName, dbPassword)) {
                    log.info("Updating schema ...");
                    schemaUpdateFile = Paths.get(installScripts.getDataDir(), "upgrade", "2.0.0", SCHEMA_UPDATE_SQL);
                    loadSql(schemaUpdateFile, conn);
                    log.info("Schema updated.");
                }
                break;
            case "2.0.0":
                try (Connection conn = DriverManager.getConnection(dbUrl, dbUserName, dbPassword)) {
                    log.info("Updating schema ...");
                    schemaUpdateFile = Paths.get(installScripts.getDataDir(), "upgrade", "2.1.1", SCHEMA_UPDATE_SQL);
                    loadSql(schemaUpdateFile, conn);
                    log.info("Schema updated.");
                }
                break;
            case "2.1.1":
                try (Connection conn = DriverManager.getConnection(dbUrl, dbUserName, dbPassword)) {

                    log.info("Dumping entity views ...");
                    Path entityViewsDump = SqlDbHelper.dumpTableIfExists(conn, ENTITY_VIEWS,
                            new String[]{ID, ENTITY_ID, ENTITY_TYPE, TENANT_ID, CUSTOMER_ID, TYPE, NAME, KEYS, START_TS, END_TS, SEARCH_TEXT, ADDITIONAL_INFO},
                            new String[]{"", "", "", "", "", "default", "", "", "0", "0", "", ""},
                            "tb-entity-views", true);
                    log.info("Entity views dumped.");

                    log.info("Updating schema ...");
                    schemaUpdateFile = Paths.get(installScripts.getDataDir(), "upgrade", "2.1.2", SCHEMA_UPDATE_SQL);
                    loadSql(schemaUpdateFile, conn);
                    log.info("Schema updated.");

                    log.info("Restoring entity views ...");
                    if (entityViewsDump != null) {
                        SqlDbHelper.loadTable(conn, ENTITY_VIEW,
                                new String[]{ID, ENTITY_ID, ENTITY_TYPE, TENANT_ID, CUSTOMER_ID, TYPE, NAME, KEYS, START_TS, END_TS, SEARCH_TEXT, ADDITIONAL_INFO}, entityViewsDump, true);
                        Files.deleteIfExists(entityViewsDump);
                    }
                    log.info("Entity views restored.");
                }
                break;
            case "2.1.3":
                try (Connection conn = DriverManager.getConnection(dbUrl, dbUserName, dbPassword)) {
                    log.info("Updating schema ...");
                    schemaUpdateFile = Paths.get(installScripts.getDataDir(), "upgrade", "2.2.0", SCHEMA_UPDATE_SQL);
                    loadSql(schemaUpdateFile, conn);
                    log.info("Schema updated.");
                }
                break;
            case "2.3.0":
                try (Connection conn = DriverManager.getConnection(dbUrl, dbUserName, dbPassword)) {
                    log.info("Updating schema ...");
                    schemaUpdateFile = Paths.get(installScripts.getDataDir(), "upgrade", "2.3.1", SCHEMA_UPDATE_SQL);
                    loadSql(schemaUpdateFile, conn);
                    log.info("Schema updated.");
                }
                break;
            case "2.3.1":
                try (Connection conn = DriverManager.getConnection(dbUrl, dbUserName, dbPassword)) {
                    log.info("Updating schema ...");
                    schemaUpdateFile = Paths.get(installScripts.getDataDir(), "upgrade", "2.4.0", SCHEMA_UPDATE_SQL);
                    loadSql(schemaUpdateFile, conn);
                    try {
                        conn.createStatement().execute("ALTER TABLE device ADD COLUMN label varchar(255)"); //NOSONAR, ignoring because method used to execute thingsboard database upgrade script
                    } catch (Exception e) {
                    }
                    log.info("Schema updated.");
                }
                break;
            case "2.4.1":
                try (Connection conn = DriverManager.getConnection(dbUrl, dbUserName, dbPassword)) {
                    log.info("Updating schema ...");
                    try {
                        conn.createStatement().execute("ALTER TABLE asset ADD COLUMN label varchar(255)"); //NOSONAR, ignoring because method used to execute thingsboard database upgrade script
                    } catch (Exception e) {
                    }
                    schemaUpdateFile = Paths.get(installScripts.getDataDir(), "upgrade", "2.4.2", SCHEMA_UPDATE_SQL);
                    loadSql(schemaUpdateFile, conn);
                    try {
                        conn.createStatement().execute("ALTER TABLE device ADD CONSTRAINT device_name_unq_key UNIQUE (tenant_id, name)"); //NOSONAR, ignoring because method used to execute thingsboard database upgrade script
                    } catch (Exception e) {
                    }
                    try {
                        conn.createStatement().execute("ALTER TABLE device_credentials ADD CONSTRAINT device_credentials_id_unq_key UNIQUE (credentials_id)"); //NOSONAR, ignoring because method used to execute thingsboard database upgrade script
                    } catch (Exception e) {
                    }
                    try {
                        conn.createStatement().execute("ALTER TABLE asset ADD CONSTRAINT asset_name_unq_key UNIQUE (tenant_id, name)"); //NOSONAR, ignoring because method used to execute thingsboard database upgrade script
                    } catch (Exception e) {
                    }
                    log.info("Schema updated.");
                }
                break;
            case "2.4.2":
                try (Connection conn = DriverManager.getConnection(dbUrl, dbUserName, dbPassword)) {
                    log.info("Updating schema ...");
                    try {
                        conn.createStatement().execute("ALTER TABLE alarm ADD COLUMN propagate_relation_types varchar"); //NOSONAR, ignoring because method used to execute thingsboard database upgrade script
                    } catch (Exception e) {
                    }
                    log.info("Schema updated.");
                }
                break;
            case "2.4.3":
                try (Connection conn = DriverManager.getConnection(dbUrl, dbUserName, dbPassword)) {
                    log.info("Updating schema ...");
                    try {
                        conn.createStatement().execute("ALTER TABLE attribute_kv ADD COLUMN json_v json;");
                    } catch (Exception e) {
                        if (e instanceof SQLSyntaxErrorException) {
                            try {
                                conn.createStatement().execute("ALTER TABLE attribute_kv ADD COLUMN json_v varchar(10000000);");
                            } catch (Exception e1) {
                            }
                        }
                    }
                    try {
                        conn.createStatement().execute("ALTER TABLE tenant ADD COLUMN isolated_tb_core boolean DEFAULT (false), ADD COLUMN isolated_tb_rule_engine boolean DEFAULT (false)");
                    } catch (Exception e) {
                    }
                    try {
                        long ts = System.currentTimeMillis();
                        conn.createStatement().execute("ALTER TABLE event ADD COLUMN ts bigint DEFAULT " + ts + ";"); //NOSONAR, ignoring because method used to execute thingsboard database upgrade script
                    } catch (Exception e) {
                    }
                    log.info("Schema updated.");
                }
                break;
            case "3.0.1":
                try (Connection conn = DriverManager.getConnection(dbUrl, dbUserName, dbPassword)) {
                    log.info("Updating schema ...");
                    if (isOldSchema(conn, 3000001)) {
                        String[] tables = new String[]{"admin_settings", "alarm", "asset", "audit_log", "attribute_kv",
                                "component_descriptor", "customer", "dashboard", "device", "device_credentials", "event",
                                "relation", "tb_user", "tenant", "user_credentials", "widget_type", "widgets_bundle",
                                "rule_chain", "rule_node", "entity_view"};
                        schemaUpdateFile = Paths.get(installScripts.getDataDir(), "upgrade", "3.0.1", "schema_update_to_uuid.sql");
                        loadSql(schemaUpdateFile, conn);

                        conn.createStatement().execute("call drop_all_idx()");

                        log.info("Optimizing alarm relations...");
                        conn.createStatement().execute("DELETE from relation WHERE relation_type_group = 'ALARM' AND relation_type <> 'ALARM_ANY';");
                        conn.createStatement().execute("DELETE from relation WHERE relation_type_group = 'ALARM' AND relation_type = 'ALARM_ANY' " +
                                "AND exists(SELECT * FROM alarm WHERE alarm.id = relation.to_id AND alarm.originator_id = relation.from_id)");
                        log.info("Alarm relations optimized.");

                        for (String table : tables) {
                            log.info("Updating table {}.", table);
                            Statement statement = conn.createStatement();
                            statement.execute("call update_" + table + "();");

                            SQLWarning warnings = statement.getWarnings();
                            if (warnings != null) {
                                log.info("{}", warnings.getMessage());
                                SQLWarning nextWarning = warnings.getNextWarning();
                                while (nextWarning != null) {
                                    log.info("{}", nextWarning.getMessage());
                                    nextWarning = nextWarning.getNextWarning();
                                }
                            }

                            conn.createStatement().execute("DROP PROCEDURE update_" + table);
                            log.info("Table {} updated.", table);
                        }
                        conn.createStatement().execute("call create_all_idx()");

                        conn.createStatement().execute("DROP PROCEDURE drop_all_idx");
                        conn.createStatement().execute("DROP PROCEDURE create_all_idx");
                        conn.createStatement().execute("DROP FUNCTION column_type_to_uuid");

                        log.info("Updating alarm relations...");
                        conn.createStatement().execute("UPDATE relation SET relation_type = 'ANY' WHERE relation_type_group = 'ALARM' AND relation_type = 'ALARM_ANY';");
                        log.info("Alarm relations updated.");

                        conn.createStatement().execute("UPDATE tb_schema_settings SET schema_version = 3001000;");

                        conn.createStatement().execute("VACUUM FULL");
                    }
                    log.info("Schema updated.");
                } catch (Exception e) {
                    log.error("Failed updating schema!!!", e);
                }
                break;
            case "3.1.0":
                try (Connection conn = DriverManager.getConnection(dbUrl, dbUserName, dbPassword)) {
                    log.info("Updating schema ...");
                    schemaUpdateFile = Paths.get(installScripts.getDataDir(), "upgrade", "3.1.0", SCHEMA_UPDATE_SQL);
                    loadSql(schemaUpdateFile, conn);
                    log.info("Schema updated.");
                }
                break;
            case "3.1.1":
                try (Connection conn = DriverManager.getConnection(dbUrl, dbUserName, dbPassword)) {
                    log.info("Updating schema ...");
                    if (isOldSchema(conn, 3001000)) {

                        try {
                            conn.createStatement().execute("ALTER TABLE device ADD COLUMN device_profile_id uuid, ADD COLUMN device_data jsonb");
                        } catch (Exception e) {
                        }

                        try {
                            conn.createStatement().execute("ALTER TABLE tenant ADD COLUMN tenant_profile_id uuid");
                        } catch (Exception e) {
                        }

                        try {
                            conn.createStatement().execute("CREATE TABLE IF NOT EXISTS rule_node_state (" +
                                    " id uuid NOT NULL CONSTRAINT rule_node_state_pkey PRIMARY KEY," +
                                    " created_time bigint NOT NULL," +
                                    " rule_node_id uuid NOT NULL," +
                                    " entity_type varchar(32) NOT NULL," +
                                    " entity_id uuid NOT NULL," +
                                    " state_data varchar(16384) NOT NULL," +
                                    " CONSTRAINT rule_node_state_unq_key UNIQUE (rule_node_id, entity_id)," +
                                    " CONSTRAINT fk_rule_node_state_node_id FOREIGN KEY (rule_node_id) REFERENCES rule_node(id) ON DELETE CASCADE)");
                        } catch (Exception e) {
                        }

                        try {
                            conn.createStatement().execute("CREATE TABLE IF NOT EXISTS api_usage_state (" +
                                    " id uuid NOT NULL CONSTRAINT usage_record_pkey PRIMARY KEY," +
                                    " created_time bigint NOT NULL," +
                                    " tenant_id uuid," +
                                    " entity_type varchar(32)," +
                                    " entity_id uuid," +
                                    " transport varchar(32)," +
                                    " db_storage varchar(32)," +
                                    " re_exec varchar(32)," +
                                    " js_exec varchar(32)," +
                                    " email_exec varchar(32)," +
                                    " sms_exec varchar(32)," +
                                    " CONSTRAINT api_usage_state_unq_key UNIQUE (tenant_id, entity_id)\n" +
                                    ");");
                        } catch (Exception e) {
                        }

                        schemaUpdateFile = Paths.get(installScripts.getDataDir(), "upgrade", "3.1.1", "schema_update_before.sql");
                        loadSql(schemaUpdateFile, conn);

                        log.info("Creating default tenant profiles...");
                        systemDataLoaderService.createDefaultTenantProfiles();

                        log.info("Updating tenant profiles...");
                        conn.createStatement().execute("call update_tenant_profiles()");

                        log.info("Creating default device profiles...");
                        PageLink pageLink = new PageLink(100);
                        PageData<Tenant> pageData;
                        do {
                            pageData = tenantService.findTenants(pageLink);
                            for (Tenant tenant : pageData.getData()) {
                                try {
                                    apiUsageStateService.createDefaultApiUsageState(tenant.getId(), null);
                                } catch (Exception e) {
                                }
                                List<EntitySubtype> deviceTypes = deviceService.findDeviceTypesByTenantId(tenant.getId()).get();
                                try {
                                    deviceProfileService.createDefaultDeviceProfile(tenant.getId());
                                } catch (Exception e) {
                                }
                                for (EntitySubtype deviceType : deviceTypes) {
                                    try {
                                        deviceProfileService.findOrCreateDeviceProfile(tenant.getId(), deviceType.getType());
                                    } catch (Exception e) {
                                    }
                                }
                            }
                            pageLink = pageLink.nextPageLink();
                        } while (pageData.hasNext());

                        log.info("Updating device profiles...");
                        conn.createStatement().execute("call update_device_profiles()");

                        schemaUpdateFile = Paths.get(installScripts.getDataDir(), "upgrade", "3.1.1", "schema_update_after.sql");
                        loadSql(schemaUpdateFile, conn);

                        conn.createStatement().execute("UPDATE tb_schema_settings SET schema_version = 3002000;");
                    }
                    log.info("Schema updated.");
                } catch (Exception e) {
                    log.error("Failed updating schema!!!", e);
                }
                break;
            case "3.2.0":
                try (Connection conn = DriverManager.getConnection(dbUrl, dbUserName, dbPassword)) {
                    log.info("Updating schema ...");
                    try {
                        conn.createStatement().execute("CREATE INDEX IF NOT EXISTS idx_device_device_profile_id ON device(tenant_id, device_profile_id);");
                        conn.createStatement().execute("ALTER TABLE dashboard ALTER COLUMN configuration TYPE varchar;");
                        conn.createStatement().execute("UPDATE tb_schema_settings SET schema_version = 3002001;");
                    } catch (Exception e) {
                        log.error("Failed updating schema!!!", e);
                    }
                    log.info("Schema updated.");
                }
                break;
            case "3.2.1":
                try (Connection conn = DriverManager.getConnection(dbUrl, dbUserName, dbPassword)) {
                    log.info("Updating schema ...");
                    conn.createStatement().execute("CREATE INDEX IF NOT EXISTS idx_audit_log_tenant_id_and_created_time ON audit_log(tenant_id, created_time);");
                    schemaUpdateFile = Paths.get(installScripts.getDataDir(), "upgrade", "3.2.1", SCHEMA_UPDATE_SQL);
                    loadSql(schemaUpdateFile, conn);
                    conn.createStatement().execute("UPDATE tb_schema_settings SET schema_version = 3002002;");
                    log.info("Schema updated.");
                } catch (Exception e) {
                    log.error("Failed updating schema!!!", e);
                }
                break;
            case "3.2.2":
                try (Connection conn = DriverManager.getConnection(dbUrl, dbUserName, dbPassword)) {
                    log.info("Updating schema ...");
                    try {
                        conn.createStatement().execute("ALTER TABLE rule_chain ADD COLUMN type varchar(255) DEFAULT 'CORE'"); //NOSONAR, ignoring because method used to execute thingsboard database upgrade script
                    } catch (Exception ignored) {
                    }
                    schemaUpdateFile = Paths.get(installScripts.getDataDir(), "upgrade", "3.2.2", SCHEMA_UPDATE_SQL);
                    loadSql(schemaUpdateFile, conn);
                    log.info("Load Edge TTL functions ...");
                    schemaUpdateFile = Paths.get(installScripts.getDataDir(), "upgrade", "3.2.2", "schema_update_ttl.sql");
                    loadSql(schemaUpdateFile, conn);
                    log.info("Edge TTL functions successfully loaded!");
                    log.info("Updating indexes and TTL procedure for event table...");
                    schemaUpdateFile = Paths.get(installScripts.getDataDir(), "upgrade", "3.2.2", "schema_update_event.sql");
                    loadSql(schemaUpdateFile, conn);
                    log.info("Updating schema settings...");
                    conn.createStatement().execute("UPDATE tb_schema_settings SET schema_version = 3003000;");
                    log.info("Schema updated.");
                } catch (Exception e) {
                    log.error("Failed updating schema!!!", e);
                }
                break;
            case "3.3.2":
                try (Connection conn = DriverManager.getConnection(dbUrl, dbUserName, dbPassword)) {
                    log.info("Updating schema ...");
                    schemaUpdateFile = Paths.get(installScripts.getDataDir(), "upgrade", "3.3.2", SCHEMA_UPDATE_SQL);
                    loadSql(schemaUpdateFile, conn);
                    try {
                        conn.createStatement().execute("ALTER TABLE alarm ADD COLUMN propagate_to_owner boolean DEFAULT false;"); //NOSONAR, ignoring because method used to execute thingsboard database upgrade script
                        conn.createStatement().execute("ALTER TABLE alarm ADD COLUMN propagate_to_tenant boolean DEFAULT false;"); //NOSONAR, ignoring because method used to execute thingsboard database upgrade script
                    } catch (Exception ignored) {
                    }

                    try {
                        conn.createStatement().execute("insert into entity_alarm(tenant_id, entity_id, created_time, alarm_type, customer_id, alarm_id)" +
                                " select tenant_id, originator_id, created_time, type, customer_id, id from alarm ON CONFLICT DO NOTHING;");
                        conn.createStatement().execute("insert into entity_alarm(tenant_id, entity_id, created_time, alarm_type, customer_id, alarm_id)" +
                                " select a.tenant_id, r.from_id, created_time, type, customer_id, id" +
                                " from alarm a inner join relation r on r.relation_type_group = 'ALARM' and r.relation_type = 'ANY' and a.id = r.to_id ON CONFLICT DO NOTHING;");
                        conn.createStatement().execute("delete from relation r where r.relation_type_group = 'ALARM';");
                    } catch (Exception e) {
                        log.error("Failed to update alarm relations!!!", e);
                    }

                    log.info("Updating lwm2m device profiles ...");
                    try {
                        schemaUpdateFile = Paths.get(installScripts.getDataDir(), "upgrade", "3.3.2", "schema_update_lwm2m_bootstrap.sql");
                        loadSql(schemaUpdateFile, conn);
                        log.info("Updating server`s public key from HexDec to Base64 in profile for LWM2M...");
                        conn.createStatement().execute("call update_profile_bootstrap();");
                        log.info("Server`s public key from HexDec to Base64 in profile for LWM2M updated.");
                        log.info("Updating client`s public key and secret key from HexDec to Base64 for LWM2M...");
                        conn.createStatement().execute("call update_device_credentials_to_base64_and_bootstrap();");
                        log.info("Client`s public key and secret key from HexDec to Base64 for LWM2M updated.");
                    } catch (Exception e) {
                        log.error("Failed to update lwm2m profiles!!!", e);
                    }
                    log.info("Updating schema settings...");
                    conn.createStatement().execute("UPDATE tb_schema_settings SET schema_version = 3003003;");
                    log.info("Schema updated.");
                } catch (Exception e) {
                    log.error("Failed updating schema!!!", e);
                }
                break;
            case "3.3.3":
                try (Connection conn = DriverManager.getConnection(dbUrl, dbUserName, dbPassword)) {
                    log.info("Updating schema ...");
                    try {
                        conn.createStatement().execute("ALTER TABLE edge DROP COLUMN edge_license_key;"); //NOSONAR, ignoring because method used to execute thingsboard database upgrade script
                        conn.createStatement().execute("ALTER TABLE edge DROP COLUMN cloud_endpoint;"); //NOSONAR, ignoring because method used to execute thingsboard database upgrade script
                    } catch (Exception ignored) {
                    }

                    log.info("Updating TTL cleanup procedure for the event table...");
                    schemaUpdateFile = Paths.get(installScripts.getDataDir(), "upgrade", "3.3.3", "schema_event_ttl_procedure.sql");
                    loadSql(schemaUpdateFile, conn);
                    schemaUpdateFile = Paths.get(installScripts.getDataDir(), "upgrade", "3.3.3", SCHEMA_UPDATE_SQL);
                    loadSql(schemaUpdateFile, conn);

                    log.info("Updating schema settings...");
                    conn.createStatement().execute("UPDATE tb_schema_settings SET schema_version = 3003004;");
                    log.info("Schema updated.");
                } catch (Exception e) {
                    log.error("Failed updating schema!!!", e);
                }
                break;
            case "3.3.4":
                try (Connection conn = DriverManager.getConnection(dbUrl, dbUserName, dbPassword)) {
                    log.info("Updating schema ...");
                    schemaUpdateFile = Paths.get(installScripts.getDataDir(), "upgrade", "3.3.4", SCHEMA_UPDATE_SQL);
                    loadSql(schemaUpdateFile, conn);

                    log.info("Loading queues...");
                    try {
                        if (!CollectionUtils.isEmpty(queueConfig.getQueues())) {
                            queueConfig.getQueues().forEach(queueSettings -> {
                                Queue queue = queueConfigToQueue(queueSettings);
                                Queue existing = queueService.findQueueByTenantIdAndName(queue.getTenantId(), queue.getName());
                                if (existing == null) {
                                    queueService.saveQueue(queue);
                                }
                            });
                        } else {
                            systemDataLoaderService.createQueues();
                        }
                    } catch (Exception e) {
                    }

                    log.info("Updating schema settings...");
                    conn.createStatement().execute("UPDATE tb_schema_settings SET schema_version = 3004000;");
                    log.info("Schema updated.");
                } catch (Exception e) {
                    log.error("Failed updating schema!!!", e);
                }
                break;
            case "3.4.0":
                try (Connection conn = DriverManager.getConnection(dbUrl, dbUserName, dbPassword)) {
                    log.info("Updating schema ...");
                    schemaUpdateFile = Paths.get(installScripts.getDataDir(), "upgrade", "3.4.0", SCHEMA_UPDATE_SQL);
                    loadSql(schemaUpdateFile, conn);
                    log.info("Updating schema settings...");
                    conn.createStatement().execute("UPDATE tb_schema_settings SET schema_version = 3004001;");
                    log.info("Schema updated.");
                } catch (Exception e) {
                    log.error("Failed updating schema!!!", e);
                }
                break;
            case "3.4.1":
                try (Connection conn = DriverManager.getConnection(dbUrl, dbUserName, dbPassword)) {
                    log.info("Updating schema ...");
                    runSchemaUpdateScript(conn, "3.4.1");
                    if (isOldSchema(conn, 3004001)) {
                        try {
                            conn.createStatement().execute("ALTER TABLE asset ADD COLUMN asset_profile_id uuid");
                        } catch (Exception e) {
                        }

                        schemaUpdateFile = Paths.get(installScripts.getDataDir(), "upgrade", "3.4.1", "schema_update_before.sql");
                        loadSql(schemaUpdateFile, conn);

                        conn.createStatement().execute("DELETE FROM asset a WHERE NOT exists(SELECT id FROM tenant WHERE id = a.tenant_id);");

                        log.info("Creating default asset profiles...");

                        PageLink pageLink = new PageLink(1000);
                        PageData<TenantId> tenantIds;
                        do {
                            List<ListenableFuture<?>> futures = new ArrayList<>();
                            tenantIds = tenantService.findTenantsIds(pageLink);
                            for (TenantId tenantId : tenantIds.getData()) {
                                futures.add(dbUpgradeExecutor.submit(() -> {
                                    try {
                                        assetProfileService.createDefaultAssetProfile(tenantId);
                                    } catch (Exception e) {}
                                }));
                            }
                            Futures.allAsList(futures).get();
                            pageLink = pageLink.nextPageLink();
                        } while (tenantIds.hasNext());

                        pageLink = new PageLink(1000);
                        PageData<TbPair<UUID, String>> pairs;
                        do {
                            List<ListenableFuture<?>> futures = new ArrayList<>();
                            pairs = assetDao.getAllAssetTypes(pageLink);
                            for (TbPair<UUID, String> pair : pairs.getData()) {
                                TenantId tenantId = new TenantId(pair.getFirst());
                                String assetType = pair.getSecond();
                                if (!"default".equals(assetType)) {
                                    futures.add(dbUpgradeExecutor.submit(() -> {
                                        try {
                                            assetProfileService.findOrCreateAssetProfile(tenantId, assetType);
                                        } catch (Exception e) {}
                                    }));
                                }
                            }
                            Futures.allAsList(futures).get();
                            pageLink = pageLink.nextPageLink();
                        } while (pairs.hasNext());

                        log.info("Updating asset profiles...");
                        conn.createStatement().execute("call update_asset_profiles()");

                        schemaUpdateFile = Paths.get(installScripts.getDataDir(), "upgrade", "3.4.1", "schema_update_after.sql");
                        loadSql(schemaUpdateFile, conn);

                        conn.createStatement().execute("UPDATE tb_schema_settings SET schema_version = 3004002;");
                    }
                    log.info("Schema updated.");
                } catch (Exception e) {
                    log.error("Failed updating schema!!!", e);
                }
                break;
            case "3.4.4":
                try (Connection conn = DriverManager.getConnection(dbUrl, dbUserName, dbPassword)) {
                    log.info("Updating schema ...");
                    if (isOldSchema(conn, 3004002)) {
                        schemaUpdateFile = Paths.get(installScripts.getDataDir(), "upgrade", "3.4.4", SCHEMA_UPDATE_SQL);
                        loadSql(schemaUpdateFile, conn);

                        try {
                            conn.createStatement().execute("VACUUM FULL ANALYZE alarm;"); //NOSONAR, ignoring because method used to execute thingsboard database upgrade script
                        } catch (Exception e) {
                        }

                        try {
                            conn.createStatement().execute("ALTER TABLE asset_profile ADD COLUMN default_edge_rule_chain_id uuid"); //NOSONAR, ignoring because method used to execute thingsboard database upgrade script
                        } catch (Exception e) {
                        }
                        try {
                            conn.createStatement().execute("ALTER TABLE device_profile ADD COLUMN default_edge_rule_chain_id uuid"); //NOSONAR, ignoring because method used to execute thingsboard database upgrade script
                        } catch (Exception e) {
                        }
                        try {
                            conn.createStatement().execute("ALTER TABLE asset_profile ADD CONSTRAINT fk_default_edge_rule_chain_asset_profile FOREIGN KEY (default_edge_rule_chain_id) REFERENCES rule_chain(id)"); //NOSONAR, ignoring because method used to execute thingsboard database upgrade script
                        } catch (Exception e) {
                        }
                        try {
                            conn.createStatement().execute("ALTER TABLE device_profile ADD CONSTRAINT fk_default_edge_rule_chain_device_profile FOREIGN KEY (default_edge_rule_chain_id) REFERENCES rule_chain(id)"); //NOSONAR, ignoring because method used to execute thingsboard database upgrade script
                        } catch (Exception e) {
                        }

                        conn.createStatement().execute("UPDATE tb_schema_settings SET schema_version = 3005000;");
                    }
                    log.info("Schema updated.");
                } catch (Exception e) {
                    log.error("Failed updating schema!!!", e);
                }
                break;
            case "3.5.1":
                try (Connection conn = DriverManager.getConnection(dbUrl, dbUserName, dbPassword)) {
                    log.info("Updating schema ...");
                    if (isOldSchema(conn, 3005000)) {
                        schemaUpdateFile = Paths.get(installScripts.getDataDir(), "upgrade", "3.5.1", SCHEMA_UPDATE_SQL);
                        loadSql(schemaUpdateFile, conn);
<<<<<<< HEAD

                        try {
                            String[] entityNames = new String[]{"device"};
                            for (String entityName : entityNames) {
                                conn.createStatement().execute("ALTER TABLE " + entityName + " DROP COLUMN search_text CASCADE");
                            }
                        } catch (Exception e) {}

                        conn.createStatement().execute("UPDATE tb_schema_settings SET schema_version = 3005002;");
=======
                        try {
                            conn.createStatement().execute("ALTER TABLE component_descriptor ADD COLUMN IF NOT EXISTS configuration_version int DEFAULT 0;");
                        } catch (Exception e) {
                        }
                        try {
                            conn.createStatement().execute("ALTER TABLE rule_node ADD COLUMN IF NOT EXISTS configuration_version int DEFAULT 0;");
                        } catch (Exception e) {
                        }
                        try {
                            conn.createStatement().execute("CREATE INDEX IF NOT EXISTS idx_rule_node_type_configuration_version ON rule_node(type, configuration_version);");
                        } catch (Exception e) {
                        }
                        conn.createStatement().execute("UPDATE tb_schema_settings SET schema_version = 3005001;");
>>>>>>> d9e4102e
                    }
                    log.info("Schema updated.");
                } catch (Exception e) {
                    log.error("Failed updating schema!!!", e);
                }
                break;
            default:
                throw new RuntimeException("Unable to upgrade SQL database, unsupported fromVersion: " + fromVersion);
        }
    }

    private void runSchemaUpdateScript(Connection connection, String version) throws Exception {
        Path schemaUpdateFile = Paths.get(installScripts.getDataDir(), "upgrade", version, SCHEMA_UPDATE_SQL);
        loadSql(schemaUpdateFile, connection);
    }

    private void loadSql(Path sqlFile, Connection conn) throws Exception {
        String sql = new String(Files.readAllBytes(sqlFile), Charset.forName("UTF-8"));
        Statement st = conn.createStatement();
        st.setQueryTimeout((int) TimeUnit.HOURS.toSeconds(3));
        st.execute(sql);//NOSONAR, ignoring because method used to execute thingsboard database upgrade script
        printWarnings(st);
        Thread.sleep(5000);
    }

    protected void printWarnings(Statement statement) throws SQLException {
        SQLWarning warnings = statement.getWarnings();
        if (warnings != null) {
            log.info("{}", warnings.getMessage());
            SQLWarning nextWarning = warnings.getNextWarning();
            while (nextWarning != null) {
                log.info("{}", nextWarning.getMessage());
                nextWarning = nextWarning.getNextWarning();
            }
        }
    }

    protected boolean isOldSchema(Connection conn, long fromVersion) {
        if (DefaultDataUpdateService.getEnv("SKIP_SCHEMA_VERSION_CHECK", false)) {
            log.info("Skipped DB schema version check due to SKIP_SCHEMA_VERSION_CHECK set to true!");
            return true;
        }
        boolean isOldSchema = true;
        try {
            Statement statement = conn.createStatement();
            statement.execute("CREATE TABLE IF NOT EXISTS tb_schema_settings ( schema_version bigint NOT NULL, CONSTRAINT tb_schema_settings_pkey PRIMARY KEY (schema_version));");
            Thread.sleep(1000);
            ResultSet resultSet = statement.executeQuery("SELECT schema_version FROM tb_schema_settings;");
            if (resultSet.next()) {
                isOldSchema = resultSet.getLong(1) <= fromVersion;
            } else {
                resultSet.close();
                statement.execute("INSERT INTO tb_schema_settings (schema_version) VALUES (" + fromVersion + ")");
            }
            statement.close();
        } catch (InterruptedException | SQLException e) {
            log.info("Failed to check current PostgreSQL schema due to: {}", e.getMessage());
        }
        return isOldSchema;
    }

    private Queue queueConfigToQueue(TbRuleEngineQueueConfiguration queueSettings) {
        Queue queue = new Queue();
        queue.setTenantId(TenantId.SYS_TENANT_ID);
        queue.setName(queueSettings.getName());
        queue.setTopic(queueSettings.getTopic());
        queue.setPollInterval(queueSettings.getPollInterval());
        queue.setPartitions(queueSettings.getPartitions());
        queue.setPackProcessingTimeout(queueSettings.getPackProcessingTimeout());
        SubmitStrategy submitStrategy = new SubmitStrategy();
        submitStrategy.setBatchSize(queueSettings.getSubmitStrategy().getBatchSize());
        submitStrategy.setType(SubmitStrategyType.valueOf(queueSettings.getSubmitStrategy().getType()));
        queue.setSubmitStrategy(submitStrategy);
        ProcessingStrategy processingStrategy = new ProcessingStrategy();
        processingStrategy.setType(ProcessingStrategyType.valueOf(queueSettings.getProcessingStrategy().getType()));
        processingStrategy.setRetries(queueSettings.getProcessingStrategy().getRetries());
        processingStrategy.setFailurePercentage(queueSettings.getProcessingStrategy().getFailurePercentage());
        processingStrategy.setPauseBetweenRetries(queueSettings.getProcessingStrategy().getPauseBetweenRetries());
        processingStrategy.setMaxPauseBetweenRetries(queueSettings.getProcessingStrategy().getMaxPauseBetweenRetries());
        queue.setProcessingStrategy(processingStrategy);
        queue.setConsumerPerPartition(queueSettings.isConsumerPerPartition());
        return queue;
    }

}<|MERGE_RESOLUTION|>--- conflicted
+++ resolved
@@ -720,31 +720,28 @@
                     if (isOldSchema(conn, 3005000)) {
                         schemaUpdateFile = Paths.get(installScripts.getDataDir(), "upgrade", "3.5.1", SCHEMA_UPDATE_SQL);
                         loadSql(schemaUpdateFile, conn);
-<<<<<<< HEAD
 
                         try {
                             String[] entityNames = new String[]{"device"};
                             for (String entityName : entityNames) {
                                 conn.createStatement().execute("ALTER TABLE " + entityName + " DROP COLUMN search_text CASCADE");
                             }
-                        } catch (Exception e) {}
+                        } catch (Exception e) {
+                        }
+                        try {
+                            conn.createStatement().execute("ALTER TABLE component_descriptor ADD COLUMN IF NOT EXISTS configuration_version int DEFAULT 0;");
+                        } catch (Exception e) {
+                        }
+                        try {
+                            conn.createStatement().execute("ALTER TABLE rule_node ADD COLUMN IF NOT EXISTS configuration_version int DEFAULT 0;");
+                        } catch (Exception e) {
+                        }
+                        try {
+                            conn.createStatement().execute("CREATE INDEX IF NOT EXISTS idx_rule_node_type_configuration_version ON rule_node(type, configuration_version);");
+                        } catch (Exception e) {
+                        }
 
                         conn.createStatement().execute("UPDATE tb_schema_settings SET schema_version = 3005002;");
-=======
-                        try {
-                            conn.createStatement().execute("ALTER TABLE component_descriptor ADD COLUMN IF NOT EXISTS configuration_version int DEFAULT 0;");
-                        } catch (Exception e) {
-                        }
-                        try {
-                            conn.createStatement().execute("ALTER TABLE rule_node ADD COLUMN IF NOT EXISTS configuration_version int DEFAULT 0;");
-                        } catch (Exception e) {
-                        }
-                        try {
-                            conn.createStatement().execute("CREATE INDEX IF NOT EXISTS idx_rule_node_type_configuration_version ON rule_node(type, configuration_version);");
-                        } catch (Exception e) {
-                        }
-                        conn.createStatement().execute("UPDATE tb_schema_settings SET schema_version = 3005001;");
->>>>>>> d9e4102e
                     }
                     log.info("Schema updated.");
                 } catch (Exception e) {
