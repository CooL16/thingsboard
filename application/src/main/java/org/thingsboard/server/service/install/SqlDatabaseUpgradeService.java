/**
 * Copyright © 2016-2023 The Thingsboard Authors
 *
 * Licensed under the Apache License, Version 2.0 (the "License");
 * you may not use this file except in compliance with the License.
 * You may obtain a copy of the License at
 *
 *     http://www.apache.org/licenses/LICENSE-2.0
 *
 * Unless required by applicable law or agreed to in writing, software
 * distributed under the License is distributed on an "AS IS" BASIS,
 * WITHOUT WARRANTIES OR CONDITIONS OF ANY KIND, either express or implied.
 * See the License for the specific language governing permissions and
 * limitations under the License.
 */
package org.thingsboard.server.service.install;

import com.fasterxml.jackson.databind.JsonNode;
import com.fasterxml.jackson.databind.node.ArrayNode;
import com.fasterxml.jackson.databind.node.ObjectNode;
import com.google.common.util.concurrent.Futures;
import com.google.common.util.concurrent.ListenableFuture;
import lombok.extern.slf4j.Slf4j;
import org.apache.commons.collections.CollectionUtils;
import org.springframework.beans.factory.annotation.Autowired;
import org.springframework.beans.factory.annotation.Value;
import org.springframework.context.annotation.Lazy;
import org.springframework.context.annotation.Profile;
import org.springframework.stereotype.Service;
import org.thingsboard.common.util.JacksonUtil;
import org.thingsboard.server.common.data.DeviceProfile;
import org.thingsboard.server.common.data.EntitySubtype;
import org.thingsboard.server.common.data.Tenant;
import org.thingsboard.server.common.data.alarm.rule.AlarmRule;
import org.thingsboard.server.common.data.alarm.rule.AlarmRuleEntityState;
import org.thingsboard.server.common.data.alarm.rule.AlarmRuleOriginatorTargetEntity;
import org.thingsboard.server.common.data.alarm.rule.filter.AlarmRuleDeviceTypeEntityFilter;
import org.thingsboard.server.common.data.device.profile.AlarmRuleConfiguration;
import org.thingsboard.server.common.data.device.profile.DeviceProfileData;
import org.thingsboard.server.common.data.id.DeviceId;
import org.thingsboard.server.common.data.id.RuleChainId;
import org.thingsboard.server.common.data.id.RuleNodeId;
import org.thingsboard.server.common.data.id.TenantId;
import org.thingsboard.server.common.data.page.PageData;
import org.thingsboard.server.common.data.page.PageLink;
import org.thingsboard.server.common.data.queue.ProcessingStrategy;
import org.thingsboard.server.common.data.queue.ProcessingStrategyType;
import org.thingsboard.server.common.data.queue.Queue;
import org.thingsboard.server.common.data.queue.SubmitStrategy;
import org.thingsboard.server.common.data.queue.SubmitStrategyType;
import org.thingsboard.server.common.data.rule.RuleChain;
import org.thingsboard.server.common.data.util.TbPair;
import org.thingsboard.server.dao.alarm.rule.AlarmRuleEntityStateDao;
import org.thingsboard.server.dao.alarm.rule.AlarmRuleService;
import org.thingsboard.server.dao.asset.AssetDao;
import org.thingsboard.server.dao.asset.AssetProfileService;
import org.thingsboard.server.dao.dashboard.DashboardService;
import org.thingsboard.server.dao.device.DeviceProfileDao;
import org.thingsboard.server.dao.device.DeviceProfileService;
import org.thingsboard.server.dao.device.DeviceService;
import org.thingsboard.server.dao.queue.QueueService;
import org.thingsboard.server.dao.rule.RuleChainService;
import org.thingsboard.server.dao.tenant.TenantService;
import org.thingsboard.server.dao.usagerecord.ApiUsageStateService;
import org.thingsboard.server.queue.settings.TbRuleEngineQueueConfiguration;
import org.thingsboard.server.service.alarm.rule.state.PersistedAlarmState;
import org.thingsboard.server.service.alarm.rule.state.PersistedEntityState;
import org.thingsboard.server.service.install.sql.SqlDbHelper;

import java.nio.charset.Charset;
import java.nio.file.Files;
import java.nio.file.Path;
import java.nio.file.Paths;
import java.sql.Connection;
import java.sql.DriverManager;
import java.sql.ResultSet;
import java.sql.SQLException;
import java.sql.SQLSyntaxErrorException;
import java.sql.SQLWarning;
import java.sql.Statement;
import java.util.ArrayList;
import java.util.Collections;
import java.util.HashMap;
import java.util.List;
import java.util.Map;
import java.util.Optional;
import java.util.UUID;
import java.util.concurrent.ConcurrentHashMap;
import java.util.concurrent.TimeUnit;

import static org.thingsboard.server.service.install.DatabaseHelper.ADDITIONAL_INFO;
import static org.thingsboard.server.service.install.DatabaseHelper.ASSIGNED_CUSTOMERS;
import static org.thingsboard.server.service.install.DatabaseHelper.CONFIGURATION;
import static org.thingsboard.server.service.install.DatabaseHelper.CUSTOMER_ID;
import static org.thingsboard.server.service.install.DatabaseHelper.DASHBOARD;
import static org.thingsboard.server.service.install.DatabaseHelper.END_TS;
import static org.thingsboard.server.service.install.DatabaseHelper.ENTITY_ID;
import static org.thingsboard.server.service.install.DatabaseHelper.ENTITY_TYPE;
import static org.thingsboard.server.service.install.DatabaseHelper.ENTITY_VIEW;
import static org.thingsboard.server.service.install.DatabaseHelper.ENTITY_VIEWS;
import static org.thingsboard.server.service.install.DatabaseHelper.ID;
import static org.thingsboard.server.service.install.DatabaseHelper.KEYS;
import static org.thingsboard.server.service.install.DatabaseHelper.NAME;
import static org.thingsboard.server.service.install.DatabaseHelper.SEARCH_TEXT;
import static org.thingsboard.server.service.install.DatabaseHelper.START_TS;
import static org.thingsboard.server.service.install.DatabaseHelper.TENANT_ID;
import static org.thingsboard.server.service.install.DatabaseHelper.TITLE;
import static org.thingsboard.server.service.install.DatabaseHelper.TYPE;

@Service
@Profile("install")
@Slf4j
public class SqlDatabaseUpgradeService implements DatabaseEntitiesUpgradeService {

    private static final String SCHEMA_UPDATE_SQL = "schema_update.sql";

    @Value("${spring.datasource.url}")
    private String dbUrl;

    @Value("${spring.datasource.username}")
    private String dbUserName;

    @Value("${spring.datasource.password}")
    private String dbPassword;

    @Autowired
    private DashboardService dashboardService;

    @Autowired
    private InstallScripts installScripts;

    @Autowired
    private SystemDataLoaderService systemDataLoaderService;

    @Autowired
    private TenantService tenantService;

    @Autowired
    private AlarmRuleService alarmRuleService;

    @Autowired
    private AlarmRuleEntityStateDao alarmRuleEntityStateDao;

    @Autowired
    private RuleChainService ruleChainService;

    @Autowired
    private DeviceService deviceService;

    @Autowired
    private AssetDao assetDao;

    @Autowired
    private DeviceProfileService deviceProfileService;

    @Autowired
    private DeviceProfileDao deviceProfileDao;

    @Autowired
    private AssetProfileService assetProfileService;

    @Autowired
    private ApiUsageStateService apiUsageStateService;

    @Lazy
    @Autowired
    private QueueService queueService;

    @Autowired
    private TbRuleEngineQueueConfigService queueConfig;

    @Autowired
    private DbUpgradeExecutorService dbUpgradeExecutor;

    @Override
    public void upgradeDatabase(String fromVersion) throws Exception {
        switch (fromVersion) {
            case "1.3.0":
                log.info("Updating schema ...");
                Path schemaUpdateFile = Paths.get(installScripts.getDataDir(), "upgrade", "1.3.1", SCHEMA_UPDATE_SQL);
                try (Connection conn = DriverManager.getConnection(dbUrl, dbUserName, dbPassword)) {
                    loadSql(schemaUpdateFile, conn);
                }
                log.info("Schema updated.");
                break;
            case "1.3.1":
                try (Connection conn = DriverManager.getConnection(dbUrl, dbUserName, dbPassword)) {

                    log.info("Dumping dashboards ...");
                    Path dashboardsDump = SqlDbHelper.dumpTableIfExists(conn, DASHBOARD,
                            new String[]{ID, TENANT_ID, CUSTOMER_ID, TITLE, SEARCH_TEXT, ASSIGNED_CUSTOMERS, CONFIGURATION},
                            new String[]{"", "", "", "", "", "", ""},
                            "tb-dashboards", true);
                    log.info("Dashboards dumped.");

                    log.info("Updating schema ...");
                    schemaUpdateFile = Paths.get(installScripts.getDataDir(), "upgrade", "1.4.0", SCHEMA_UPDATE_SQL);
                    loadSql(schemaUpdateFile, conn);
                    log.info("Schema updated.");

                    log.info("Restoring dashboards ...");
                    if (dashboardsDump != null) {
                        SqlDbHelper.loadTable(conn, DASHBOARD,
                                new String[]{ID, TENANT_ID, TITLE, SEARCH_TEXT, CONFIGURATION}, dashboardsDump, true);
                        DatabaseHelper.upgradeTo40_assignDashboards(dashboardsDump, dashboardService, true);
                        Files.deleteIfExists(dashboardsDump);
                    }
                    log.info("Dashboards restored.");
                }
                break;
            case "1.4.0":
                try (Connection conn = DriverManager.getConnection(dbUrl, dbUserName, dbPassword)) {
                    log.info("Updating schema ...");
                    schemaUpdateFile = Paths.get(installScripts.getDataDir(), "upgrade", "2.0.0", SCHEMA_UPDATE_SQL);
                    loadSql(schemaUpdateFile, conn);
                    log.info("Schema updated.");
                }
                break;
            case "2.0.0":
                try (Connection conn = DriverManager.getConnection(dbUrl, dbUserName, dbPassword)) {
                    log.info("Updating schema ...");
                    schemaUpdateFile = Paths.get(installScripts.getDataDir(), "upgrade", "2.1.1", SCHEMA_UPDATE_SQL);
                    loadSql(schemaUpdateFile, conn);
                    log.info("Schema updated.");
                }
                break;
            case "2.1.1":
                try (Connection conn = DriverManager.getConnection(dbUrl, dbUserName, dbPassword)) {

                    log.info("Dumping entity views ...");
                    Path entityViewsDump = SqlDbHelper.dumpTableIfExists(conn, ENTITY_VIEWS,
                            new String[]{ID, ENTITY_ID, ENTITY_TYPE, TENANT_ID, CUSTOMER_ID, TYPE, NAME, KEYS, START_TS, END_TS, SEARCH_TEXT, ADDITIONAL_INFO},
                            new String[]{"", "", "", "", "", "default", "", "", "0", "0", "", ""},
                            "tb-entity-views", true);
                    log.info("Entity views dumped.");

                    log.info("Updating schema ...");
                    schemaUpdateFile = Paths.get(installScripts.getDataDir(), "upgrade", "2.1.2", SCHEMA_UPDATE_SQL);
                    loadSql(schemaUpdateFile, conn);
                    log.info("Schema updated.");

                    log.info("Restoring entity views ...");
                    if (entityViewsDump != null) {
                        SqlDbHelper.loadTable(conn, ENTITY_VIEW,
                                new String[]{ID, ENTITY_ID, ENTITY_TYPE, TENANT_ID, CUSTOMER_ID, TYPE, NAME, KEYS, START_TS, END_TS, SEARCH_TEXT, ADDITIONAL_INFO}, entityViewsDump, true);
                        Files.deleteIfExists(entityViewsDump);
                    }
                    log.info("Entity views restored.");
                }
                break;
            case "2.1.3":
                try (Connection conn = DriverManager.getConnection(dbUrl, dbUserName, dbPassword)) {
                    log.info("Updating schema ...");
                    schemaUpdateFile = Paths.get(installScripts.getDataDir(), "upgrade", "2.2.0", SCHEMA_UPDATE_SQL);
                    loadSql(schemaUpdateFile, conn);
                    log.info("Schema updated.");
                }
                break;
            case "2.3.0":
                try (Connection conn = DriverManager.getConnection(dbUrl, dbUserName, dbPassword)) {
                    log.info("Updating schema ...");
                    schemaUpdateFile = Paths.get(installScripts.getDataDir(), "upgrade", "2.3.1", SCHEMA_UPDATE_SQL);
                    loadSql(schemaUpdateFile, conn);
                    log.info("Schema updated.");
                }
                break;
            case "2.3.1":
                try (Connection conn = DriverManager.getConnection(dbUrl, dbUserName, dbPassword)) {
                    log.info("Updating schema ...");
                    schemaUpdateFile = Paths.get(installScripts.getDataDir(), "upgrade", "2.4.0", SCHEMA_UPDATE_SQL);
                    loadSql(schemaUpdateFile, conn);
                    try {
                        conn.createStatement().execute("ALTER TABLE device ADD COLUMN label varchar(255)"); //NOSONAR, ignoring because method used to execute thingsboard database upgrade script
                    } catch (Exception e) {
                    }
                    log.info("Schema updated.");
                }
                break;
            case "2.4.1":
                try (Connection conn = DriverManager.getConnection(dbUrl, dbUserName, dbPassword)) {
                    log.info("Updating schema ...");
                    try {
                        conn.createStatement().execute("ALTER TABLE asset ADD COLUMN label varchar(255)"); //NOSONAR, ignoring because method used to execute thingsboard database upgrade script
                    } catch (Exception e) {
                    }
                    schemaUpdateFile = Paths.get(installScripts.getDataDir(), "upgrade", "2.4.2", SCHEMA_UPDATE_SQL);
                    loadSql(schemaUpdateFile, conn);
                    try {
                        conn.createStatement().execute("ALTER TABLE device ADD CONSTRAINT device_name_unq_key UNIQUE (tenant_id, name)"); //NOSONAR, ignoring because method used to execute thingsboard database upgrade script
                    } catch (Exception e) {
                    }
                    try {
                        conn.createStatement().execute("ALTER TABLE device_credentials ADD CONSTRAINT device_credentials_id_unq_key UNIQUE (credentials_id)"); //NOSONAR, ignoring because method used to execute thingsboard database upgrade script
                    } catch (Exception e) {
                    }
                    try {
                        conn.createStatement().execute("ALTER TABLE asset ADD CONSTRAINT asset_name_unq_key UNIQUE (tenant_id, name)"); //NOSONAR, ignoring because method used to execute thingsboard database upgrade script
                    } catch (Exception e) {
                    }
                    log.info("Schema updated.");
                }
                break;
            case "2.4.2":
                try (Connection conn = DriverManager.getConnection(dbUrl, dbUserName, dbPassword)) {
                    log.info("Updating schema ...");
                    try {
                        conn.createStatement().execute("ALTER TABLE alarm ADD COLUMN propagate_relation_types varchar"); //NOSONAR, ignoring because method used to execute thingsboard database upgrade script
                    } catch (Exception e) {
                    }
                    log.info("Schema updated.");
                }
                break;
            case "2.4.3":
                try (Connection conn = DriverManager.getConnection(dbUrl, dbUserName, dbPassword)) {
                    log.info("Updating schema ...");
                    try {
                        conn.createStatement().execute("ALTER TABLE attribute_kv ADD COLUMN json_v json;");
                    } catch (Exception e) {
                        if (e instanceof SQLSyntaxErrorException) {
                            try {
                                conn.createStatement().execute("ALTER TABLE attribute_kv ADD COLUMN json_v varchar(10000000);");
                            } catch (Exception e1) {
                            }
                        }
                    }
                    try {
                        conn.createStatement().execute("ALTER TABLE tenant ADD COLUMN isolated_tb_core boolean DEFAULT (false), ADD COLUMN isolated_tb_rule_engine boolean DEFAULT (false)");
                    } catch (Exception e) {
                    }
                    try {
                        long ts = System.currentTimeMillis();
                        conn.createStatement().execute("ALTER TABLE event ADD COLUMN ts bigint DEFAULT " + ts + ";"); //NOSONAR, ignoring because method used to execute thingsboard database upgrade script
                    } catch (Exception e) {
                    }
                    log.info("Schema updated.");
                }
                break;
            case "3.0.1":
                try (Connection conn = DriverManager.getConnection(dbUrl, dbUserName, dbPassword)) {
                    log.info("Updating schema ...");
                    if (isOldSchema(conn, 3000001)) {
                        String[] tables = new String[]{"admin_settings", "alarm", "asset", "audit_log", "attribute_kv",
                                "component_descriptor", "customer", "dashboard", "device", "device_credentials", "event",
                                "relation", "tb_user", "tenant", "user_credentials", "widget_type", "widgets_bundle",
                                "rule_chain", "rule_node", "entity_view"};
                        schemaUpdateFile = Paths.get(installScripts.getDataDir(), "upgrade", "3.0.1", "schema_update_to_uuid.sql");
                        loadSql(schemaUpdateFile, conn);

                        conn.createStatement().execute("call drop_all_idx()");

                        log.info("Optimizing alarm relations...");
                        conn.createStatement().execute("DELETE from relation WHERE relation_type_group = 'ALARM' AND relation_type <> 'ALARM_ANY';");
                        conn.createStatement().execute("DELETE from relation WHERE relation_type_group = 'ALARM' AND relation_type = 'ALARM_ANY' " +
                                "AND exists(SELECT * FROM alarm WHERE alarm.id = relation.to_id AND alarm.originator_id = relation.from_id)");
                        log.info("Alarm relations optimized.");

                        for (String table : tables) {
                            log.info("Updating table {}.", table);
                            Statement statement = conn.createStatement();
                            statement.execute("call update_" + table + "();");

                            SQLWarning warnings = statement.getWarnings();
                            if (warnings != null) {
                                log.info("{}", warnings.getMessage());
                                SQLWarning nextWarning = warnings.getNextWarning();
                                while (nextWarning != null) {
                                    log.info("{}", nextWarning.getMessage());
                                    nextWarning = nextWarning.getNextWarning();
                                }
                            }

                            conn.createStatement().execute("DROP PROCEDURE update_" + table);
                            log.info("Table {} updated.", table);
                        }
                        conn.createStatement().execute("call create_all_idx()");

                        conn.createStatement().execute("DROP PROCEDURE drop_all_idx");
                        conn.createStatement().execute("DROP PROCEDURE create_all_idx");
                        conn.createStatement().execute("DROP FUNCTION column_type_to_uuid");

                        log.info("Updating alarm relations...");
                        conn.createStatement().execute("UPDATE relation SET relation_type = 'ANY' WHERE relation_type_group = 'ALARM' AND relation_type = 'ALARM_ANY';");
                        log.info("Alarm relations updated.");

                        conn.createStatement().execute("UPDATE tb_schema_settings SET schema_version = 3001000;");

                        conn.createStatement().execute("VACUUM FULL");
                    }
                    log.info("Schema updated.");
                } catch (Exception e) {
                    log.error("Failed updating schema!!!", e);
                }
                break;
            case "3.1.0":
                try (Connection conn = DriverManager.getConnection(dbUrl, dbUserName, dbPassword)) {
                    log.info("Updating schema ...");
                    schemaUpdateFile = Paths.get(installScripts.getDataDir(), "upgrade", "3.1.0", SCHEMA_UPDATE_SQL);
                    loadSql(schemaUpdateFile, conn);
                    log.info("Schema updated.");
                }
                break;
            case "3.1.1":
                try (Connection conn = DriverManager.getConnection(dbUrl, dbUserName, dbPassword)) {
                    log.info("Updating schema ...");
                    if (isOldSchema(conn, 3001000)) {

                        try {
                            conn.createStatement().execute("ALTER TABLE device ADD COLUMN device_profile_id uuid, ADD COLUMN device_data jsonb");
                        } catch (Exception e) {
                        }

                        try {
                            conn.createStatement().execute("ALTER TABLE tenant ADD COLUMN tenant_profile_id uuid");
                        } catch (Exception e) {
                        }

                        try {
                            conn.createStatement().execute("CREATE TABLE IF NOT EXISTS rule_node_state (" +
                                    " id uuid NOT NULL CONSTRAINT rule_node_state_pkey PRIMARY KEY," +
                                    " created_time bigint NOT NULL," +
                                    " rule_node_id uuid NOT NULL," +
                                    " entity_type varchar(32) NOT NULL," +
                                    " entity_id uuid NOT NULL," +
                                    " state_data varchar(16384) NOT NULL," +
                                    " CONSTRAINT rule_node_state_unq_key UNIQUE (rule_node_id, entity_id)," +
                                    " CONSTRAINT fk_rule_node_state_node_id FOREIGN KEY (rule_node_id) REFERENCES rule_node(id) ON DELETE CASCADE)");
                        } catch (Exception e) {
                        }

                        try {
                            conn.createStatement().execute("CREATE TABLE IF NOT EXISTS api_usage_state (" +
                                    " id uuid NOT NULL CONSTRAINT usage_record_pkey PRIMARY KEY," +
                                    " created_time bigint NOT NULL," +
                                    " tenant_id uuid," +
                                    " entity_type varchar(32)," +
                                    " entity_id uuid," +
                                    " transport varchar(32)," +
                                    " db_storage varchar(32)," +
                                    " re_exec varchar(32)," +
                                    " js_exec varchar(32)," +
                                    " email_exec varchar(32)," +
                                    " sms_exec varchar(32)," +
                                    " CONSTRAINT api_usage_state_unq_key UNIQUE (tenant_id, entity_id)\n" +
                                    ");");
                        } catch (Exception e) {
                        }

                        schemaUpdateFile = Paths.get(installScripts.getDataDir(), "upgrade", "3.1.1", "schema_update_before.sql");
                        loadSql(schemaUpdateFile, conn);

                        log.info("Creating default tenant profiles...");
                        systemDataLoaderService.createDefaultTenantProfiles();

                        log.info("Updating tenant profiles...");
                        conn.createStatement().execute("call update_tenant_profiles()");

                        log.info("Creating default device profiles...");
                        PageLink pageLink = new PageLink(100);
                        PageData<Tenant> pageData;
                        do {
                            pageData = tenantService.findTenants(pageLink);
                            for (Tenant tenant : pageData.getData()) {
                                try {
                                    apiUsageStateService.createDefaultApiUsageState(tenant.getId(), null);
                                } catch (Exception e) {
                                }
                                List<EntitySubtype> deviceTypes = deviceService.findDeviceTypesByTenantId(tenant.getId()).get();
                                try {
                                    deviceProfileService.createDefaultDeviceProfile(tenant.getId());
                                } catch (Exception e) {
                                }
                                for (EntitySubtype deviceType : deviceTypes) {
                                    try {
                                        deviceProfileService.findOrCreateDeviceProfile(tenant.getId(), deviceType.getType());
                                    } catch (Exception e) {
                                    }
                                }
                            }
                            pageLink = pageLink.nextPageLink();
                        } while (pageData.hasNext());

                        log.info("Updating device profiles...");
                        conn.createStatement().execute("call update_device_profiles()");

                        schemaUpdateFile = Paths.get(installScripts.getDataDir(), "upgrade", "3.1.1", "schema_update_after.sql");
                        loadSql(schemaUpdateFile, conn);

                        conn.createStatement().execute("UPDATE tb_schema_settings SET schema_version = 3002000;");
                    }
                    log.info("Schema updated.");
                } catch (Exception e) {
                    log.error("Failed updating schema!!!", e);
                }
                break;
            case "3.2.0":
                try (Connection conn = DriverManager.getConnection(dbUrl, dbUserName, dbPassword)) {
                    log.info("Updating schema ...");
                    try {
                        conn.createStatement().execute("CREATE INDEX IF NOT EXISTS idx_device_device_profile_id ON device(tenant_id, device_profile_id);");
                        conn.createStatement().execute("ALTER TABLE dashboard ALTER COLUMN configuration TYPE varchar;");
                        conn.createStatement().execute("UPDATE tb_schema_settings SET schema_version = 3002001;");
                    } catch (Exception e) {
                        log.error("Failed updating schema!!!", e);
                    }
                    log.info("Schema updated.");
                }
                break;
            case "3.2.1":
                try (Connection conn = DriverManager.getConnection(dbUrl, dbUserName, dbPassword)) {
                    log.info("Updating schema ...");
                    conn.createStatement().execute("CREATE INDEX IF NOT EXISTS idx_audit_log_tenant_id_and_created_time ON audit_log(tenant_id, created_time);");
                    schemaUpdateFile = Paths.get(installScripts.getDataDir(), "upgrade", "3.2.1", SCHEMA_UPDATE_SQL);
                    loadSql(schemaUpdateFile, conn);
                    conn.createStatement().execute("UPDATE tb_schema_settings SET schema_version = 3002002;");
                    log.info("Schema updated.");
                } catch (Exception e) {
                    log.error("Failed updating schema!!!", e);
                }
                break;
            case "3.2.2":
                try (Connection conn = DriverManager.getConnection(dbUrl, dbUserName, dbPassword)) {
                    log.info("Updating schema ...");
                    try {
                        conn.createStatement().execute("ALTER TABLE rule_chain ADD COLUMN type varchar(255) DEFAULT 'CORE'"); //NOSONAR, ignoring because method used to execute thingsboard database upgrade script
                    } catch (Exception ignored) {
                    }
                    schemaUpdateFile = Paths.get(installScripts.getDataDir(), "upgrade", "3.2.2", SCHEMA_UPDATE_SQL);
                    loadSql(schemaUpdateFile, conn);
                    log.info("Load Edge TTL functions ...");
                    schemaUpdateFile = Paths.get(installScripts.getDataDir(), "upgrade", "3.2.2", "schema_update_ttl.sql");
                    loadSql(schemaUpdateFile, conn);
                    log.info("Edge TTL functions successfully loaded!");
                    log.info("Updating indexes and TTL procedure for event table...");
                    schemaUpdateFile = Paths.get(installScripts.getDataDir(), "upgrade", "3.2.2", "schema_update_event.sql");
                    loadSql(schemaUpdateFile, conn);
                    log.info("Updating schema settings...");
                    conn.createStatement().execute("UPDATE tb_schema_settings SET schema_version = 3003000;");
                    log.info("Schema updated.");
                } catch (Exception e) {
                    log.error("Failed updating schema!!!", e);
                }
                break;
            case "3.3.2":
                try (Connection conn = DriverManager.getConnection(dbUrl, dbUserName, dbPassword)) {
                    log.info("Updating schema ...");
                    schemaUpdateFile = Paths.get(installScripts.getDataDir(), "upgrade", "3.3.2", SCHEMA_UPDATE_SQL);
                    loadSql(schemaUpdateFile, conn);
                    try {
                        conn.createStatement().execute("ALTER TABLE alarm ADD COLUMN propagate_to_owner boolean DEFAULT false;"); //NOSONAR, ignoring because method used to execute thingsboard database upgrade script
                        conn.createStatement().execute("ALTER TABLE alarm ADD COLUMN propagate_to_tenant boolean DEFAULT false;"); //NOSONAR, ignoring because method used to execute thingsboard database upgrade script
                    } catch (Exception ignored) {
                    }

                    try {
                        conn.createStatement().execute("insert into entity_alarm(tenant_id, entity_id, created_time, alarm_type, customer_id, alarm_id)" +
                                " select tenant_id, originator_id, created_time, type, customer_id, id from alarm ON CONFLICT DO NOTHING;");
                        conn.createStatement().execute("insert into entity_alarm(tenant_id, entity_id, created_time, alarm_type, customer_id, alarm_id)" +
                                " select a.tenant_id, r.from_id, created_time, type, customer_id, id" +
                                " from alarm a inner join relation r on r.relation_type_group = 'ALARM' and r.relation_type = 'ANY' and a.id = r.to_id ON CONFLICT DO NOTHING;");
                        conn.createStatement().execute("delete from relation r where r.relation_type_group = 'ALARM';");
                    } catch (Exception e) {
                        log.error("Failed to update alarm relations!!!", e);
                    }

                    log.info("Updating lwm2m device profiles ...");
                    try {
                        schemaUpdateFile = Paths.get(installScripts.getDataDir(), "upgrade", "3.3.2", "schema_update_lwm2m_bootstrap.sql");
                        loadSql(schemaUpdateFile, conn);
                        log.info("Updating server`s public key from HexDec to Base64 in profile for LWM2M...");
                        conn.createStatement().execute("call update_profile_bootstrap();");
                        log.info("Server`s public key from HexDec to Base64 in profile for LWM2M updated.");
                        log.info("Updating client`s public key and secret key from HexDec to Base64 for LWM2M...");
                        conn.createStatement().execute("call update_device_credentials_to_base64_and_bootstrap();");
                        log.info("Client`s public key and secret key from HexDec to Base64 for LWM2M updated.");
                    } catch (Exception e) {
                        log.error("Failed to update lwm2m profiles!!!", e);
                    }
                    log.info("Updating schema settings...");
                    conn.createStatement().execute("UPDATE tb_schema_settings SET schema_version = 3003003;");
                    log.info("Schema updated.");
                } catch (Exception e) {
                    log.error("Failed updating schema!!!", e);
                }
                break;
            case "3.3.3":
                try (Connection conn = DriverManager.getConnection(dbUrl, dbUserName, dbPassword)) {
                    log.info("Updating schema ...");
                    try {
                        conn.createStatement().execute("ALTER TABLE edge DROP COLUMN edge_license_key;"); //NOSONAR, ignoring because method used to execute thingsboard database upgrade script
                        conn.createStatement().execute("ALTER TABLE edge DROP COLUMN cloud_endpoint;"); //NOSONAR, ignoring because method used to execute thingsboard database upgrade script
                    } catch (Exception ignored) {
                    }

                    log.info("Updating TTL cleanup procedure for the event table...");
                    schemaUpdateFile = Paths.get(installScripts.getDataDir(), "upgrade", "3.3.3", "schema_event_ttl_procedure.sql");
                    loadSql(schemaUpdateFile, conn);
                    schemaUpdateFile = Paths.get(installScripts.getDataDir(), "upgrade", "3.3.3", SCHEMA_UPDATE_SQL);
                    loadSql(schemaUpdateFile, conn);

                    log.info("Updating schema settings...");
                    conn.createStatement().execute("UPDATE tb_schema_settings SET schema_version = 3003004;");
                    log.info("Schema updated.");
                } catch (Exception e) {
                    log.error("Failed updating schema!!!", e);
                }
                break;
            case "3.3.4":
                try (Connection conn = DriverManager.getConnection(dbUrl, dbUserName, dbPassword)) {
                    log.info("Updating schema ...");
                    schemaUpdateFile = Paths.get(installScripts.getDataDir(), "upgrade", "3.3.4", SCHEMA_UPDATE_SQL);
                    loadSql(schemaUpdateFile, conn);

                    log.info("Loading queues...");
                    try {
                        if (!CollectionUtils.isEmpty(queueConfig.getQueues())) {
                            queueConfig.getQueues().forEach(queueSettings -> {
                                Queue queue = queueConfigToQueue(queueSettings);
                                Queue existing = queueService.findQueueByTenantIdAndName(queue.getTenantId(), queue.getName());
                                if (existing == null) {
                                    queueService.saveQueue(queue);
                                }
                            });
                        } else {
                            systemDataLoaderService.createQueues();
                        }
                    } catch (Exception e) {
                    }

                    log.info("Updating schema settings...");
                    conn.createStatement().execute("UPDATE tb_schema_settings SET schema_version = 3004000;");
                    log.info("Schema updated.");
                } catch (Exception e) {
                    log.error("Failed updating schema!!!", e);
                }
                break;
            case "3.4.0":
                try (Connection conn = DriverManager.getConnection(dbUrl, dbUserName, dbPassword)) {
                    log.info("Updating schema ...");
                    schemaUpdateFile = Paths.get(installScripts.getDataDir(), "upgrade", "3.4.0", SCHEMA_UPDATE_SQL);
                    loadSql(schemaUpdateFile, conn);
                    log.info("Updating schema settings...");
                    conn.createStatement().execute("UPDATE tb_schema_settings SET schema_version = 3004001;");
                    log.info("Schema updated.");
                } catch (Exception e) {
                    log.error("Failed updating schema!!!", e);
                }
                break;
            case "3.4.1":
                try (Connection conn = DriverManager.getConnection(dbUrl, dbUserName, dbPassword)) {
                    log.info("Updating schema ...");
                    runSchemaUpdateScript(conn, "3.4.1");
                    if (isOldSchema(conn, 3004001)) {
                        try {
                            conn.createStatement().execute("ALTER TABLE asset ADD COLUMN asset_profile_id uuid");
                        } catch (Exception e) {
                        }

                        schemaUpdateFile = Paths.get(installScripts.getDataDir(), "upgrade", "3.4.1", "schema_update_before.sql");
                        loadSql(schemaUpdateFile, conn);

                        conn.createStatement().execute("DELETE FROM asset a WHERE NOT exists(SELECT id FROM tenant WHERE id = a.tenant_id);");

                        log.info("Creating default asset profiles...");

                        PageLink pageLink = new PageLink(1000);
                        PageData<TenantId> tenantIds;
                        do {
                            List<ListenableFuture<?>> futures = new ArrayList<>();
                            tenantIds = tenantService.findTenantsIds(pageLink);
                            for (TenantId tenantId : tenantIds.getData()) {
                                futures.add(dbUpgradeExecutor.submit(() -> {
                                    try {
                                        assetProfileService.createDefaultAssetProfile(tenantId);
                                    } catch (Exception e) {
                                    }
                                }));
                            }
                            Futures.allAsList(futures).get();
                            pageLink = pageLink.nextPageLink();
                        } while (tenantIds.hasNext());

                        pageLink = new PageLink(1000);
                        PageData<TbPair<UUID, String>> pairs;
                        do {
                            List<ListenableFuture<?>> futures = new ArrayList<>();
                            pairs = assetDao.getAllAssetTypes(pageLink);
                            for (TbPair<UUID, String> pair : pairs.getData()) {
                                TenantId tenantId = new TenantId(pair.getFirst());
                                String assetType = pair.getSecond();
                                if (!"default".equals(assetType)) {
                                    futures.add(dbUpgradeExecutor.submit(() -> {
                                        try {
                                            assetProfileService.findOrCreateAssetProfile(tenantId, assetType);
                                        } catch (Exception e) {
                                        }
                                    }));
                                }
                            }
                            Futures.allAsList(futures).get();
                            pageLink = pageLink.nextPageLink();
                        } while (pairs.hasNext());

                        log.info("Updating asset profiles...");
                        conn.createStatement().execute("call update_asset_profiles()");

                        schemaUpdateFile = Paths.get(installScripts.getDataDir(), "upgrade", "3.4.1", "schema_update_after.sql");
                        loadSql(schemaUpdateFile, conn);

                        conn.createStatement().execute("UPDATE tb_schema_settings SET schema_version = 3004002;");
                    }
                    log.info("Schema updated.");
                } catch (Exception e) {
                    log.error("Failed updating schema!!!", e);
                }
                break;
            case "3.4.4":
                try (Connection conn = DriverManager.getConnection(dbUrl, dbUserName, dbPassword)) {
                    log.info("Updating schema ...");
<<<<<<< HEAD
                    runSchemaUpdateScript(conn, "3.4.4");
                    log.info("Alarm Rules migration ...");

                    PageLink pageLink = new PageLink(1000);
                    PageData<TenantId> tenantIds;
                    do {
                        List<ListenableFuture<?>> futures = new ArrayList<>();
                        tenantIds = tenantService.findTenantsIds(pageLink);
                        for (TenantId tenantId : tenantIds.getData()) {
                            futures.add(dbUpgradeExecutor.submit(() -> {
                                try {
                                    PageLink profilePageLink = new PageLink(1000);
                                    PageData<DeviceProfile> profiles;
                                    do {
                                        profiles = deviceProfileDao.findDeviceProfilesWithAlarmRules(tenantId, profilePageLink);

                                        try {
                                            RuleChainId rootRuleChainId;
                                            try {
                                                rootRuleChainId = Optional
                                                        .ofNullable(ruleChainService.getRootTenantRuleChain(tenantId))
                                                        .map(RuleChain::getId)
                                                        .orElse(null);
                                            } catch (Exception e) {
                                                rootRuleChainId = null;
                                            }

                                            for (DeviceProfile deviceProfile : profiles.getData()) {
                                                Map<String, String> alarmRuleIdMapping = new HashMap<>();

                                                ObjectNode profileData = JacksonUtil.fromBytes(deviceProfile.getProfileDataBytes(), ObjectNode.class);
                                                ArrayNode alarms = (ArrayNode) profileData.get("alarms");

                                                for (JsonNode alarm : alarms) {
                                                    try {
                                                        AlarmRule alarmRule = new AlarmRule();
                                                        alarmRule.setTenantId(tenantId);
                                                        alarmRule.setEnabled(true);
                                                        String alarmType = alarm.get("alarmType").asText();
                                                        alarmRule.setAlarmType(alarmType);
                                                        alarmRule.setName(deviceProfile.getName() + "-" + alarmType);

                                                        AlarmRuleConfiguration configuration = JacksonUtil.convertValue(alarm, AlarmRuleConfiguration.class);
                                                        configuration.setSourceEntityFilters(Collections.singletonList(new AlarmRuleDeviceTypeEntityFilter(deviceProfile.getId())));
                                                        configuration.setAlarmTargetEntity(new AlarmRuleOriginatorTargetEntity());
                                                        alarmRule.setConfiguration(configuration);

                                                        AlarmRule savedRule = alarmRuleService.saveAlarmRule(tenantId, alarmRule);

                                                        alarmRuleIdMapping.put(alarm.get("id").asText(), savedRule.getId().toString());
                                                    } catch (Exception e) {}
                                                }

                                                RuleChainId ruleChainId =
                                                        Optional.ofNullable(deviceProfile.getDefaultRuleChainId()).orElse(rootRuleChainId);

                                                if (rootRuleChainId == null) {
                                                    continue;
                                                }

                                                List<JsonNode> states = alarmRuleEntityStateDao.findRuleNodeStatesByRuleChainIdAndType(deviceProfile.getId(), ruleChainId, "org.thingsboard.rule.engine.profile.TbDeviceProfileNode");
                                                states.forEach(stateNode -> {
                                                    Map<String, PersistedAlarmState> alarmStates = new HashMap<>();
                                                    DeviceId deviceId = new DeviceId(UUID.fromString(stateNode.get("entity_id").asText()));
                                                    RuleNodeId ruleNodeId = new RuleNodeId(UUID.fromString(stateNode.get("rule_node_id").asText()));
                                                    boolean debugMode = stateNode.get("debug_mode").asBoolean();

                                                    AlarmRuleEntityState entityState = new AlarmRuleEntityState();
                                                    entityState.setTenantId(tenantId);
                                                    entityState.setEntityId(deviceId);

                                                    PersistedEntityState persistedEntityState = JacksonUtil.fromString(stateNode.get("state_data").asText(), PersistedEntityState.class);

                                                    persistedEntityState.getAlarmStates().forEach((id, alarmState) -> {
                                                        String newId = alarmRuleIdMapping.get(id);
                                                        alarmState.setLastRuleNodeId(ruleNodeId);
                                                        alarmState.setLastRuleChainId(ruleChainId);
                                                        alarmState.setLastRuleNodeDebugMode(debugMode);
                                                        alarmStates.put(newId, alarmState);
                                                    });

                                                    persistedEntityState.setAlarmStates(alarmStates);

                                                    entityState.setData(JacksonUtil.toString(persistedEntityState));
                                                    alarmRuleEntityStateDao.saveAlarmRuleEntityState(tenantId, entityState);
                                                });
                                            }
                                        } catch (Exception e) {}

                                        profilePageLink = profilePageLink.nextPageLink();
                                    } while (profiles.hasNext());
                                } catch (Exception e) {
                                }
                            }));
                        }
                        Futures.allAsList(futures).get();
                        pageLink = pageLink.nextPageLink();
                    } while (tenantIds.hasNext());

                    conn.createStatement().execute("DROP TABLE IF EXISTS rule_node_state;");

                    log.info("Updating device profiles...");
                    conn.createStatement().execute("UPDATE device_profile d SET profile_data = d.profile_data - 'alarms';");

                    log.info("Updating schema settings...");
                    conn.createStatement().execute("UPDATE tb_schema_settings SET schema_version = 3005000;");
=======
                    if (isOldSchema(conn, 3004002)) {
                        schemaUpdateFile = Paths.get(installScripts.getDataDir(), "upgrade", "3.4.4", SCHEMA_UPDATE_SQL);
                        loadSql(schemaUpdateFile, conn);

                        try {
                            conn.createStatement().execute("ALTER TABLE asset_profile ADD COLUMN default_edge_rule_chain_id uuid"); //NOSONAR, ignoring because method used to execute thingsboard database upgrade script
                        } catch (Exception e) {
                        }
                        try {
                            conn.createStatement().execute("ALTER TABLE device_profile ADD COLUMN default_edge_rule_chain_id uuid"); //NOSONAR, ignoring because method used to execute thingsboard database upgrade script
                        } catch (Exception e) {
                        }
                        try {
                            conn.createStatement().execute("ALTER TABLE asset_profile ADD CONSTRAINT fk_default_edge_rule_chain_asset_profile FOREIGN KEY (default_edge_rule_chain_id) REFERENCES rule_chain(id)"); //NOSONAR, ignoring because method used to execute thingsboard database upgrade script
                        } catch (Exception e) {
                        }
                        try {
                            conn.createStatement().execute("ALTER TABLE device_profile ADD CONSTRAINT fk_default_edge_rule_chain_device_profile FOREIGN KEY (default_edge_rule_chain_id) REFERENCES rule_chain(id)"); //NOSONAR, ignoring because method used to execute thingsboard database upgrade script
                        } catch (Exception e) {
                        }

                        conn.createStatement().execute("UPDATE tb_schema_settings SET schema_version = 3005000;");
                    }
>>>>>>> 17d1dd25
                    log.info("Schema updated.");
                } catch (Exception e) {
                    log.error("Failed updating schema!!!", e);
                }
                break;
            default:
                throw new RuntimeException("Unable to upgrade SQL database, unsupported fromVersion: " + fromVersion);
        }
    }

    private void runSchemaUpdateScript(Connection connection, String version) throws Exception {
        Path schemaUpdateFile = Paths.get(installScripts.getDataDir(), "upgrade", version, SCHEMA_UPDATE_SQL);
        loadSql(schemaUpdateFile, connection);
    }

    private void loadSql(Path sqlFile, Connection conn) throws Exception {
        String sql = new String(Files.readAllBytes(sqlFile), Charset.forName("UTF-8"));
        Statement st = conn.createStatement();
        st.setQueryTimeout((int) TimeUnit.HOURS.toSeconds(3));
        st.execute(sql);//NOSONAR, ignoring because method used to execute thingsboard database upgrade script
        printWarnings(st);
        Thread.sleep(5000);
    }

    protected void printWarnings(Statement statement) throws SQLException {
        SQLWarning warnings = statement.getWarnings();
        if (warnings != null) {
            log.info("{}", warnings.getMessage());
            SQLWarning nextWarning = warnings.getNextWarning();
            while (nextWarning != null) {
                log.info("{}", nextWarning.getMessage());
                nextWarning = nextWarning.getNextWarning();
            }
        }
    }

    protected boolean isOldSchema(Connection conn, long fromVersion) {
        boolean isOldSchema = true;
        try {
            Statement statement = conn.createStatement();
            statement.execute("CREATE TABLE IF NOT EXISTS tb_schema_settings ( schema_version bigint NOT NULL, CONSTRAINT tb_schema_settings_pkey PRIMARY KEY (schema_version));");
            Thread.sleep(1000);
            ResultSet resultSet = statement.executeQuery("SELECT schema_version FROM tb_schema_settings;");
            if (resultSet.next()) {
                isOldSchema = resultSet.getLong(1) <= fromVersion;
            } else {
                resultSet.close();
                statement.execute("INSERT INTO tb_schema_settings (schema_version) VALUES (" + fromVersion + ")");
            }
            statement.close();
        } catch (InterruptedException | SQLException e) {
            log.info("Failed to check current PostgreSQL schema due to: {}", e.getMessage());
        }
        return isOldSchema;
    }

    private Queue queueConfigToQueue(TbRuleEngineQueueConfiguration queueSettings) {
        Queue queue = new Queue();
        queue.setTenantId(TenantId.SYS_TENANT_ID);
        queue.setName(queueSettings.getName());
        queue.setTopic(queueSettings.getTopic());
        queue.setPollInterval(queueSettings.getPollInterval());
        queue.setPartitions(queueSettings.getPartitions());
        queue.setPackProcessingTimeout(queueSettings.getPackProcessingTimeout());
        SubmitStrategy submitStrategy = new SubmitStrategy();
        submitStrategy.setBatchSize(queueSettings.getSubmitStrategy().getBatchSize());
        submitStrategy.setType(SubmitStrategyType.valueOf(queueSettings.getSubmitStrategy().getType()));
        queue.setSubmitStrategy(submitStrategy);
        ProcessingStrategy processingStrategy = new ProcessingStrategy();
        processingStrategy.setType(ProcessingStrategyType.valueOf(queueSettings.getProcessingStrategy().getType()));
        processingStrategy.setRetries(queueSettings.getProcessingStrategy().getRetries());
        processingStrategy.setFailurePercentage(queueSettings.getProcessingStrategy().getFailurePercentage());
        processingStrategy.setPauseBetweenRetries(queueSettings.getProcessingStrategy().getPauseBetweenRetries());
        processingStrategy.setMaxPauseBetweenRetries(queueSettings.getProcessingStrategy().getMaxPauseBetweenRetries());
        queue.setProcessingStrategy(processingStrategy);
        queue.setConsumerPerPartition(queueSettings.isConsumerPerPartition());
        return queue;
    }

}<|MERGE_RESOLUTION|>--- conflicted
+++ resolved
@@ -36,7 +36,6 @@
 import org.thingsboard.server.common.data.alarm.rule.AlarmRuleOriginatorTargetEntity;
 import org.thingsboard.server.common.data.alarm.rule.filter.AlarmRuleDeviceTypeEntityFilter;
 import org.thingsboard.server.common.data.device.profile.AlarmRuleConfiguration;
-import org.thingsboard.server.common.data.device.profile.DeviceProfileData;
 import org.thingsboard.server.common.data.id.DeviceId;
 import org.thingsboard.server.common.data.id.RuleChainId;
 import org.thingsboard.server.common.data.id.RuleNodeId;
@@ -85,7 +84,6 @@
 import java.util.Map;
 import java.util.Optional;
 import java.util.UUID;
-import java.util.concurrent.ConcurrentHashMap;
 import java.util.concurrent.TimeUnit;
 
 import static org.thingsboard.server.service.install.DatabaseHelper.ADDITIONAL_INFO;
@@ -716,114 +714,6 @@
             case "3.4.4":
                 try (Connection conn = DriverManager.getConnection(dbUrl, dbUserName, dbPassword)) {
                     log.info("Updating schema ...");
-<<<<<<< HEAD
-                    runSchemaUpdateScript(conn, "3.4.4");
-                    log.info("Alarm Rules migration ...");
-
-                    PageLink pageLink = new PageLink(1000);
-                    PageData<TenantId> tenantIds;
-                    do {
-                        List<ListenableFuture<?>> futures = new ArrayList<>();
-                        tenantIds = tenantService.findTenantsIds(pageLink);
-                        for (TenantId tenantId : tenantIds.getData()) {
-                            futures.add(dbUpgradeExecutor.submit(() -> {
-                                try {
-                                    PageLink profilePageLink = new PageLink(1000);
-                                    PageData<DeviceProfile> profiles;
-                                    do {
-                                        profiles = deviceProfileDao.findDeviceProfilesWithAlarmRules(tenantId, profilePageLink);
-
-                                        try {
-                                            RuleChainId rootRuleChainId;
-                                            try {
-                                                rootRuleChainId = Optional
-                                                        .ofNullable(ruleChainService.getRootTenantRuleChain(tenantId))
-                                                        .map(RuleChain::getId)
-                                                        .orElse(null);
-                                            } catch (Exception e) {
-                                                rootRuleChainId = null;
-                                            }
-
-                                            for (DeviceProfile deviceProfile : profiles.getData()) {
-                                                Map<String, String> alarmRuleIdMapping = new HashMap<>();
-
-                                                ObjectNode profileData = JacksonUtil.fromBytes(deviceProfile.getProfileDataBytes(), ObjectNode.class);
-                                                ArrayNode alarms = (ArrayNode) profileData.get("alarms");
-
-                                                for (JsonNode alarm : alarms) {
-                                                    try {
-                                                        AlarmRule alarmRule = new AlarmRule();
-                                                        alarmRule.setTenantId(tenantId);
-                                                        alarmRule.setEnabled(true);
-                                                        String alarmType = alarm.get("alarmType").asText();
-                                                        alarmRule.setAlarmType(alarmType);
-                                                        alarmRule.setName(deviceProfile.getName() + "-" + alarmType);
-
-                                                        AlarmRuleConfiguration configuration = JacksonUtil.convertValue(alarm, AlarmRuleConfiguration.class);
-                                                        configuration.setSourceEntityFilters(Collections.singletonList(new AlarmRuleDeviceTypeEntityFilter(deviceProfile.getId())));
-                                                        configuration.setAlarmTargetEntity(new AlarmRuleOriginatorTargetEntity());
-                                                        alarmRule.setConfiguration(configuration);
-
-                                                        AlarmRule savedRule = alarmRuleService.saveAlarmRule(tenantId, alarmRule);
-
-                                                        alarmRuleIdMapping.put(alarm.get("id").asText(), savedRule.getId().toString());
-                                                    } catch (Exception e) {}
-                                                }
-
-                                                RuleChainId ruleChainId =
-                                                        Optional.ofNullable(deviceProfile.getDefaultRuleChainId()).orElse(rootRuleChainId);
-
-                                                if (rootRuleChainId == null) {
-                                                    continue;
-                                                }
-
-                                                List<JsonNode> states = alarmRuleEntityStateDao.findRuleNodeStatesByRuleChainIdAndType(deviceProfile.getId(), ruleChainId, "org.thingsboard.rule.engine.profile.TbDeviceProfileNode");
-                                                states.forEach(stateNode -> {
-                                                    Map<String, PersistedAlarmState> alarmStates = new HashMap<>();
-                                                    DeviceId deviceId = new DeviceId(UUID.fromString(stateNode.get("entity_id").asText()));
-                                                    RuleNodeId ruleNodeId = new RuleNodeId(UUID.fromString(stateNode.get("rule_node_id").asText()));
-                                                    boolean debugMode = stateNode.get("debug_mode").asBoolean();
-
-                                                    AlarmRuleEntityState entityState = new AlarmRuleEntityState();
-                                                    entityState.setTenantId(tenantId);
-                                                    entityState.setEntityId(deviceId);
-
-                                                    PersistedEntityState persistedEntityState = JacksonUtil.fromString(stateNode.get("state_data").asText(), PersistedEntityState.class);
-
-                                                    persistedEntityState.getAlarmStates().forEach((id, alarmState) -> {
-                                                        String newId = alarmRuleIdMapping.get(id);
-                                                        alarmState.setLastRuleNodeId(ruleNodeId);
-                                                        alarmState.setLastRuleChainId(ruleChainId);
-                                                        alarmState.setLastRuleNodeDebugMode(debugMode);
-                                                        alarmStates.put(newId, alarmState);
-                                                    });
-
-                                                    persistedEntityState.setAlarmStates(alarmStates);
-
-                                                    entityState.setData(JacksonUtil.toString(persistedEntityState));
-                                                    alarmRuleEntityStateDao.saveAlarmRuleEntityState(tenantId, entityState);
-                                                });
-                                            }
-                                        } catch (Exception e) {}
-
-                                        profilePageLink = profilePageLink.nextPageLink();
-                                    } while (profiles.hasNext());
-                                } catch (Exception e) {
-                                }
-                            }));
-                        }
-                        Futures.allAsList(futures).get();
-                        pageLink = pageLink.nextPageLink();
-                    } while (tenantIds.hasNext());
-
-                    conn.createStatement().execute("DROP TABLE IF EXISTS rule_node_state;");
-
-                    log.info("Updating device profiles...");
-                    conn.createStatement().execute("UPDATE device_profile d SET profile_data = d.profile_data - 'alarms';");
-
-                    log.info("Updating schema settings...");
-                    conn.createStatement().execute("UPDATE tb_schema_settings SET schema_version = 3005000;");
-=======
                     if (isOldSchema(conn, 3004002)) {
                         schemaUpdateFile = Paths.get(installScripts.getDataDir(), "upgrade", "3.4.4", SCHEMA_UPDATE_SQL);
                         loadSql(schemaUpdateFile, conn);
@@ -845,9 +735,114 @@
                         } catch (Exception e) {
                         }
 
+                        log.info("Alarm Rules migration ...");
+
+                        PageLink pageLink = new PageLink(1000);
+                        PageData<TenantId> tenantIds;
+                        do {
+                            List<ListenableFuture<?>> futures = new ArrayList<>();
+                            tenantIds = tenantService.findTenantsIds(pageLink);
+                            for (TenantId tenantId : tenantIds.getData()) {
+                                futures.add(dbUpgradeExecutor.submit(() -> {
+                                    try {
+                                        PageLink profilePageLink = new PageLink(1000);
+                                        PageData<DeviceProfile> profiles;
+                                        do {
+                                            profiles = deviceProfileDao.findDeviceProfilesWithAlarmRules(tenantId, profilePageLink);
+
+                                            try {
+                                                RuleChainId rootRuleChainId;
+                                                try {
+                                                    rootRuleChainId = Optional
+                                                            .ofNullable(ruleChainService.getRootTenantRuleChain(tenantId))
+                                                            .map(RuleChain::getId)
+                                                            .orElse(null);
+                                                } catch (Exception e) {
+                                                    rootRuleChainId = null;
+                                                }
+
+                                                for (DeviceProfile deviceProfile : profiles.getData()) {
+                                                    Map<String, String> alarmRuleIdMapping = new HashMap<>();
+
+                                                    ObjectNode profileData = JacksonUtil.fromBytes(deviceProfile.getProfileDataBytes(), ObjectNode.class);
+                                                    ArrayNode alarms = (ArrayNode) profileData.get("alarms");
+
+                                                    for (JsonNode alarm : alarms) {
+                                                        try {
+                                                            AlarmRule alarmRule = new AlarmRule();
+                                                            alarmRule.setTenantId(tenantId);
+                                                            alarmRule.setEnabled(true);
+                                                            String alarmType = alarm.get("alarmType").asText();
+                                                            alarmRule.setAlarmType(alarmType);
+                                                            alarmRule.setName(deviceProfile.getName() + "-" + alarmType);
+
+                                                            AlarmRuleConfiguration configuration = JacksonUtil.convertValue(alarm, AlarmRuleConfiguration.class);
+                                                            configuration.setSourceEntityFilters(Collections.singletonList(new AlarmRuleDeviceTypeEntityFilter(deviceProfile.getId())));
+                                                            configuration.setAlarmTargetEntity(new AlarmRuleOriginatorTargetEntity());
+                                                            alarmRule.setConfiguration(configuration);
+
+                                                            AlarmRule savedRule = alarmRuleService.saveAlarmRule(tenantId, alarmRule);
+
+                                                            alarmRuleIdMapping.put(alarm.get("id").asText(), savedRule.getId().toString());
+                                                        } catch (Exception e) {
+                                                        }
+                                                    }
+
+                                                    RuleChainId ruleChainId =
+                                                            Optional.ofNullable(deviceProfile.getDefaultRuleChainId()).orElse(rootRuleChainId);
+
+                                                    if (rootRuleChainId == null) {
+                                                        continue;
+                                                    }
+
+                                                    List<JsonNode> states = alarmRuleEntityStateDao.findRuleNodeStatesByRuleChainIdAndType(deviceProfile.getId(), ruleChainId, "org.thingsboard.rule.engine.profile.TbDeviceProfileNode");
+                                                    states.forEach(stateNode -> {
+                                                        Map<String, PersistedAlarmState> alarmStates = new HashMap<>();
+                                                        DeviceId deviceId = new DeviceId(UUID.fromString(stateNode.get("entity_id").asText()));
+                                                        RuleNodeId ruleNodeId = new RuleNodeId(UUID.fromString(stateNode.get("rule_node_id").asText()));
+                                                        boolean debugMode = stateNode.get("debug_mode").asBoolean();
+
+                                                        AlarmRuleEntityState entityState = new AlarmRuleEntityState();
+                                                        entityState.setTenantId(tenantId);
+                                                        entityState.setEntityId(deviceId);
+
+                                                        PersistedEntityState persistedEntityState = JacksonUtil.fromString(stateNode.get("state_data").asText(), PersistedEntityState.class);
+
+                                                        persistedEntityState.getAlarmStates().forEach((id, alarmState) -> {
+                                                            String newId = alarmRuleIdMapping.get(id);
+                                                            alarmState.setLastRuleNodeId(ruleNodeId);
+                                                            alarmState.setLastRuleChainId(ruleChainId);
+                                                            alarmState.setLastRuleNodeDebugMode(debugMode);
+                                                            alarmStates.put(newId, alarmState);
+                                                        });
+
+                                                        persistedEntityState.setAlarmStates(alarmStates);
+
+                                                        entityState.setData(JacksonUtil.toString(persistedEntityState));
+                                                        alarmRuleEntityStateDao.saveAlarmRuleEntityState(tenantId, entityState);
+                                                    });
+                                                }
+                                            } catch (Exception e) {
+                                            }
+
+                                            profilePageLink = profilePageLink.nextPageLink();
+                                        } while (profiles.hasNext());
+                                    } catch (Exception e) {
+                                    }
+                                }));
+                            }
+                            Futures.allAsList(futures).get();
+                            pageLink = pageLink.nextPageLink();
+                        } while (tenantIds.hasNext());
+
+                        conn.createStatement().execute("DROP TABLE IF EXISTS rule_node_state;");
+
+                        log.info("Updating device profiles...");
+                        conn.createStatement().execute("UPDATE device_profile d SET profile_data = d.profile_data - 'alarms';");
+
+                        log.info("Updating schema settings...");
                         conn.createStatement().execute("UPDATE tb_schema_settings SET schema_version = 3005000;");
                     }
->>>>>>> 17d1dd25
                     log.info("Schema updated.");
                 } catch (Exception e) {
                     log.error("Failed updating schema!!!", e);
