--- conflicted
+++ resolved
@@ -717,7 +717,11 @@
             case "3.5.0":
                 try (Connection conn = DriverManager.getConnection(dbUrl, dbUserName, dbPassword)) {
                     log.info("Updating schema ...");
-<<<<<<< HEAD
+                    if (isOldSchema(conn, 3005000)) {
+                        schemaUpdateFile = Paths.get(installScripts.getDataDir(), "upgrade", "3.5.0", SCHEMA_UPDATE_SQL);
+                        loadSql(schemaUpdateFile, conn);
+                        conn.createStatement().execute("UPDATE tb_schema_settings SET schema_version = 3005001;");
+                    }
                     try {
 //                        String [] entityNames = new String [] {"device", "component_descriptor", "customer", "dashboard", "rule_chain", "rule_node", "ota_package", "asset_profile", "asset", "device_profile", "tb_user", "tenant_profile", "tenant", "widgets_bundle", "ntity_view", "resource", "edge"};
                         String[] entityNames = new String[]{"device"};
@@ -725,13 +729,6 @@
                             conn.createStatement().execute("ALTER TABLE " + entityName + " DROP COLUMN search_text CASCADE");
                         }
                     } catch (Exception e) {}
-=======
-                    if (isOldSchema(conn, 3005000)) {
-                        schemaUpdateFile = Paths.get(installScripts.getDataDir(), "upgrade", "3.5.0", SCHEMA_UPDATE_SQL);
-                        loadSql(schemaUpdateFile, conn);
-                        conn.createStatement().execute("UPDATE tb_schema_settings SET schema_version = 3005001;");
-                    }
->>>>>>> c4851040
                     log.info("Schema updated.");
                 } catch (Exception e) {
                     log.error("Failed updating schema!!!", e);
