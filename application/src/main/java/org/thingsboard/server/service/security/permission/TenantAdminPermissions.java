/**
 * Copyright © 2016-2025 The Thingsboard Authors
 *
 * Licensed under the Apache License, Version 2.0 (the "License");
 * you may not use this file except in compliance with the License.
 * You may obtain a copy of the License at
 *
 *     http://www.apache.org/licenses/LICENSE-2.0
 *
 * Unless required by applicable law or agreed to in writing, software
 * distributed under the License is distributed on an "AS IS" BASIS,
 * WITHOUT WARRANTIES OR CONDITIONS OF ANY KIND, either express or implied.
 * See the License for the specific language governing permissions and
 * limitations under the License.
 */
package org.thingsboard.server.service.security.permission;

import org.springframework.stereotype.Component;
import org.thingsboard.server.common.data.HasTenantId;
import org.thingsboard.server.common.data.User;
import org.thingsboard.server.common.data.ai.AiModelSettings;
import org.thingsboard.server.common.data.id.AiModelSettingsId;
import org.thingsboard.server.common.data.id.EntityId;
import org.thingsboard.server.common.data.id.UserId;
import org.thingsboard.server.common.data.security.Authority;
import org.thingsboard.server.service.security.model.SecurityUser;

@Component(value = "tenantAdminPermissions")
public class TenantAdminPermissions extends AbstractPermissions {

    public TenantAdminPermissions() {
        super();
        put(Resource.ADMIN_SETTINGS, PermissionChecker.allowAllPermissionChecker);
        put(Resource.ALARM, tenantEntityPermissionChecker);
        put(Resource.ASSET, tenantEntityPermissionChecker);
        put(Resource.DEVICE, tenantEntityPermissionChecker);
        put(Resource.CUSTOMER, tenantEntityPermissionChecker);
        put(Resource.DASHBOARD, tenantEntityPermissionChecker);
        put(Resource.ENTITY_VIEW, tenantEntityPermissionChecker);
        put(Resource.TENANT, tenantPermissionChecker);
        put(Resource.RULE_CHAIN, tenantEntityPermissionChecker);
        put(Resource.USER, userPermissionChecker);
        put(Resource.WIDGETS_BUNDLE, widgetsPermissionChecker);
        put(Resource.WIDGET_TYPE, widgetsPermissionChecker);
        put(Resource.DEVICE_PROFILE, tenantEntityPermissionChecker);
        put(Resource.ASSET_PROFILE, tenantEntityPermissionChecker);
        put(Resource.API_USAGE_STATE, tenantEntityPermissionChecker);
        put(Resource.TB_RESOURCE, tbResourcePermissionChecker);
        put(Resource.OTA_PACKAGE, tenantEntityPermissionChecker);
        put(Resource.EDGE, tenantEntityPermissionChecker);
        put(Resource.RPC, tenantEntityPermissionChecker);
        put(Resource.QUEUE, queuePermissionChecker);
        put(Resource.VERSION_CONTROL, PermissionChecker.allowAllPermissionChecker);
        put(Resource.NOTIFICATION, tenantEntityPermissionChecker);
        put(Resource.MOBILE_APP_SETTINGS, new PermissionChecker.GenericPermissionChecker(Operation.READ));
        put(Resource.OAUTH2_CLIENT, tenantEntityPermissionChecker);
        put(Resource.OAUTH2_CONFIGURATION_TEMPLATE, new PermissionChecker.GenericPermissionChecker(Operation.READ));
        put(Resource.MOBILE_APP, tenantEntityPermissionChecker);
        put(Resource.MOBILE_APP_BUNDLE, tenantEntityPermissionChecker);
<<<<<<< HEAD
        put(Resource.CALCULATED_FIELD, tenantEntityPermissionChecker);
        put(Resource.AI_MODEL_SETTINGS, aiModelSettingsPermissionChecker);
=======
        put(Resource.JOB, tenantEntityPermissionChecker);
>>>>>>> dfc1a6ed
    }

    public static final PermissionChecker tenantEntityPermissionChecker = new PermissionChecker() {

        @Override
        public boolean hasPermission(SecurityUser user, Operation operation, EntityId entityId, HasTenantId entity) {
            if (!user.getTenantId().equals(entity.getTenantId())) {
                return false;
            }
            return true;
        }
    };

    private static final PermissionChecker tenantPermissionChecker =
            new PermissionChecker.GenericPermissionChecker(Operation.READ, Operation.READ_ATTRIBUTES, Operation.READ_TELEMETRY) {

                @Override
                @SuppressWarnings("unchecked")
                public boolean hasPermission(SecurityUser user, Operation operation, EntityId entityId, HasTenantId entity) {
                    if (!super.hasPermission(user, operation, entityId, entity)) {
                        return false;
                    }
                    if (!user.getTenantId().equals(entityId)) {
                        return false;
                    }
                    return true;
                }

            };

    private static final PermissionChecker userPermissionChecker = new PermissionChecker<UserId, User>() {

        @Override
        public boolean hasPermission(SecurityUser user, Operation operation, UserId userId, User userEntity) {
            if (Authority.SYS_ADMIN.equals(userEntity.getAuthority())) {
                return false;
            }
            if (!user.getTenantId().equals(userEntity.getTenantId())) {
                return false;
            }
            return true;
        }

    };

    private static final PermissionChecker widgetsPermissionChecker = new PermissionChecker() {

        @Override
        public boolean hasPermission(SecurityUser user, Operation operation, EntityId entityId, HasTenantId entity) {
            if (entity.getTenantId() == null || entity.getTenantId().isNullUid()) {
                return operation == Operation.READ;
            }
            if (!user.getTenantId().equals(entity.getTenantId())) {
                return false;
            }
            return true;
        }

    };

    private static final PermissionChecker tbResourcePermissionChecker = new PermissionChecker() {

        @Override
        public boolean hasPermission(SecurityUser user, Operation operation, EntityId entityId, HasTenantId entity) {
            if (entity.getTenantId() == null || entity.getTenantId().isNullUid()) {
                return operation == Operation.READ;
            }
            if (!user.getTenantId().equals(entity.getTenantId())) {
                return false;
            }
            return true;
        }

    };

    private static final PermissionChecker queuePermissionChecker = new PermissionChecker() {

        @Override
        public boolean hasPermission(SecurityUser user, Operation operation, EntityId entityId, HasTenantId entity) {
            if (entity.getTenantId() == null || entity.getTenantId().isNullUid()) {
                return operation == Operation.READ;
            }
            if (!user.getTenantId().equals(entity.getTenantId())) {
                return false;
            }
            return true;
        }

    };

    private static final PermissionChecker<AiModelSettingsId, AiModelSettings> aiModelSettingsPermissionChecker = new PermissionChecker<>() {

        @Override
        public boolean hasPermission(SecurityUser user, Operation operation) {
            return true;
        }

        @Override
        public boolean hasPermission(SecurityUser user, Operation operation, AiModelSettingsId entityId, AiModelSettings entity) {
            return user.getTenantId().equals(entity.getTenantId());
        }

    };

}<|MERGE_RESOLUTION|>--- conflicted
+++ resolved
@@ -57,12 +57,8 @@
         put(Resource.OAUTH2_CONFIGURATION_TEMPLATE, new PermissionChecker.GenericPermissionChecker(Operation.READ));
         put(Resource.MOBILE_APP, tenantEntityPermissionChecker);
         put(Resource.MOBILE_APP_BUNDLE, tenantEntityPermissionChecker);
-<<<<<<< HEAD
-        put(Resource.CALCULATED_FIELD, tenantEntityPermissionChecker);
+        put(Resource.JOB, tenantEntityPermissionChecker);
         put(Resource.AI_MODEL_SETTINGS, aiModelSettingsPermissionChecker);
-=======
-        put(Resource.JOB, tenantEntityPermissionChecker);
->>>>>>> dfc1a6ed
     }
 
     public static final PermissionChecker tenantEntityPermissionChecker = new PermissionChecker() {
