/**
 * Copyright © 2016-2022 The Thingsboard Authors
 *
 * Licensed under the Apache License, Version 2.0 (the "License");
 * you may not use this file except in compliance with the License.
 * You may obtain a copy of the License at
 *
 *     http://www.apache.org/licenses/LICENSE-2.0
 *
 * Unless required by applicable law or agreed to in writing, software
 * distributed under the License is distributed on an "AS IS" BASIS,
 * WITHOUT WARRANTIES OR CONDITIONS OF ANY KIND, either express or implied.
 * See the License for the specific language governing permissions and
 * limitations under the License.
 */
package org.thingsboard.server.service.telemetry;

import com.google.common.util.concurrent.FutureCallback;
import com.google.common.util.concurrent.Futures;
import com.google.common.util.concurrent.ListenableFuture;
import com.google.common.util.concurrent.MoreExecutors;
import com.google.common.util.concurrent.SettableFuture;
import lombok.extern.slf4j.Slf4j;
import org.springframework.context.annotation.Lazy;
import org.springframework.stereotype.Service;
import org.thingsboard.common.util.ThingsBoardThreadFactory;
import org.thingsboard.server.cluster.TbClusterService;
import org.thingsboard.server.common.data.ApiUsageRecordKey;
import org.thingsboard.server.common.data.EntityType;
import org.thingsboard.server.common.data.EntityView;
import org.thingsboard.server.common.data.id.CustomerId;
import org.thingsboard.server.common.data.id.EntityId;
import org.thingsboard.server.common.data.id.TenantId;
import org.thingsboard.server.common.data.kv.AttributeKvEntry;
import org.thingsboard.server.common.data.kv.BaseAttributeKvEntry;
import org.thingsboard.server.common.data.kv.BooleanDataEntry;
import org.thingsboard.server.common.data.kv.DeleteTsKvQuery;
import org.thingsboard.server.common.data.kv.DoubleDataEntry;
import org.thingsboard.server.common.data.kv.LongDataEntry;
import org.thingsboard.server.common.data.kv.StringDataEntry;
import org.thingsboard.server.common.data.kv.TsKvEntry;
import org.thingsboard.server.common.data.kv.TsKvLatestRemovingResult;
import org.thingsboard.server.common.msg.queue.TbCallback;
import org.thingsboard.server.common.msg.queue.TopicPartitionInfo;
import org.thingsboard.server.common.stats.TbApiUsageReportClient;
import org.thingsboard.server.dao.attributes.AttributesService;
import org.thingsboard.server.dao.timeseries.TimeseriesService;
import org.thingsboard.server.queue.discovery.PartitionService;
import org.thingsboard.server.service.apiusage.TbApiUsageStateService;
import org.thingsboard.server.service.entitiy.entityview.TbEntityViewService;
import org.thingsboard.server.service.subscription.TbSubscriptionUtils;

import javax.annotation.Nullable;
import javax.annotation.PostConstruct;
import javax.annotation.PreDestroy;
import java.util.ArrayList;
import java.util.Collection;
import java.util.Collections;
import java.util.Comparator;
import java.util.HashMap;
import java.util.List;
import java.util.Map;
import java.util.Objects;
import java.util.Optional;
import java.util.concurrent.ExecutorService;
import java.util.concurrent.Executors;

/**
 * Created by ashvayka on 27.03.18.
 */
@Service
@Slf4j
public class DefaultTelemetrySubscriptionService extends AbstractSubscriptionService implements TelemetrySubscriptionService {

    private final AttributesService attrService;
    private final TimeseriesService tsService;
    private final TbEntityViewService tbEntityViewService;
    private final TbApiUsageReportClient apiUsageClient;
    private final TbApiUsageStateService apiUsageStateService;

    private ExecutorService tsCallBackExecutor;

    public DefaultTelemetrySubscriptionService(AttributesService attrService,
                                               TimeseriesService tsService,
                                               @Lazy TbEntityViewService tbEntityViewService,
                                               TbClusterService clusterService,
                                               PartitionService partitionService,
                                               TbApiUsageReportClient apiUsageClient,
                                               TbApiUsageStateService apiUsageStateService) {
        super(clusterService, partitionService);
        this.attrService = attrService;
        this.tsService = tsService;
        this.tbEntityViewService = tbEntityViewService;
        this.apiUsageClient = apiUsageClient;
        this.apiUsageStateService = apiUsageStateService;
    }

    @PostConstruct
    public void initExecutor() {
        super.initExecutor();
        tsCallBackExecutor = Executors.newSingleThreadExecutor(ThingsBoardThreadFactory.forName("ts-service-ts-callback"));
    }

    @Override
    protected String getExecutorPrefix() {
        return "ts";
    }

    @PreDestroy
    public void shutdownExecutor() {
        if (tsCallBackExecutor != null) {
            tsCallBackExecutor.shutdownNow();
        }
        super.shutdownExecutor();
    }

    @Override
    public ListenableFuture<Void> saveAndNotify(TenantId tenantId, EntityId entityId, TsKvEntry ts) {
        SettableFuture<Void> future = SettableFuture.create();
        saveAndNotify(tenantId, entityId, Collections.singletonList(ts), new VoidFutureCallback(future));
        return future;
    }

    @Override
    public void saveAndNotify(TenantId tenantId, EntityId entityId, List<TsKvEntry> ts, FutureCallback<Void> callback) {
        saveAndNotify(tenantId, null, entityId, ts, 0L, callback);
    }

    @Override
    public void saveAndNotify(TenantId tenantId, CustomerId customerId, EntityId entityId, List<TsKvEntry> ts, long ttl, FutureCallback<Void> callback) {
        doSaveAndNotify(tenantId, customerId, entityId, ts, ttl, callback, true);
    }

    @Override
    public void saveWithoutLatestAndNotify(TenantId tenantId, CustomerId customerId, EntityId entityId, List<TsKvEntry> ts, long ttl, FutureCallback<Void> callback) {
        doSaveAndNotify(tenantId, customerId, entityId, ts, ttl, callback, false);
    }

    private void doSaveAndNotify(TenantId tenantId, CustomerId customerId, EntityId entityId, List<TsKvEntry> ts, long ttl, FutureCallback<Void> callback, boolean saveLatest) {
        checkInternalEntity(entityId);
        boolean sysTenant = TenantId.SYS_TENANT_ID.equals(tenantId) || tenantId == null;
        if (sysTenant || apiUsageStateService.getApiUsageState(tenantId).isDbStorageEnabled()) {
            if (saveLatest) {
                saveAndNotifyInternal(tenantId, entityId, ts, ttl, getCallback(tenantId, customerId, sysTenant, callback));
            } else {
                saveWithoutLatestAndNotifyInternal(tenantId, entityId, ts, ttl, getCallback(tenantId, customerId, sysTenant, callback));
            }
        } else {
            callback.onFailure(new RuntimeException("DB storage writes are disabled due to API limits!"));
        }
    }

    private FutureCallback<Integer> getCallback(TenantId tenantId, CustomerId customerId, boolean sysTenant, FutureCallback<Void> callback) {
        return new FutureCallback<>() {
            @Override
            public void onSuccess(Integer result) {
                if (!sysTenant && result != null && result > 0) {
                    apiUsageClient.report(tenantId, customerId, ApiUsageRecordKey.STORAGE_DP_COUNT, result);
                }
                callback.onSuccess(null);
            }

            @Override
            public void onFailure(Throwable t) {
                callback.onFailure(t);
            }
        };
    }

    @Override
    public void saveAndNotifyInternal(TenantId tenantId, EntityId entityId, List<TsKvEntry> ts, FutureCallback<Integer> callback) {
        saveAndNotifyInternal(tenantId, entityId, ts, 0L, callback);
    }

    @Override
    public void saveAndNotifyInternal(TenantId tenantId, EntityId entityId, List<TsKvEntry> ts, long ttl, FutureCallback<Integer> callback) {
        ListenableFuture<Integer> saveFuture = tsService.save(tenantId, entityId, ts, ttl);
        addCallbacks(tenantId, entityId, ts, callback, saveFuture);
    }

    private void saveWithoutLatestAndNotifyInternal(TenantId tenantId, EntityId entityId, List<TsKvEntry> ts, long ttl, FutureCallback<Integer> callback) {
        ListenableFuture<Integer> saveFuture = tsService.saveWithoutLatest(tenantId, entityId, ts, ttl);
        addCallbacks(tenantId, entityId, ts, callback, saveFuture);
    }

    private void addCallbacks(TenantId tenantId, EntityId entityId, List<TsKvEntry> ts, FutureCallback<Integer> callback, ListenableFuture<Integer> saveFuture) {
        addMainCallback(saveFuture, callback);
        addWsCallback(saveFuture, success -> onTimeSeriesUpdate(tenantId, entityId, ts));
        if (EntityType.DEVICE.equals(entityId.getEntityType()) || EntityType.ASSET.equals(entityId.getEntityType())) {
            Futures.addCallback(this.tbEntityViewService.findEntityViewsByTenantIdAndEntityIdAsync(tenantId, entityId),
                    new FutureCallback<List<EntityView>>() {
                        @Override
                        public void onSuccess(@Nullable List<EntityView> result) {
                            if (result != null && !result.isEmpty()) {
                                Map<String, List<TsKvEntry>> tsMap = new HashMap<>();
                                for (TsKvEntry entry : ts) {
                                    tsMap.computeIfAbsent(entry.getKey(), s -> new ArrayList<>()).add(entry);
                                }
                                for (EntityView entityView : result) {
                                    List<String> keys = entityView.getKeys() != null && entityView.getKeys().getTimeseries() != null ?
                                            entityView.getKeys().getTimeseries() : new ArrayList<>(tsMap.keySet());
                                    List<TsKvEntry> entityViewLatest = new ArrayList<>();
                                    long startTs = entityView.getStartTimeMs();
                                    long endTs = entityView.getEndTimeMs() == 0 ? Long.MAX_VALUE : entityView.getEndTimeMs();
                                    for (String key : keys) {
                                        List<TsKvEntry> entries = tsMap.get(key);
                                        if (entries != null) {
                                            Optional<TsKvEntry> tsKvEntry = entries.stream()
                                                    .filter(entry -> entry.getTs() > startTs && entry.getTs() <= endTs)
                                                    .max(Comparator.comparingLong(TsKvEntry::getTs));
                                            tsKvEntry.ifPresent(entityViewLatest::add);
                                        }
                                    }
                                    if (!entityViewLatest.isEmpty()) {
                                        saveLatestAndNotify(tenantId, entityView.getId(), entityViewLatest, new FutureCallback<Void>() {
                                            @Override
                                            public void onSuccess(@Nullable Void tmp) {
                                            }

                                            @Override
                                            public void onFailure(Throwable t) {
                                            }
                                        });
                                    }
                                }
                            }
                        }

                        @Override
                        public void onFailure(Throwable t) {
                            log.error("Error while finding entity views by tenantId and entityId", t);
                        }
                    }, MoreExecutors.directExecutor());
        }
    }

    @Override

    public void saveAndNotify(TenantId tenantId, EntityId entityId, String scope, List<AttributeKvEntry> attributes, FutureCallback<Void> callback) {
        saveAndNotify(tenantId, entityId, scope, attributes, true, callback);
    }

    @Override
    public void saveAndNotify(TenantId tenantId, EntityId entityId, String scope, List<AttributeKvEntry> attributes, boolean notifyDevice, FutureCallback<Void> callback) {
        checkInternalEntity(entityId);
        saveAndNotifyInternal(tenantId, entityId, scope, attributes, notifyDevice, callback);
    }

    @Override
    public void saveAndNotifyInternal(TenantId tenantId, EntityId entityId, String scope, List<AttributeKvEntry> attributes, boolean notifyDevice, FutureCallback<Void> callback) {
        ListenableFuture<List<String>> saveFuture = attrService.save(tenantId, entityId, scope, attributes);
        addVoidCallback(saveFuture, callback);
        addWsCallback(saveFuture, success -> onAttributesUpdate(tenantId, entityId, scope, attributes, notifyDevice));
    }

    @Override
    public void saveLatestAndNotify(TenantId tenantId, EntityId entityId, List<TsKvEntry> ts, FutureCallback<Void> callback) {
        checkInternalEntity(entityId);
        saveLatestAndNotifyInternal(tenantId, entityId, ts, callback);
    }

    @Override
    public void saveLatestAndNotifyInternal(TenantId tenantId, EntityId entityId, List<TsKvEntry> ts, FutureCallback<Void> callback) {
        ListenableFuture<List<Void>> saveFuture = tsService.saveLatest(tenantId, entityId, ts);
        addVoidCallback(saveFuture, callback);
        addWsCallback(saveFuture, success -> onTimeSeriesUpdate(tenantId, entityId, ts));
    }

    @Override
    public void deleteAndNotify(TenantId tenantId, EntityId entityId, String scope, List<String> keys, FutureCallback<Void> callback) {
        checkInternalEntity(entityId);
        deleteAndNotifyInternal(tenantId, entityId, scope, keys, false, callback);
    }

    @Override
    public void deleteAndNotify(TenantId tenantId, EntityId entityId, String scope, List<String> keys, boolean notifyDevice, FutureCallback<Void> callback) {
        checkInternalEntity(entityId);
        deleteAndNotifyInternal(tenantId, entityId, scope, keys, notifyDevice, callback);
    }

    @Override
    public void deleteAndNotifyInternal(TenantId tenantId, EntityId entityId, String scope, List<String> keys, boolean notifyDevice, FutureCallback<Void> callback) {
        ListenableFuture<List<String>> deleteFuture = attrService.removeAll(tenantId, entityId, scope, keys);
        addVoidCallback(deleteFuture, callback);
        addWsCallback(deleteFuture, success -> onAttributesDelete(tenantId, entityId, scope, keys, notifyDevice));
    }

    @Override
    public void deleteLatest(TenantId tenantId, EntityId entityId, List<String> keys, FutureCallback<Void> callback) {
        checkInternalEntity(entityId);
        deleteLatestInternal(tenantId, entityId, keys, callback);
    }

    @Override
    public void deleteLatestInternal(TenantId tenantId, EntityId entityId, List<String> keys, FutureCallback<Void> callback) {
        ListenableFuture<List<TsKvLatestRemovingResult>> deleteFuture = tsService.removeLatest(tenantId, entityId, keys);
        addVoidCallback(deleteFuture, callback);
    }

    @Override
    public void deleteAllLatest(TenantId tenantId, EntityId entityId, FutureCallback<Collection<String>> callback) {
        ListenableFuture<Collection<String>> deleteFuture = tsService.removeAllLatest(tenantId, entityId);
        Futures.addCallback(deleteFuture, new FutureCallback<Collection<String>>() {
            @Override
            public void onSuccess(@Nullable Collection<String> result) {
                callback.onSuccess(result);
            }

            @Override
            public void onFailure(Throwable t) {
                callback.onFailure(t);
            }
        }, tsCallBackExecutor);
    }

    @Override
    public void deleteTimeseriesAndNotify(TenantId tenantId, EntityId entityId, List<String> keys, List<DeleteTsKvQuery> deleteTsKvQueries, FutureCallback<Void> callback) {
        ListenableFuture<List<TsKvLatestRemovingResult>> deleteFuture = tsService.remove(tenantId, entityId, deleteTsKvQueries);
        addVoidCallback(deleteFuture, callback);
        addWsCallback(deleteFuture, list -> onTimeSeriesDelete(tenantId, entityId, keys, list));
    }

    @Override
    public void saveAttrAndNotify(TenantId tenantId, EntityId entityId, String scope, String key, long value, FutureCallback<Void> callback) {
        saveAndNotify(tenantId, entityId, scope, Collections.singletonList(new BaseAttributeKvEntry(new LongDataEntry(key, value)
                , System.currentTimeMillis())), callback);
    }

    @Override
    public void saveAttrAndNotify(TenantId tenantId, EntityId entityId, String scope, String key, String value, FutureCallback<Void> callback) {
        saveAndNotify(tenantId, entityId, scope, Collections.singletonList(new BaseAttributeKvEntry(new StringDataEntry(key, value)
                , System.currentTimeMillis())), callback);
    }

    @Override
    public void saveAttrAndNotify(TenantId tenantId, EntityId entityId, String scope, String key, double value, FutureCallback<Void> callback) {
        saveAndNotify(tenantId, entityId, scope, Collections.singletonList(new BaseAttributeKvEntry(new DoubleDataEntry(key, value)
                , System.currentTimeMillis())), callback);
    }

    @Override
    public void saveAttrAndNotify(TenantId tenantId, EntityId entityId, String scope, String key, boolean value, FutureCallback<Void> callback) {
        saveAndNotify(tenantId, entityId, scope, Collections.singletonList(new BaseAttributeKvEntry(new BooleanDataEntry(key, value)
                , System.currentTimeMillis())), callback);
    }

    @Override
    public ListenableFuture<Void> saveAttrAndNotify(TenantId tenantId, EntityId entityId, String scope, String key, long value) {
        SettableFuture<Void> future = SettableFuture.create();
        saveAttrAndNotify(tenantId, entityId, scope, key, value, new VoidFutureCallback(future));
        return future;
    }

    @Override
    public ListenableFuture<Void> saveAttrAndNotify(TenantId tenantId, EntityId entityId, String scope, String key, String value) {
        SettableFuture<Void> future = SettableFuture.create();
        saveAttrAndNotify(tenantId, entityId, scope, key, value, new VoidFutureCallback(future));
        return future;
    }

    @Override
    public ListenableFuture<Void> saveAttrAndNotify(TenantId tenantId, EntityId entityId, String scope, String key, double value) {
        SettableFuture<Void> future = SettableFuture.create();
        saveAttrAndNotify(tenantId, entityId, scope, key, value, new VoidFutureCallback(future));
        return future;
    }

    @Override
    public ListenableFuture<Void> saveAttrAndNotify(TenantId tenantId, EntityId entityId, String scope, String key, boolean value) {
        SettableFuture<Void> future = SettableFuture.create();
        saveAttrAndNotify(tenantId, entityId, scope, key, value, new VoidFutureCallback(future));
        return future;
    }

    private void onAttributesUpdate(TenantId tenantId, EntityId entityId, String scope, List<AttributeKvEntry> attributes, boolean notifyDevice) {
        forwardToSubscriptionManagerService(tenantId, entityId, subscriptionManagerService -> {
            subscriptionManagerService.onAttributesUpdate(tenantId, entityId, scope, attributes, notifyDevice, TbCallback.EMPTY);
        }, () -> {
            return TbSubscriptionUtils.toAttributesUpdateProto(tenantId, entityId, scope, attributes);
        });
    }

<<<<<<< HEAD
    private void onAttributesDelete(TenantId tenantId, EntityId entityId, String scope, List<String> keys) {
        forwardToSubscriptionManagerService(tenantId, entityId, subscriptionManagerService -> {
            subscriptionManagerService.onAttributesDelete(tenantId, entityId, scope, keys, TbCallback.EMPTY);
        }, () -> {
            return TbSubscriptionUtils.toAttributesDeleteProto(tenantId, entityId, scope, keys);
        });
=======
    private void onAttributesDelete(TenantId tenantId, EntityId entityId, String scope, List<String> keys, boolean notifyDevice) {
        TopicPartitionInfo tpi = partitionService.resolve(ServiceType.TB_CORE, tenantId, entityId);
        if (currentPartitions.contains(tpi)) {
            if (subscriptionManagerService.isPresent()) {
                subscriptionManagerService.get().onAttributesDelete(tenantId, entityId, scope, keys, notifyDevice, TbCallback.EMPTY);
            } else {
                log.warn("Possible misconfiguration because subscriptionManagerService is null!");
            }
        } else {
            TransportProtos.ToCoreMsg toCoreMsg = TbSubscriptionUtils.toAttributesDeleteProto(tenantId, entityId, scope, keys, notifyDevice);
            clusterService.pushMsgToCore(tpi, entityId.getId(), toCoreMsg, null);
        }
>>>>>>> 67340bad
    }

    private void onTimeSeriesUpdate(TenantId tenantId, EntityId entityId, List<TsKvEntry> ts) {
        forwardToSubscriptionManagerService(tenantId, entityId, subscriptionManagerService -> {
            subscriptionManagerService.onTimeSeriesUpdate(tenantId, entityId, ts, TbCallback.EMPTY);
        }, () -> {
            return TbSubscriptionUtils.toTimeseriesUpdateProto(tenantId, entityId, ts);
        });
    }

    private void onTimeSeriesDelete(TenantId tenantId, EntityId entityId, List<String> keys, List<TsKvLatestRemovingResult> ts) {
        forwardToSubscriptionManagerService(tenantId, entityId, subscriptionManagerService -> {
            List<TsKvEntry> updated = new ArrayList<>();
            List<String> deleted = new ArrayList<>();

            ts.stream().filter(Objects::nonNull).forEach(res -> {
                if (res.isRemoved()) {
                    if (res.getData() != null) {
                        updated.add(res.getData());
                    } else {
                        deleted.add(res.getKey());
                    }
                }
            });

            subscriptionManagerService.onTimeSeriesUpdate(tenantId, entityId, updated, TbCallback.EMPTY);
            subscriptionManagerService.onTimeSeriesDelete(tenantId, entityId, deleted, TbCallback.EMPTY);
        }, () -> {
            return TbSubscriptionUtils.toTimeseriesDeleteProto(tenantId, entityId, keys);
        });
    }

    private <S> void addVoidCallback(ListenableFuture<S> saveFuture, final FutureCallback<Void> callback) {
        Futures.addCallback(saveFuture, new FutureCallback<S>() {
            @Override
            public void onSuccess(@Nullable S result) {
                callback.onSuccess(null);
            }

            @Override
            public void onFailure(Throwable t) {
                callback.onFailure(t);
            }
        }, tsCallBackExecutor);
    }

    private <S> void addMainCallback(ListenableFuture<S> saveFuture, final FutureCallback<S> callback) {
        Futures.addCallback(saveFuture, new FutureCallback<S>() {
            @Override
            public void onSuccess(@Nullable S result) {
                callback.onSuccess(result);
            }

            @Override
            public void onFailure(Throwable t) {
                callback.onFailure(t);
            }
        }, tsCallBackExecutor);
    }

    private void checkInternalEntity(EntityId entityId) {
        if (EntityType.API_USAGE_STATE.equals(entityId.getEntityType())) {
            throw new RuntimeException("Can't update API Usage State!");
        }
    }

    private static class VoidFutureCallback implements FutureCallback<Void> {
        private final SettableFuture<Void> future;

        public VoidFutureCallback(SettableFuture<Void> future) {
            this.future = future;
        }

        @Override
        public void onSuccess(Void result) {
            future.set(null);
        }

        @Override
        public void onFailure(Throwable t) {
            future.setException(t);
        }
    }

}<|MERGE_RESOLUTION|>--- conflicted
+++ resolved
@@ -380,27 +380,12 @@
         });
     }
 
-<<<<<<< HEAD
-    private void onAttributesDelete(TenantId tenantId, EntityId entityId, String scope, List<String> keys) {
+    private void onAttributesDelete(TenantId tenantId, EntityId entityId, String scope, List<String> keys, boolean notifyDevice) {
         forwardToSubscriptionManagerService(tenantId, entityId, subscriptionManagerService -> {
-            subscriptionManagerService.onAttributesDelete(tenantId, entityId, scope, keys, TbCallback.EMPTY);
+            subscriptionManagerService.onAttributesDelete(tenantId, entityId, scope, keys, notifyDevice, TbCallback.EMPTY);
         }, () -> {
-            return TbSubscriptionUtils.toAttributesDeleteProto(tenantId, entityId, scope, keys);
+            return TbSubscriptionUtils.toAttributesDeleteProto(tenantId, entityId, scope, keys, notifyDevice);
         });
-=======
-    private void onAttributesDelete(TenantId tenantId, EntityId entityId, String scope, List<String> keys, boolean notifyDevice) {
-        TopicPartitionInfo tpi = partitionService.resolve(ServiceType.TB_CORE, tenantId, entityId);
-        if (currentPartitions.contains(tpi)) {
-            if (subscriptionManagerService.isPresent()) {
-                subscriptionManagerService.get().onAttributesDelete(tenantId, entityId, scope, keys, notifyDevice, TbCallback.EMPTY);
-            } else {
-                log.warn("Possible misconfiguration because subscriptionManagerService is null!");
-            }
-        } else {
-            TransportProtos.ToCoreMsg toCoreMsg = TbSubscriptionUtils.toAttributesDeleteProto(tenantId, entityId, scope, keys, notifyDevice);
-            clusterService.pushMsgToCore(tpi, entityId.getId(), toCoreMsg, null);
-        }
->>>>>>> 67340bad
     }
 
     private void onTimeSeriesUpdate(TenantId tenantId, EntityId entityId, List<TsKvEntry> ts) {
