/**
 * Copyright © 2016-2023 The Thingsboard Authors
 *
 * Licensed under the Apache License, Version 2.0 (the "License");
 * you may not use this file except in compliance with the License.
 * You may obtain a copy of the License at
 *
 *     http://www.apache.org/licenses/LICENSE-2.0
 *
 * Unless required by applicable law or agreed to in writing, software
 * distributed under the License is distributed on an "AS IS" BASIS,
 * WITHOUT WARRANTIES OR CONDITIONS OF ANY KIND, either express or implied.
 * See the License for the specific language governing permissions and
 * limitations under the License.
 */
package org.thingsboard.server.service.queue;

import com.google.protobuf.ProtocolStringList;
import lombok.extern.slf4j.Slf4j;
import org.springframework.beans.factory.annotation.Value;
import org.springframework.context.ApplicationEventPublisher;
import org.springframework.scheduling.annotation.Scheduled;
import org.springframework.stereotype.Service;
import org.thingsboard.common.util.ThingsBoardThreadFactory;
import org.thingsboard.rule.engine.api.TbAlarmRuleStateService;
import org.thingsboard.server.actors.ActorSystemContext;
import org.thingsboard.server.common.data.id.QueueId;
import org.thingsboard.server.common.data.id.TenantId;
import org.thingsboard.server.common.data.queue.Queue;
import org.thingsboard.server.common.data.rpc.RpcError;
import org.thingsboard.server.common.msg.TbMsg;
import org.thingsboard.server.common.msg.queue.QueueToRuleEngineMsg;
import org.thingsboard.server.common.msg.queue.RuleEngineException;
import org.thingsboard.server.common.msg.queue.RuleNodeInfo;
import org.thingsboard.server.common.msg.queue.ServiceType;
import org.thingsboard.server.common.msg.queue.TbCallback;
import org.thingsboard.server.common.msg.queue.TbMsgCallback;
import org.thingsboard.server.common.msg.queue.TopicPartitionInfo;
import org.thingsboard.server.common.msg.rpc.FromDeviceRpcResponse;
import org.thingsboard.server.common.stats.StatsFactory;
import org.thingsboard.server.queue.util.DataDecodingEncodingService;
import org.thingsboard.server.dao.queue.QueueService;
import org.thingsboard.server.dao.tenant.TbTenantProfileCache;
import org.thingsboard.server.gen.transport.TransportProtos;
import org.thingsboard.server.gen.transport.TransportProtos.ToRuleEngineMsg;
import org.thingsboard.server.gen.transport.TransportProtos.ToRuleEngineNotificationMsg;
import org.thingsboard.server.queue.TbQueueConsumer;
import org.thingsboard.server.queue.common.TbProtoQueueMsg;
import org.thingsboard.server.queue.discovery.PartitionService;
import org.thingsboard.server.queue.discovery.QueueKey;
import org.thingsboard.server.queue.discovery.TbServiceInfoProvider;
import org.thingsboard.server.queue.discovery.event.PartitionChangeEvent;
import org.thingsboard.server.queue.provider.TbRuleEngineQueueFactory;
import org.thingsboard.server.queue.util.TbRuleEngineComponent;
import org.thingsboard.server.service.apiusage.TbApiUsageStateService;
import org.thingsboard.server.service.profile.TbAssetProfileCache;
import org.thingsboard.server.service.profile.TbDeviceProfileCache;
import org.thingsboard.server.service.queue.processing.AbstractConsumerService;
import org.thingsboard.server.service.queue.processing.TbRuleEngineProcessingDecision;
import org.thingsboard.server.service.queue.processing.TbRuleEngineProcessingResult;
import org.thingsboard.server.service.queue.processing.TbRuleEngineProcessingStrategy;
import org.thingsboard.server.service.queue.processing.TbRuleEngineProcessingStrategyFactory;
import org.thingsboard.server.service.queue.processing.TbRuleEngineSubmitStrategy;
import org.thingsboard.server.service.queue.processing.TbRuleEngineSubmitStrategyFactory;
import org.thingsboard.server.service.rpc.TbRuleEngineDeviceRpcService;
import org.thingsboard.server.service.stats.RuleEngineStatisticsService;

import javax.annotation.PostConstruct;
import javax.annotation.PreDestroy;
import java.util.ArrayList;
import java.util.Collections;
import java.util.HashSet;
import java.util.List;
import java.util.Map;
import java.util.Optional;
import java.util.Set;
import java.util.UUID;
import java.util.concurrent.ConcurrentHashMap;
import java.util.concurrent.ConcurrentMap;
import java.util.concurrent.ExecutorService;
import java.util.concurrent.Executors;
import java.util.concurrent.ScheduledExecutorService;
import java.util.concurrent.TimeUnit;
import java.util.concurrent.locks.ReentrantLock;

@Service
@TbRuleEngineComponent
@Slf4j
public class DefaultTbRuleEngineConsumerService extends AbstractConsumerService<ToRuleEngineNotificationMsg> implements TbRuleEngineConsumerService {

    public static final String SUCCESSFUL_STATUS = "successful";
    public static final String FAILED_STATUS = "failed";
    public static final String THREAD_TOPIC_SEPARATOR = " | ";
    @Value("${queue.rule-engine.poll-interval}")
    private long pollDuration;
    @Value("${queue.rule-engine.pack-processing-timeout}")
    private long packProcessingTimeout;
    @Value("${queue.rule-engine.stats.enabled:true}")
    private boolean statsEnabled;
    @Value("${queue.rule-engine.prometheus-stats.enabled:false}")
    boolean prometheusStatsEnabled;

    private final StatsFactory statsFactory;
    private final TbRuleEngineSubmitStrategyFactory submitStrategyFactory;
    private final TbRuleEngineProcessingStrategyFactory processingStrategyFactory;
    private final TbRuleEngineQueueFactory tbRuleEngineQueueFactory;
    private final RuleEngineStatisticsService statisticsService;
    private final TbRuleEngineDeviceRpcService tbDeviceRpcService;
    private final TbServiceInfoProvider serviceInfoProvider;
    private final QueueService queueService;
    //    private final TenantId tenantId;
    private final ConcurrentMap<QueueKey, TbQueueConsumer<TbProtoQueueMsg<ToRuleEngineMsg>>> consumers = new ConcurrentHashMap<>();
    private final ConcurrentMap<QueueKey, Queue> consumerConfigurations = new ConcurrentHashMap<>();
    private final ConcurrentMap<QueueKey, TbRuleEngineConsumerStats> consumerStats = new ConcurrentHashMap<>();
    private final ConcurrentMap<QueueKey, TbTopicWithConsumerPerPartition> topicsConsumerPerPartition = new ConcurrentHashMap<>();
    final ExecutorService submitExecutor = Executors.newSingleThreadExecutor(ThingsBoardThreadFactory.forName("tb-rule-engine-consumer-submit"));
    final ScheduledExecutorService repartitionExecutor = Executors.newScheduledThreadPool(1, ThingsBoardThreadFactory.forName("tb-rule-engine-consumer-repartition"));

    public DefaultTbRuleEngineConsumerService(TbRuleEngineProcessingStrategyFactory processingStrategyFactory,
                                              TbRuleEngineSubmitStrategyFactory submitStrategyFactory,
                                              TbRuleEngineQueueFactory tbRuleEngineQueueFactory,
                                              RuleEngineStatisticsService statisticsService,
                                              ActorSystemContext actorContext,
                                              DataDecodingEncodingService encodingService,
                                              TbRuleEngineDeviceRpcService tbDeviceRpcService,
                                              StatsFactory statsFactory,
                                              TbDeviceProfileCache deviceProfileCache,
                                              TbAssetProfileCache assetProfileCache,
                                              TbTenantProfileCache tenantProfileCache,
                                              TbApiUsageStateService apiUsageStateService,
<<<<<<< HEAD
                                              PartitionService partitionService, TbServiceInfoProvider serviceInfoProvider,
                                              QueueService queueService, Optional<TbAlarmRuleStateService> alarmRuleStateService) {
        super(actorContext, encodingService, tenantProfileCache, deviceProfileCache, assetProfileCache, apiUsageStateService,
                partitionService, tbRuleEngineQueueFactory.createToRuleEngineNotificationsMsgConsumer(), Optional.empty(), alarmRuleStateService);
=======
                                              PartitionService partitionService, ApplicationEventPublisher eventPublisher,
                                              TbServiceInfoProvider serviceInfoProvider, QueueService queueService) {
        super(actorContext, encodingService, tenantProfileCache, deviceProfileCache, assetProfileCache, apiUsageStateService, partitionService, eventPublisher, tbRuleEngineQueueFactory.createToRuleEngineNotificationsMsgConsumer(), Optional.empty());
>>>>>>> 2f0eb0be
        this.statisticsService = statisticsService;
        this.tbRuleEngineQueueFactory = tbRuleEngineQueueFactory;
        this.submitStrategyFactory = submitStrategyFactory;
        this.processingStrategyFactory = processingStrategyFactory;
        this.tbDeviceRpcService = tbDeviceRpcService;
        this.statsFactory = statsFactory;
        this.serviceInfoProvider = serviceInfoProvider;
        this.queueService = queueService;
    }

    @PostConstruct
    public void init() {
        super.init("tb-rule-engine-consumer", "tb-rule-engine-notifications-consumer");
        List<Queue> queues = queueService.findAllQueues();
        for (Queue configuration : queues) {
            initConsumer(configuration);
        }
    }

    private void initConsumer(Queue configuration) {
        QueueKey queueKey = new QueueKey(ServiceType.TB_RULE_ENGINE, configuration);
        consumerConfigurations.putIfAbsent(queueKey, configuration);
        consumerStats.putIfAbsent(queueKey, new TbRuleEngineConsumerStats(configuration.getName(), statsFactory));
        if (!configuration.isConsumerPerPartition()) {
            consumers.computeIfAbsent(queueKey, queueName -> tbRuleEngineQueueFactory.createToRuleEngineMsgConsumer(configuration));
        } else {
            topicsConsumerPerPartition.computeIfAbsent(queueKey, k -> new TbTopicWithConsumerPerPartition(k.getQueueName()));
        }
    }

    @PreDestroy
    public void stop() {
        super.destroy();
        submitExecutor.shutdownNow();
        repartitionExecutor.shutdownNow();
    }

    @Override
    protected void onTbApplicationEvent(PartitionChangeEvent event) {
        if (event.getServiceType().equals(getServiceType())) {
            String serviceQueue = event.getQueueKey().getQueueName();
            log.info("[{}] Subscribing to partitions: {}", serviceQueue, event.getPartitions());
            if (!consumerConfigurations.get(event.getQueueKey()).isConsumerPerPartition()) {
                consumers.get(event.getQueueKey()).subscribe(event.getPartitions());
            } else {
                log.info("[{}] Subscribing consumer per partition: {}", serviceQueue, event.getPartitions());
                subscribeConsumerPerPartition(event.getQueueKey(), event.getPartitions());
            }
        }
    }

    void subscribeConsumerPerPartition(QueueKey queue, Set<TopicPartitionInfo> partitions) {
        topicsConsumerPerPartition.get(queue).getSubscribeQueue().add(partitions);
        scheduleTopicRepartition(queue);
    }

    private void scheduleTopicRepartition(QueueKey queue) {
        repartitionExecutor.schedule(() -> repartitionTopicWithConsumerPerPartition(queue), 1, TimeUnit.SECONDS);
    }

    void repartitionTopicWithConsumerPerPartition(final QueueKey queueKey) {
        if (stopped) {
            return;
        }
        TbTopicWithConsumerPerPartition tbTopicWithConsumerPerPartition = topicsConsumerPerPartition.get(queueKey);
        java.util.Queue<Set<TopicPartitionInfo>> subscribeQueue = tbTopicWithConsumerPerPartition.getSubscribeQueue();
        if (subscribeQueue.isEmpty()) {
            return;
        }
        if (tbTopicWithConsumerPerPartition.getLock().tryLock()) {
            try {
                Set<TopicPartitionInfo> partitions = null;
                while (!subscribeQueue.isEmpty()) {
                    partitions = subscribeQueue.poll();
                }
                if (partitions == null) {
                    return;
                }

                Set<TopicPartitionInfo> addedPartitions = new HashSet<>(partitions);
                ConcurrentMap<TopicPartitionInfo, TbQueueConsumer<TbProtoQueueMsg<ToRuleEngineMsg>>> consumers = tbTopicWithConsumerPerPartition.getConsumers();
                addedPartitions.removeAll(consumers.keySet());
                log.info("calculated addedPartitions {}", addedPartitions);

                Set<TopicPartitionInfo> removedPartitions = new HashSet<>(consumers.keySet());
                removedPartitions.removeAll(partitions);
                log.info("calculated removedPartitions {}", removedPartitions);

                removedPartitions.forEach((tpi) -> {
                    removeConsumerForTopicByTpi(queueKey.getQueueName(), consumers, tpi);
                });

                addedPartitions.forEach((tpi) -> {
                    log.info("[{}] Adding consumer for topic: {}", queueKey, tpi);
                    Queue configuration = consumerConfigurations.get(queueKey);
                    TbQueueConsumer<TbProtoQueueMsg<ToRuleEngineMsg>> consumer = tbRuleEngineQueueFactory.createToRuleEngineMsgConsumer(configuration);
                    consumers.put(tpi, consumer);
                    launchConsumer(consumer, consumerConfigurations.get(queueKey), consumerStats.get(queueKey), "" + queueKey + "-" + tpi.getPartition().orElse(-999999));
                    consumer.subscribe(Collections.singleton(tpi));
                });

            } finally {
                tbTopicWithConsumerPerPartition.getLock().unlock();
            }
        } else {
            scheduleTopicRepartition(queueKey); //reschedule later
        }

    }

    void removeConsumerForTopicByTpi(String queue, ConcurrentMap<TopicPartitionInfo, TbQueueConsumer<TbProtoQueueMsg<ToRuleEngineMsg>>> consumers, TopicPartitionInfo tpi) {
        log.info("[{}] Removing consumer for topic: {}", queue, tpi);
        consumers.get(tpi).unsubscribe();
        consumers.remove(tpi);
    }

    @Override
    protected void launchMainConsumers() {
        consumers.forEach((queue, consumer) -> launchConsumer(consumer, consumerConfigurations.get(queue), consumerStats.get(queue), queue.getQueueName()));
    }

    @Override
    protected void stopMainConsumers() {
        consumers.values().forEach(TbQueueConsumer::unsubscribe);
        topicsConsumerPerPartition.values().forEach(tbTopicWithConsumerPerPartition -> tbTopicWithConsumerPerPartition.getConsumers().keySet()
                .forEach((tpi) -> removeConsumerForTopicByTpi(tbTopicWithConsumerPerPartition.getTopic(), tbTopicWithConsumerPerPartition.getConsumers(), tpi)));
    }

    void launchConsumer(TbQueueConsumer<TbProtoQueueMsg<ToRuleEngineMsg>> consumer, Queue configuration, TbRuleEngineConsumerStats stats, String threadSuffix) {
        consumersExecutor.execute(() -> consumerLoop(consumer, configuration, stats, threadSuffix));
    }

    void consumerLoop(TbQueueConsumer<TbProtoQueueMsg<ToRuleEngineMsg>> consumer, org.thingsboard.server.common.data.queue.Queue configuration, TbRuleEngineConsumerStats stats, String threadSuffix) {
        updateCurrentThreadName(threadSuffix);
        while (!stopped && !consumer.isStopped()) {
            try {
                List<TbProtoQueueMsg<ToRuleEngineMsg>> msgs = consumer.poll(pollDuration);
                if (msgs.isEmpty()) {
                    continue;
                }
                final TbRuleEngineSubmitStrategy submitStrategy = getSubmitStrategy(configuration);
                final TbRuleEngineProcessingStrategy ackStrategy = getAckStrategy(configuration);
                submitStrategy.init(msgs);
                while (!stopped && !consumer.isStopped()) {
                    TbMsgPackProcessingContext ctx = new TbMsgPackProcessingContext(configuration.getName(), submitStrategy, ackStrategy.isSkipTimeoutMsgs());
                    submitStrategy.submitAttempt((id, msg) -> submitExecutor.submit(() -> submitMessage(configuration, stats, ctx, id, msg)));

                    final boolean timeout = !ctx.await(configuration.getPackProcessingTimeout(), TimeUnit.MILLISECONDS);

                    TbRuleEngineProcessingResult result = new TbRuleEngineProcessingResult(configuration.getName(), timeout, ctx);
                    if (timeout) {
                        printFirstOrAll(configuration, ctx, ctx.getPendingMap(), "Timeout");
                    }
                    if (!ctx.getFailedMap().isEmpty()) {
                        printFirstOrAll(configuration, ctx, ctx.getFailedMap(), "Failed");
                    }
                    ctx.printProfilerStats();

                    TbRuleEngineProcessingDecision decision = ackStrategy.analyze(result);
                    if (statsEnabled) {
                        stats.log(result, decision.isCommit());
                    }

                    ctx.cleanup();

                    if (decision.isCommit()) {
                        submitStrategy.stop();
                        break;
                    } else {
                        submitStrategy.update(decision.getReprocessMap());
                    }
                }
                consumer.commit();
            } catch (Exception e) {
                if (!stopped) {
                    log.warn("Failed to process messages from queue.", e);
                    try {
                        Thread.sleep(pollDuration);
                    } catch (InterruptedException e2) {
                        log.trace("Failed to wait until the server has capacity to handle new requests", e2);
                    }
                }
            }
        }
        log.info("TB Rule Engine Consumer stopped.");
    }

    void updateCurrentThreadName(String threadSuffix) {
        String name = Thread.currentThread().getName();
        int spliteratorIndex = name.indexOf(THREAD_TOPIC_SEPARATOR);
        if (spliteratorIndex > 0) {
            name = name.substring(0, spliteratorIndex);
        }
        name = name + THREAD_TOPIC_SEPARATOR + threadSuffix;
        Thread.currentThread().setName(name);
    }

    TbRuleEngineProcessingStrategy getAckStrategy(Queue configuration) {
        return processingStrategyFactory.newInstance(configuration.getName(), configuration.getProcessingStrategy());
    }

    TbRuleEngineSubmitStrategy getSubmitStrategy(Queue configuration) {
        return submitStrategyFactory.newInstance(configuration.getName(), configuration.getSubmitStrategy());
    }

    void submitMessage(Queue configuration, TbRuleEngineConsumerStats stats, TbMsgPackProcessingContext ctx, UUID id, TbProtoQueueMsg<ToRuleEngineMsg> msg) {
        log.trace("[{}] Creating callback for topic {} message: {}", id, configuration.getName(), msg.getValue());
        ToRuleEngineMsg toRuleEngineMsg = msg.getValue();
        TenantId tenantId = TenantId.fromUUID(new UUID(toRuleEngineMsg.getTenantIdMSB(), toRuleEngineMsg.getTenantIdLSB()));
        TbMsgCallback callback = prometheusStatsEnabled ?
                new TbMsgPackCallback(id, tenantId, ctx, stats.getTimer(tenantId, SUCCESSFUL_STATUS), stats.getTimer(tenantId, FAILED_STATUS)) :
                new TbMsgPackCallback(id, tenantId, ctx);
        try {
            if (toRuleEngineMsg.getTbMsg() != null && !toRuleEngineMsg.getTbMsg().isEmpty()) {
                forwardToRuleEngineActor(configuration.getName(), tenantId, toRuleEngineMsg, callback);
            } else {
                callback.onSuccess();
            }
        } catch (Exception e) {
            callback.onFailure(new RuleEngineException(e.getMessage()));
        }
    }

    private void printFirstOrAll(Queue configuration, TbMsgPackProcessingContext ctx, Map<UUID, TbProtoQueueMsg<ToRuleEngineMsg>> map, String prefix) {
        boolean printAll = log.isTraceEnabled();
        log.info("{} to process [{}] messages", prefix, map.size());
        for (Map.Entry<UUID, TbProtoQueueMsg<ToRuleEngineMsg>> pending : map.entrySet()) {
            ToRuleEngineMsg tmp = pending.getValue().getValue();
            TbMsg tmpMsg = TbMsg.fromBytes(configuration.getName(), tmp.getTbMsg().toByteArray(), TbMsgCallback.EMPTY);
            RuleNodeInfo ruleNodeInfo = ctx.getLastVisitedRuleNode(pending.getKey());
            if (printAll) {
                log.trace("[{}] {} to process message: {}, Last Rule Node: {}", TenantId.fromUUID(new UUID(tmp.getTenantIdMSB(), tmp.getTenantIdLSB())), prefix, tmpMsg, ruleNodeInfo);
            } else {
                log.info("[{}] {} to process message: {}, Last Rule Node: {}", TenantId.fromUUID(new UUID(tmp.getTenantIdMSB(), tmp.getTenantIdLSB())), prefix, tmpMsg, ruleNodeInfo);
                break;
            }
        }
    }

    @Override
    protected ServiceType getServiceType() {
        return ServiceType.TB_RULE_ENGINE;
    }

    @Override
    protected long getNotificationPollDuration() {
        return pollDuration;
    }

    @Override
    protected long getNotificationPackProcessingTimeout() {
        return packProcessingTimeout;
    }

    @Override
    protected void handleNotification(UUID id, TbProtoQueueMsg<ToRuleEngineNotificationMsg> msg, TbCallback callback) throws Exception {
        ToRuleEngineNotificationMsg nfMsg = msg.getValue();
        if (nfMsg.getComponentLifecycleMsg() != null && !nfMsg.getComponentLifecycleMsg().isEmpty()) {
            handleComponentLifecycleMsg(id, nfMsg.getComponentLifecycleMsg());
            callback.onSuccess();
        } else if (nfMsg.hasFromDeviceRpcResponse()) {
            TransportProtos.FromDeviceRPCResponseProto proto = nfMsg.getFromDeviceRpcResponse();
            RpcError error = proto.getError() > 0 ? RpcError.values()[proto.getError()] : null;
            FromDeviceRpcResponse response = new FromDeviceRpcResponse(new UUID(proto.getRequestIdMSB(), proto.getRequestIdLSB())
                    , proto.getResponse(), error);
            tbDeviceRpcService.processRpcResponseFromDevice(response);
            callback.onSuccess();
        } else if (nfMsg.hasQueueUpdateMsg()) {
            repartitionExecutor.execute(() -> updateQueue(nfMsg.getQueueUpdateMsg()));
            callback.onSuccess();
        } else if (nfMsg.hasQueueDeleteMsg()) {
            repartitionExecutor.execute(() -> deleteQueue(nfMsg.getQueueDeleteMsg()));
            callback.onSuccess();
        } else {
            log.trace("Received notification with missing handler");
            callback.onSuccess();
        }
    }

    private void updateQueue(TransportProtos.QueueUpdateMsg queueUpdateMsg) {
        log.info("Received queue update msg: [{}]", queueUpdateMsg);
        String queueName = queueUpdateMsg.getQueueName();
        TenantId tenantId = new TenantId(new UUID(queueUpdateMsg.getTenantIdMSB(), queueUpdateMsg.getTenantIdLSB()));
        QueueId queueId = new QueueId(new UUID(queueUpdateMsg.getQueueIdMSB(), queueUpdateMsg.getQueueIdLSB()));
        QueueKey queueKey = new QueueKey(ServiceType.TB_RULE_ENGINE, queueUpdateMsg.getQueueName(), tenantId);
        Queue queue = queueService.findQueueById(tenantId, queueId);
        Queue oldQueue = consumerConfigurations.remove(queueKey);
        if (oldQueue != null) {
            if (oldQueue.isConsumerPerPartition()) {
                TbTopicWithConsumerPerPartition consumerPerPartition = topicsConsumerPerPartition.remove(queueKey);
                ReentrantLock lock = consumerPerPartition.getLock();
                try {
                    lock.lock();
                    consumerPerPartition.getConsumers().values().forEach(TbQueueConsumer::unsubscribe);
                } finally {
                    lock.unlock();
                }
            } else {
                TbQueueConsumer<TbProtoQueueMsg<ToRuleEngineMsg>> consumer = consumers.remove(queueKey);
                consumer.unsubscribe();
            }
        }

        initConsumer(queue);

        if (!queue.isConsumerPerPartition()) {
            launchConsumer(consumers.get(queueKey), consumerConfigurations.get(queueKey), consumerStats.get(queueKey), queueName);
        }

        partitionService.updateQueue(queueUpdateMsg);
        partitionService.recalculatePartitions(serviceInfoProvider.getServiceInfo(), new ArrayList<>(partitionService.getOtherServices(ServiceType.TB_RULE_ENGINE)));
    }

    private void deleteQueue(TransportProtos.QueueDeleteMsg queueDeleteMsg) {
        log.info("Received queue delete msg: [{}]", queueDeleteMsg);
        TenantId tenantId = new TenantId(new UUID(queueDeleteMsg.getTenantIdMSB(), queueDeleteMsg.getTenantIdLSB()));
        QueueKey queueKey = new QueueKey(ServiceType.TB_RULE_ENGINE, queueDeleteMsg.getQueueName(), tenantId);

        Queue queue = consumerConfigurations.remove(queueKey);
        if (queue != null) {
            if (queue.isConsumerPerPartition()) {
                TbTopicWithConsumerPerPartition tbTopicWithConsumerPerPartition = topicsConsumerPerPartition.remove(queueKey);
                if (tbTopicWithConsumerPerPartition != null) {
                    tbTopicWithConsumerPerPartition.getConsumers().values().forEach(TbQueueConsumer::unsubscribe);
                    tbTopicWithConsumerPerPartition.getConsumers().clear();
                }
            } else {
                TbQueueConsumer<TbProtoQueueMsg<ToRuleEngineMsg>> consumer = consumers.remove(queueKey);
                if (consumer != null) {
                    consumer.unsubscribe();
                }
            }
        }
        partitionService.removeQueue(queueDeleteMsg);
    }

    private void forwardToRuleEngineActor(String queueName, TenantId tenantId, ToRuleEngineMsg toRuleEngineMsg, TbMsgCallback callback) {
        TbMsg tbMsg = TbMsg.fromBytes(queueName, toRuleEngineMsg.getTbMsg().toByteArray(), callback);
        QueueToRuleEngineMsg msg;
        ProtocolStringList relationTypesList = toRuleEngineMsg.getRelationTypesList();
        Set<String> relationTypes = null;
        if (relationTypesList != null) {
            if (relationTypesList.size() == 1) {
                relationTypes = Collections.singleton(relationTypesList.get(0));
            } else {
                relationTypes = new HashSet<>(relationTypesList);
            }
        }
        msg = new QueueToRuleEngineMsg(tenantId, tbMsg, relationTypes, toRuleEngineMsg.getFailureMessage());
        actorContext.tell(msg);
    }

    @Scheduled(fixedDelayString = "${queue.rule-engine.stats.print-interval-ms}")
    public void printStats() {
        if (statsEnabled) {
            long ts = System.currentTimeMillis();
            consumerStats.forEach((queue, stats) -> {
                stats.printStats();
                statisticsService.reportQueueStats(ts, stats);
                stats.reset();
            });
        }
    }

}<|MERGE_RESOLUTION|>--- conflicted
+++ resolved
@@ -38,7 +38,6 @@
 import org.thingsboard.server.common.msg.queue.TopicPartitionInfo;
 import org.thingsboard.server.common.msg.rpc.FromDeviceRpcResponse;
 import org.thingsboard.server.common.stats.StatsFactory;
-import org.thingsboard.server.queue.util.DataDecodingEncodingService;
 import org.thingsboard.server.dao.queue.QueueService;
 import org.thingsboard.server.dao.tenant.TbTenantProfileCache;
 import org.thingsboard.server.gen.transport.TransportProtos;
@@ -51,6 +50,7 @@
 import org.thingsboard.server.queue.discovery.TbServiceInfoProvider;
 import org.thingsboard.server.queue.discovery.event.PartitionChangeEvent;
 import org.thingsboard.server.queue.provider.TbRuleEngineQueueFactory;
+import org.thingsboard.server.queue.util.DataDecodingEncodingService;
 import org.thingsboard.server.queue.util.TbRuleEngineComponent;
 import org.thingsboard.server.service.apiusage.TbApiUsageStateService;
 import org.thingsboard.server.service.profile.TbAssetProfileCache;
@@ -108,7 +108,7 @@
     private final TbRuleEngineDeviceRpcService tbDeviceRpcService;
     private final TbServiceInfoProvider serviceInfoProvider;
     private final QueueService queueService;
-    //    private final TenantId tenantId;
+
     private final ConcurrentMap<QueueKey, TbQueueConsumer<TbProtoQueueMsg<ToRuleEngineMsg>>> consumers = new ConcurrentHashMap<>();
     private final ConcurrentMap<QueueKey, Queue> consumerConfigurations = new ConcurrentHashMap<>();
     private final ConcurrentMap<QueueKey, TbRuleEngineConsumerStats> consumerStats = new ConcurrentHashMap<>();
@@ -128,16 +128,14 @@
                                               TbAssetProfileCache assetProfileCache,
                                               TbTenantProfileCache tenantProfileCache,
                                               TbApiUsageStateService apiUsageStateService,
-<<<<<<< HEAD
-                                              PartitionService partitionService, TbServiceInfoProvider serviceInfoProvider,
-                                              QueueService queueService, Optional<TbAlarmRuleStateService> alarmRuleStateService) {
+                                              PartitionService partitionService,
+                                              ApplicationEventPublisher eventPublisher,
+                                              TbServiceInfoProvider serviceInfoProvider,
+                                              QueueService queueService,
+                                              Optional<TbAlarmRuleStateService> alarmRuleStateService) {
         super(actorContext, encodingService, tenantProfileCache, deviceProfileCache, assetProfileCache, apiUsageStateService,
-                partitionService, tbRuleEngineQueueFactory.createToRuleEngineNotificationsMsgConsumer(), Optional.empty(), alarmRuleStateService);
-=======
-                                              PartitionService partitionService, ApplicationEventPublisher eventPublisher,
-                                              TbServiceInfoProvider serviceInfoProvider, QueueService queueService) {
-        super(actorContext, encodingService, tenantProfileCache, deviceProfileCache, assetProfileCache, apiUsageStateService, partitionService, eventPublisher, tbRuleEngineQueueFactory.createToRuleEngineNotificationsMsgConsumer(), Optional.empty());
->>>>>>> 2f0eb0be
+                partitionService, eventPublisher, tbRuleEngineQueueFactory.createToRuleEngineNotificationsMsgConsumer(),
+                Optional.empty(), alarmRuleStateService);
         this.statisticsService = statisticsService;
         this.tbRuleEngineQueueFactory = tbRuleEngineQueueFactory;
         this.submitStrategyFactory = submitStrategyFactory;
