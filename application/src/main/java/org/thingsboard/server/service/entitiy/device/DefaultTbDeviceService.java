--- conflicted
+++ resolved
@@ -116,11 +116,7 @@
         try {
             Device savedDevice = checkNotNull(deviceService.assignDeviceToCustomer(tenantId, deviceId, customerId));
             notificationEntityService.notifyAssignOrUnassignEntityToCustomer(tenantId, deviceId, customerId, savedDevice,
-<<<<<<< HEAD
                     actionType, edgeTypeByActionType(actionType), user, true, deviceId.toString(), customerId.toString(), customer.getName());
-=======
-                    actionType, user, true, deviceId.toString(), customerId.toString(), customer.getName());
->>>>>>> 3c85ca2f
 
             return savedDevice;
         } catch (Exception e) {
@@ -195,15 +191,9 @@
             notificationEntityService.notifyUpdateDeviceCredentials(tenantId, deviceId, device.getCustomerId(), device, result, actionType, user);
             return result;
         } catch (Exception e) {
-<<<<<<< HEAD
-            notificationEntityService.notifyEntity(tenantId, emptyId(EntityType.DEVICE), null, null,
+            notificationEntityService.logEntityAction(tenantId, emptyId(EntityType.DEVICE),
                     actionType, user, e, deviceCredentials);
-            throw handleException(e);
-=======
-            notificationEntityService.logEntityAction(tenantId, emptyId(EntityType.DEVICE),
-                    ActionType.CREDENTIALS_UPDATED, user, e, deviceCredentials);
-            throw e;
->>>>>>> 3c85ca2f
+            throw e;
         }
     }
 
@@ -240,34 +230,20 @@
     public Device assignDeviceToTenant(Device device, Tenant newTenant, User user) {
         TenantId tenantId = device.getTenantId();
         TenantId newTenantId = newTenant.getId();
-<<<<<<< HEAD
+        DeviceId deviceId = device.getId();
         ActionType actionType = ActionType.ASSIGNED_TO_TENANT;
-=======
-        DeviceId deviceId = device.getId();
->>>>>>> 3c85ca2f
         try {
             Tenant tenant = tenantService.findTenantById(tenantId);
             Device assignedDevice = deviceService.assignDeviceToTenant(newTenantId, device);
 
-<<<<<<< HEAD
-            notificationEntityService.notifyAssignDeviceToTenant(tenantId, newTenantId, device.getId(),
+            notificationEntityService.notifyAssignDeviceToTenant(tenantId, newTenantId, deviceId,
                     assignedDevice.getCustomerId(), assignedDevice, tenant, actionType, user, newTenantId.toString(), newTenant.getName());
 
             return assignedDevice;
         } catch (Exception e) {
-            notificationEntityService.notifyEntity(tenantId, emptyId(EntityType.DEVICE), null, null,
-                    actionType, user, e, newTenantId.toString());
-            throw handleException(e);
-=======
-            notificationEntityService.notifyAssignDeviceToTenant(tenantId, newTenantId, deviceId,
-                    assignedDevice.getCustomerId(), assignedDevice, tenant, user, newTenantId.toString(), newTenant.getName());
-
-            return assignedDevice;
-        } catch (Exception e) {
-            notificationEntityService.logEntityAction(tenantId, emptyId(EntityType.DEVICE),
-                    ActionType.ASSIGNED_TO_TENANT, user, e, deviceId.toString());
-            throw e;
->>>>>>> 3c85ca2f
+            notificationEntityService.logEntityAction(tenantId, emptyId(EntityType.DEVICE),
+                    actionType, user, e, deviceId.toString());
+            throw e;
         }
     }
 
