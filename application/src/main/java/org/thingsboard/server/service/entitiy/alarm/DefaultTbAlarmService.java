--- conflicted
+++ resolved
@@ -195,13 +195,8 @@
     @Override
     public Boolean delete(Alarm alarm, User user) {
         TenantId tenantId = alarm.getTenantId();
-<<<<<<< HEAD
         logEntityActionService.logEntityAction(tenantId, alarm.getOriginator(), alarm, alarm.getCustomerId(),
-                ActionType.DELETED, user);
-=======
-        notificationEntityService.logEntityAction(tenantId, alarm.getOriginator(), alarm, alarm.getCustomerId(),
                 ActionType.ALARM_DELETE, user);
->>>>>>> 2a2d09be
         return alarmSubscriptionService.deleteAlarm(tenantId, alarm.getId());
     }
 
