/**
 * Copyright © 2016-2024 The Thingsboard Authors
 *
 * Licensed under the Apache License, Version 2.0 (the "License");
 * you may not use this file except in compliance with the License.
 * You may obtain a copy of the License at
 *
 *     http://www.apache.org/licenses/LICENSE-2.0
 *
 * Unless required by applicable law or agreed to in writing, software
 * distributed under the License is distributed on an "AS IS" BASIS,
 * WITHOUT WARRANTIES OR CONDITIONS OF ANY KIND, either express or implied.
 * See the License for the specific language governing permissions and
 * limitations under the License.
 */
package org.thingsboard.server.service.cf.ctx.state;

import com.google.common.util.concurrent.Futures;
import com.google.common.util.concurrent.ListenableFuture;
import com.google.common.util.concurrent.MoreExecutors;
import lombok.Data;
import lombok.NoArgsConstructor;
import lombok.extern.slf4j.Slf4j;
import org.thingsboard.script.api.tbel.TbelCfArg;
import org.thingsboard.script.api.tbel.TbelCfSingleValueArg;
import org.thingsboard.script.api.tbel.TbelCfTsDoubleVal;
import org.thingsboard.script.api.tbel.TbelCfTsRollingArg;
import org.thingsboard.server.common.data.cf.CalculatedFieldType;
import org.thingsboard.server.common.data.cf.configuration.Output;
import org.thingsboard.server.service.cf.CalculatedFieldResult;

import java.util.ArrayList;
import java.util.List;
import java.util.Map;

@Data
@Slf4j
@NoArgsConstructor
public class ScriptCalculatedFieldState extends BaseCalculatedFieldState {

    public ScriptCalculatedFieldState(List<String> requiredArguments) {
        super(requiredArguments);
    }

    @Override
    public CalculatedFieldType getType() {
        return CalculatedFieldType.SCRIPT;
    }

    @Override
    protected void validateNewEntry(ArgumentEntry newEntry) {
    }

    @Override
    public ListenableFuture<CalculatedFieldResult> performCalculation(CalculatedFieldCtx ctx) {
<<<<<<< HEAD
=======
        arguments.forEach((key, argumentEntry) -> {
            if (argumentEntry instanceof TsRollingArgumentEntry tsRollingEntry) {
                Argument argument = ctx.getArguments().get(key);
                TreeMap<Long, Double> tsRecords = tsRollingEntry.getTsRecords();
                if (tsRecords.size() > argument.getLimit()) {
                    tsRecords.pollFirstEntry();
                }
                tsRecords.entrySet().removeIf(tsRecord -> tsRecord.getKey() < System.currentTimeMillis() - argument.getTimeWindow());
            }
        });
>>>>>>> d7412edc
        Object[] args = ctx.getArgNames().stream()
                .map(this::toTbelArgument)
                .toArray();

        ListenableFuture<Map<String, Object>> resultFuture = ctx.getCalculatedFieldScriptEngine().executeToMapAsync(args);
        Output output = ctx.getOutput();
        return Futures.transform(resultFuture,
                result -> new CalculatedFieldResult(output.getType(), output.getScope(), result),
                MoreExecutors.directExecutor()
        );
    }

    private TbelCfArg toTbelArgument(String key) {
        return arguments.get(key).toTbelCfArg();
    }

}<|MERGE_RESOLUTION|>--- conflicted
+++ resolved
@@ -22,14 +22,10 @@
 import lombok.NoArgsConstructor;
 import lombok.extern.slf4j.Slf4j;
 import org.thingsboard.script.api.tbel.TbelCfArg;
-import org.thingsboard.script.api.tbel.TbelCfSingleValueArg;
-import org.thingsboard.script.api.tbel.TbelCfTsDoubleVal;
-import org.thingsboard.script.api.tbel.TbelCfTsRollingArg;
 import org.thingsboard.server.common.data.cf.CalculatedFieldType;
 import org.thingsboard.server.common.data.cf.configuration.Output;
 import org.thingsboard.server.service.cf.CalculatedFieldResult;
 
-import java.util.ArrayList;
 import java.util.List;
 import java.util.Map;
 
@@ -53,19 +49,6 @@
 
     @Override
     public ListenableFuture<CalculatedFieldResult> performCalculation(CalculatedFieldCtx ctx) {
-<<<<<<< HEAD
-=======
-        arguments.forEach((key, argumentEntry) -> {
-            if (argumentEntry instanceof TsRollingArgumentEntry tsRollingEntry) {
-                Argument argument = ctx.getArguments().get(key);
-                TreeMap<Long, Double> tsRecords = tsRollingEntry.getTsRecords();
-                if (tsRecords.size() > argument.getLimit()) {
-                    tsRecords.pollFirstEntry();
-                }
-                tsRecords.entrySet().removeIf(tsRecord -> tsRecord.getKey() < System.currentTimeMillis() - argument.getTimeWindow());
-            }
-        });
->>>>>>> d7412edc
         Object[] args = ctx.getArgNames().stream()
                 .map(this::toTbelArgument)
                 .toArray();
