/**
 * Copyright © 2016-2024 The Thingsboard Authors
 *
 * Licensed under the Apache License, Version 2.0 (the "License");
 * you may not use this file except in compliance with the License.
 * You may obtain a copy of the License at
 *
 *     http://www.apache.org/licenses/LICENSE-2.0
 *
 * Unless required by applicable law or agreed to in writing, software
 * distributed under the License is distributed on an "AS IS" BASIS,
 * WITHOUT WARRANTIES OR CONDITIONS OF ANY KIND, either express or implied.
 * See the License for the specific language governing permissions and
 * limitations under the License.
 */
package org.thingsboard.server.service.entitiy;

import com.fasterxml.jackson.core.type.TypeReference;
import jakarta.annotation.PostConstruct;
import lombok.RequiredArgsConstructor;
import lombok.extern.slf4j.Slf4j;
import org.springframework.stereotype.Component;
import org.springframework.transaction.event.TransactionalEventListener;
import org.thingsboard.common.util.JacksonUtil;
import org.thingsboard.server.cluster.TbClusterService;
import org.thingsboard.server.common.data.ApiUsageState;
import org.thingsboard.server.common.data.Device;
import org.thingsboard.server.common.data.DeviceProfile;
import org.thingsboard.server.common.data.EntityType;
import org.thingsboard.server.common.data.TbResource;
import org.thingsboard.server.common.data.TbResourceInfo;
import org.thingsboard.server.common.data.Tenant;
import org.thingsboard.server.common.data.TenantProfile;
import org.thingsboard.server.common.data.asset.Asset;
import org.thingsboard.server.common.data.audit.ActionType;
import org.thingsboard.server.common.data.cf.CalculatedField;
import org.thingsboard.server.common.data.edge.Edge;
import org.thingsboard.server.common.data.edge.EdgeEvent;
import org.thingsboard.server.common.data.id.DeviceId;
import org.thingsboard.server.common.data.id.EntityId;
import org.thingsboard.server.common.data.id.RuleChainId;
import org.thingsboard.server.common.data.id.TenantId;
import org.thingsboard.server.common.data.msg.TbMsgType;
import org.thingsboard.server.common.data.notification.NotificationRequest;
import org.thingsboard.server.common.data.plugin.ComponentLifecycleEvent;
import org.thingsboard.server.common.data.rule.RuleChain;
import org.thingsboard.server.common.data.rule.RuleChainType;
import org.thingsboard.server.common.data.security.DeviceCredentials;
import org.thingsboard.server.common.msg.TbMsg;
import org.thingsboard.server.common.msg.TbMsgDataType;
import org.thingsboard.server.common.msg.TbMsgMetaData;
import org.thingsboard.server.common.msg.edge.EdgeEventUpdateMsg;
import org.thingsboard.server.common.msg.plugin.ComponentLifecycleMsg;
import org.thingsboard.server.common.msg.rule.engine.DeviceCredentialsUpdateNotificationMsg;
import org.thingsboard.server.dao.eventsourcing.ActionEntityEvent;
import org.thingsboard.server.dao.eventsourcing.DeleteEntityEvent;
import org.thingsboard.server.dao.eventsourcing.SaveEntityEvent;
import org.thingsboard.server.dao.tenant.TenantService;

import java.util.Set;

@Slf4j
@Component
@RequiredArgsConstructor
public class EntityStateSourcingListener {

    private final TenantService tenantService;
    private final TbClusterService tbClusterService;

    @PostConstruct
    public void init() {
        log.debug("EntityStateSourcingListener initiated");
    }

    @TransactionalEventListener(fallbackExecution = true)
    public void handleEvent(SaveEntityEvent<?> event) {
        TenantId tenantId = event.getTenantId();
        EntityId entityId = event.getEntityId();
        if (entityId == null) {
            return;
        }
        EntityType entityType = entityId.getEntityType();
        log.debug("[{}][{}][{}] Handling entity save event: {}", tenantId, entityType, entityId, event);
        boolean isCreated = event.getCreated() != null && event.getCreated();
        ComponentLifecycleEvent lifecycleEvent = isCreated ? ComponentLifecycleEvent.CREATED : ComponentLifecycleEvent.UPDATED;

        switch (entityType) {
            case ASSET -> {
                onAssetUpdate(event.getEntity(), event.getOldEntity());
            }
            case ASSET_PROFILE, ENTITY_VIEW, NOTIFICATION_RULE -> {
                tbClusterService.broadcastEntityStateChangeEvent(tenantId, entityId, lifecycleEvent);
            }
            case RULE_CHAIN -> {
                RuleChain ruleChain = (RuleChain) event.getEntity();
                if (RuleChainType.CORE.equals(ruleChain.getType())) {
                    tbClusterService.broadcastEntityStateChangeEvent(ruleChain.getTenantId(), ruleChain.getId(), lifecycleEvent);
                }
            }
            case TENANT -> {
                Tenant tenant = (Tenant) event.getEntity();
                onTenantUpdate(tenant, lifecycleEvent);
            }
            case TENANT_PROFILE -> {
                TenantProfile tenantProfile = (TenantProfile) event.getEntity();
                onTenantProfileUpdate(tenantProfile, lifecycleEvent);
            }
            case DEVICE -> {
                onDeviceUpdate(event.getEntity(), event.getOldEntity());
            }
            case DEVICE_PROFILE -> {
                DeviceProfile deviceProfile = (DeviceProfile) event.getEntity();
                onDeviceProfileUpdate(deviceProfile, event.getOldEntity(), isCreated);
            }
            case EDGE -> {
                onEdgeEvent(tenantId, entityId, event.getEntity(), lifecycleEvent);
            }
            case TB_RESOURCE -> {
                TbResource tbResource = (TbResource) event.getEntity();
                tbClusterService.onResourceChange(tbResource, null);
            }
            case API_USAGE_STATE -> {
                ApiUsageState apiUsageState = (ApiUsageState) event.getEntity();
                tbClusterService.onApiStateChange(apiUsageState, null);
            }
            case CALCULATED_FIELD -> {
                onCalculatedFieldUpdate(event.getEntity(), event.getOldEntity());
            }
            default -> {
            }
        }
    }

    @TransactionalEventListener(fallbackExecution = true)
    public void handleEvent(DeleteEntityEvent<?> event) {
        TenantId tenantId = event.getTenantId();
        EntityId entityId = event.getEntityId();
        if (entityId == null) {
            return;
        }
        EntityType entityType = entityId.getEntityType();
        if (!tenantId.isSysTenantId() && entityType != EntityType.TENANT && !tenantService.tenantExists(tenantId)) {
            log.debug("[{}] Ignoring DeleteEntityEvent because tenant does not exist: {}", tenantId, event);
            return;
        }
        log.debug("[{}][{}][{}] Handling entity deletion event: {}", tenantId, entityType, entityId, event);

        switch (entityType) {
<<<<<<< HEAD
            case ASSET -> {
                Asset asset = (Asset) event.getEntity();
                tbClusterService.onAssetDeleted(tenantId, asset, null);
            }
            case ASSET_PROFILE, ENTITY_VIEW, CUSTOMER, EDGE, NOTIFICATION_RULE -> {
=======
            case ASSET, ASSET_PROFILE, EDGE, ENTITY_VIEW, CUSTOMER, NOTIFICATION_RULE -> {
>>>>>>> c6a31a1c
                tbClusterService.broadcastEntityStateChangeEvent(tenantId, entityId, ComponentLifecycleEvent.DELETED);
            }
            case NOTIFICATION_REQUEST -> {
                NotificationRequest request = (NotificationRequest) event.getEntity();
                if (request.isScheduled()) {
                    tbClusterService.broadcastEntityStateChangeEvent(tenantId, entityId, ComponentLifecycleEvent.DELETED);
                }
            }
            case RULE_CHAIN -> {
                RuleChain ruleChain = (RuleChain) event.getEntity();
                if (RuleChainType.CORE.equals(ruleChain.getType())) {
                    Set<RuleChainId> referencingRuleChainIds = JacksonUtil.fromString(event.getBody(), new TypeReference<>() {
                    });
                    if (referencingRuleChainIds != null) {
                        referencingRuleChainIds.forEach(referencingRuleChainId ->
                                tbClusterService.broadcastEntityStateChangeEvent(tenantId, referencingRuleChainId, ComponentLifecycleEvent.UPDATED));
                    }
                    tbClusterService.broadcastEntityStateChangeEvent(tenantId, ruleChain.getId(), ComponentLifecycleEvent.DELETED);
                }
            }
            case TENANT -> {
                Tenant tenant = (Tenant) event.getEntity();
                onTenantDeleted(tenant);
            }
            case TENANT_PROFILE -> {
                TenantProfile tenantProfile = (TenantProfile) event.getEntity();
                tbClusterService.onTenantProfileDelete(tenantProfile, null);
            }
            case DEVICE -> {
                Device device = (Device) event.getEntity();
                tbClusterService.onDeviceDeleted(tenantId, device, null);
            }
            case DEVICE_PROFILE -> {
                DeviceProfile deviceProfile = (DeviceProfile) event.getEntity();
                onDeviceProfileDelete(event.getTenantId(), event.getEntityId(), deviceProfile);
            }
            case TB_RESOURCE -> {
                TbResourceInfo tbResource = (TbResourceInfo) event.getEntity();
                tbClusterService.onResourceDeleted(tbResource, null);
            }
            case CALCULATED_FIELD -> {
                CalculatedField calculatedField = (CalculatedField) event.getEntity();
                tbClusterService.onCalculatedFieldDeleted(tenantId, calculatedField, null);
            }
            default -> {
            }
        }
    }

    @TransactionalEventListener(fallbackExecution = true)
    public void handleEvent(ActionEntityEvent<?> event) {
        log.trace("[{}] ActionEntityEvent called: {}", event.getTenantId(), event);
        if (ActionType.CREDENTIALS_UPDATED.equals(event.getActionType()) &&
                EntityType.DEVICE.equals(event.getEntityId().getEntityType())
                && event.getEntity() instanceof DeviceCredentials) {
            tbClusterService.pushMsgToCore(new DeviceCredentialsUpdateNotificationMsg(event.getTenantId(),
                    (DeviceId) event.getEntityId(), (DeviceCredentials) event.getEntity()), null);
        } else if (ActionType.ASSIGNED_TO_TENANT.equals(event.getActionType()) && event.getEntity() instanceof Device device) {
            Tenant tenant = JacksonUtil.fromString(event.getBody(), Tenant.class);
            if (tenant != null) {
                tbClusterService.onDeviceAssignedToTenant(tenant.getId(), device);
            }
            pushAssignedFromNotification(tenant, event.getTenantId(), device);
        }
    }

    private void onTenantUpdate(Tenant tenant, ComponentLifecycleEvent lifecycleEvent) {
        tbClusterService.onTenantChange(tenant, null);
        tbClusterService.broadcastEntityStateChangeEvent(tenant.getId(), tenant.getId(), lifecycleEvent);
    }

    private void onTenantDeleted(Tenant tenant) {
        tbClusterService.onTenantDelete(tenant, null);
        tbClusterService.broadcastEntityStateChangeEvent(tenant.getId(), tenant.getId(), ComponentLifecycleEvent.DELETED);
    }

    private void onTenantProfileUpdate(TenantProfile tenantProfile, ComponentLifecycleEvent lifecycleEvent) {
        tbClusterService.onTenantProfileChange(tenantProfile, null);
        tbClusterService.broadcastEntityStateChangeEvent(TenantId.SYS_TENANT_ID, tenantProfile.getId(), lifecycleEvent);
    }

    private void onDeviceProfileUpdate(DeviceProfile deviceProfile, Object oldEntity, boolean isCreated) {
        DeviceProfile oldDeviceProfile = null;
        if (!isCreated) {
            oldDeviceProfile = getOldDeviceProfile(oldEntity);
        }
        tbClusterService.onDeviceProfileChange(deviceProfile, oldDeviceProfile, null);
    }

    private DeviceProfile getOldDeviceProfile(Object oldEntity) {
        return oldEntity instanceof DeviceProfile ? (DeviceProfile) oldEntity : null;
    }

    private void onDeviceProfileDelete(TenantId tenantId, EntityId entityId, DeviceProfile deviceProfile) {
        tbClusterService.onDeviceProfileDelete(deviceProfile, null);
        tbClusterService.broadcastEntityStateChangeEvent(tenantId, entityId, ComponentLifecycleEvent.DELETED);
    }

    private void onDeviceUpdate(Object entity, Object oldEntity) {
        Device device = (Device) entity;
        Device oldDevice = null;
        if (oldEntity instanceof Device) {
            oldDevice = (Device) oldEntity;
        }
        tbClusterService.onDeviceUpdated(device, oldDevice);
    }

    private void onAssetUpdate(Object entity, Object oldEntity) {
        Asset asset = (Asset) entity;
        Asset oldAsset = null;
        if (oldEntity instanceof Asset) {
            oldAsset = (Asset) oldEntity;
        }
        tbClusterService.onAssetUpdated(asset, oldAsset);
    }

    private void onEdgeEvent(TenantId tenantId, EntityId entityId, Object entity, ComponentLifecycleEvent lifecycleEvent) {
        if (entity instanceof Edge) {
            tbClusterService.onEdgeStateChangeEvent(new ComponentLifecycleMsg(tenantId, entityId, lifecycleEvent));
        } else if (entity instanceof EdgeEvent edgeEvent) {
            tbClusterService.onEdgeEventUpdate(new EdgeEventUpdateMsg(tenantId, edgeEvent.getEdgeId()));
        }
    }

    private void onCalculatedFieldUpdate(Object entity, Object oldEntity) {
        CalculatedField calculatedField = (CalculatedField) entity;
        CalculatedField oldCalculatedField = null;
        if (oldEntity instanceof CalculatedField) {
            oldCalculatedField = (CalculatedField) oldEntity;
        }
        tbClusterService.onCalculatedFieldUpdated(calculatedField, oldCalculatedField);
    }

    private void pushAssignedFromNotification(Tenant currentTenant, TenantId newTenantId, Device assignedDevice) {
        String data = JacksonUtil.toString(JacksonUtil.valueToTree(assignedDevice));
        if (data != null) {
            TbMsg tbMsg = TbMsg.newMsg()
                    .type(TbMsgType.ENTITY_ASSIGNED_FROM_TENANT)
                    .originator(assignedDevice.getId())
                    .customerId(assignedDevice.getCustomerId())
                    .copyMetaData(getMetaDataForAssignedFrom(currentTenant))
                    .dataType(TbMsgDataType.JSON)
                    .data(data)
                    .build();
            tbClusterService.pushMsgToRuleEngine(newTenantId, assignedDevice.getId(), tbMsg, null);
        }
    }

    private TbMsgMetaData getMetaDataForAssignedFrom(Tenant tenant) {
        TbMsgMetaData metaData = new TbMsgMetaData();
        metaData.putValue("assignedFromTenantId", tenant.getId().getId().toString());
        metaData.putValue("assignedFromTenantName", tenant.getName());
        return metaData;
    }

}<|MERGE_RESOLUTION|>--- conflicted
+++ resolved
@@ -23,14 +23,7 @@
 import org.springframework.transaction.event.TransactionalEventListener;
 import org.thingsboard.common.util.JacksonUtil;
 import org.thingsboard.server.cluster.TbClusterService;
-import org.thingsboard.server.common.data.ApiUsageState;
-import org.thingsboard.server.common.data.Device;
-import org.thingsboard.server.common.data.DeviceProfile;
-import org.thingsboard.server.common.data.EntityType;
-import org.thingsboard.server.common.data.TbResource;
-import org.thingsboard.server.common.data.TbResourceInfo;
-import org.thingsboard.server.common.data.Tenant;
-import org.thingsboard.server.common.data.TenantProfile;
+import org.thingsboard.server.common.data.*;
 import org.thingsboard.server.common.data.asset.Asset;
 import org.thingsboard.server.common.data.audit.ActionType;
 import org.thingsboard.server.common.data.cf.CalculatedField;
@@ -146,15 +139,11 @@
         log.debug("[{}][{}][{}] Handling entity deletion event: {}", tenantId, entityType, entityId, event);
 
         switch (entityType) {
-<<<<<<< HEAD
             case ASSET -> {
                 Asset asset = (Asset) event.getEntity();
                 tbClusterService.onAssetDeleted(tenantId, asset, null);
             }
             case ASSET_PROFILE, ENTITY_VIEW, CUSTOMER, EDGE, NOTIFICATION_RULE -> {
-=======
-            case ASSET, ASSET_PROFILE, EDGE, ENTITY_VIEW, CUSTOMER, NOTIFICATION_RULE -> {
->>>>>>> c6a31a1c
                 tbClusterService.broadcastEntityStateChangeEvent(tenantId, entityId, ComponentLifecycleEvent.DELETED);
             }
             case NOTIFICATION_REQUEST -> {
