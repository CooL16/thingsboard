/**
 * Copyright © 2016-2024 The Thingsboard Authors
 *
 * Licensed under the Apache License, Version 2.0 (the "License");
 * you may not use this file except in compliance with the License.
 * You may obtain a copy of the License at
 *
 *     http://www.apache.org/licenses/LICENSE-2.0
 *
 * Unless required by applicable law or agreed to in writing, software
 * distributed under the License is distributed on an "AS IS" BASIS,
 * WITHOUT WARRANTIES OR CONDITIONS OF ANY KIND, either express or implied.
 * See the License for the specific language governing permissions and
 * limitations under the License.
 */
package org.thingsboard.server.service.queue;

import lombok.RequiredArgsConstructor;
import lombok.extern.slf4j.Slf4j;
import org.springframework.beans.factory.annotation.Autowired;
import org.springframework.beans.factory.annotation.Value;
import org.springframework.context.annotation.Lazy;
import org.springframework.scheduling.annotation.Scheduled;
import org.springframework.stereotype.Service;
import org.thingsboard.common.util.JacksonUtil;
import org.thingsboard.server.cache.TbTransactionalCache;
import org.thingsboard.server.cluster.TbClusterService;
import org.thingsboard.server.common.data.ApiUsageState;
import org.thingsboard.server.common.data.DataConstants;
import org.thingsboard.server.common.data.Device;
import org.thingsboard.server.common.data.DeviceProfile;
import org.thingsboard.server.common.data.EdgeUtils;
import org.thingsboard.server.common.data.EntityType;
import org.thingsboard.server.common.data.HasName;
import org.thingsboard.server.common.data.HasRuleEngineProfile;
import org.thingsboard.server.common.data.ResourceType;
import org.thingsboard.server.common.data.TbResourceInfo;
import org.thingsboard.server.common.data.Tenant;
import org.thingsboard.server.common.data.TenantProfile;
import org.thingsboard.server.common.data.asset.Asset;
import org.thingsboard.server.common.data.cf.CalculatedField;
import org.thingsboard.server.common.data.edge.EdgeEventActionType;
import org.thingsboard.server.common.data.edge.EdgeEventType;
import org.thingsboard.server.common.data.id.AssetId;
import org.thingsboard.server.common.data.id.AssetProfileId;
import org.thingsboard.server.common.data.id.CalculatedFieldId;
import org.thingsboard.server.common.data.id.DeviceId;
import org.thingsboard.server.common.data.id.DeviceProfileId;
import org.thingsboard.server.common.data.id.EdgeId;
import org.thingsboard.server.common.data.id.EntityId;
import org.thingsboard.server.common.data.id.RuleChainId;
import org.thingsboard.server.common.data.id.TenantId;
import org.thingsboard.server.common.data.msg.TbMsgType;
import org.thingsboard.server.common.data.page.PageData;
import org.thingsboard.server.common.data.page.PageLink;
import org.thingsboard.server.common.data.plugin.ComponentLifecycleEvent;
import org.thingsboard.server.common.data.queue.Queue;
import org.thingsboard.server.common.msg.TbMsg;
import org.thingsboard.server.common.msg.ToDeviceActorNotificationMsg;
import org.thingsboard.server.common.msg.edge.EdgeEventUpdateMsg;
import org.thingsboard.server.common.msg.edge.EdgeHighPriorityMsg;
import org.thingsboard.server.common.msg.edge.FromEdgeSyncResponse;
import org.thingsboard.server.common.msg.edge.ToEdgeSyncRequest;
import org.thingsboard.server.common.msg.plugin.ComponentLifecycleMsg;
import org.thingsboard.server.common.msg.queue.ServiceType;
import org.thingsboard.server.common.msg.queue.TopicPartitionInfo;
import org.thingsboard.server.common.msg.rpc.FromDeviceRpcResponse;
import org.thingsboard.server.common.msg.rule.engine.DeviceEdgeUpdateMsg;
import org.thingsboard.server.common.msg.rule.engine.DeviceNameOrTypeUpdateMsg;
import org.thingsboard.server.common.util.ProtoUtils;
import org.thingsboard.server.dao.cf.CalculatedFieldService;
import org.thingsboard.server.dao.edge.EdgeService;
import org.thingsboard.server.gen.transport.TransportProtos;
import org.thingsboard.server.gen.transport.TransportProtos.ComponentLifecycleMsgProto;
import org.thingsboard.server.gen.transport.TransportProtos.DeviceStateServiceMsgProto;
import org.thingsboard.server.gen.transport.TransportProtos.EdgeNotificationMsgProto;
import org.thingsboard.server.gen.transport.TransportProtos.EntityDeleteMsg;
import org.thingsboard.server.gen.transport.TransportProtos.FromDeviceRPCResponseProto;
import org.thingsboard.server.gen.transport.TransportProtos.QueueDeleteMsg;
import org.thingsboard.server.gen.transport.TransportProtos.QueueUpdateMsg;
import org.thingsboard.server.gen.transport.TransportProtos.ResourceDeleteMsg;
import org.thingsboard.server.gen.transport.TransportProtos.ResourceUpdateMsg;
import org.thingsboard.server.gen.transport.TransportProtos.ToCoreMsg;
import org.thingsboard.server.gen.transport.TransportProtos.ToCoreNotificationMsg;
import org.thingsboard.server.gen.transport.TransportProtos.ToEdgeMsg;
import org.thingsboard.server.gen.transport.TransportProtos.ToEdgeNotificationMsg;
import org.thingsboard.server.gen.transport.TransportProtos.ToRuleEngineMsg;
import org.thingsboard.server.gen.transport.TransportProtos.ToRuleEngineNotificationMsg;
import org.thingsboard.server.gen.transport.TransportProtos.ToTransportMsg;
import org.thingsboard.server.gen.transport.TransportProtos.ToVersionControlServiceMsg;
import org.thingsboard.server.queue.TbQueueCallback;
import org.thingsboard.server.queue.TbQueueProducer;
import org.thingsboard.server.queue.common.MultipleTbQueueCallbackWrapper;
import org.thingsboard.server.queue.common.TbProtoQueueMsg;
import org.thingsboard.server.queue.common.TbRuleEngineProducerService;
import org.thingsboard.server.queue.discovery.PartitionService;
import org.thingsboard.server.queue.discovery.TopicService;
import org.thingsboard.server.queue.provider.TbQueueProducerProvider;
import org.thingsboard.server.service.gateway_device.GatewayNotificationsService;
import org.thingsboard.server.service.ota.OtaPackageStateService;
import org.thingsboard.server.service.profile.TbAssetProfileCache;
import org.thingsboard.server.service.profile.TbDeviceProfileCache;

import java.util.List;
import java.util.Objects;
import java.util.Optional;
import java.util.Set;
import java.util.UUID;
import java.util.concurrent.atomic.AtomicInteger;
import java.util.stream.Collectors;

import static org.thingsboard.server.common.util.ProtoUtils.toProto;

@Service
@Slf4j
@RequiredArgsConstructor
public class DefaultTbClusterService implements TbClusterService {

    @Value("${cluster.stats.enabled:false}")
    private boolean statsEnabled;
    @Value("${edges.enabled:true}")
    protected boolean edgesEnabled;

    private final AtomicInteger toCoreMsgs = new AtomicInteger(0);
    private final AtomicInteger toCoreNfs = new AtomicInteger(0);
    private final AtomicInteger toRuleEngineMsgs = new AtomicInteger(0);
    private final AtomicInteger toRuleEngineNfs = new AtomicInteger(0);
    private final AtomicInteger toTransportNfs = new AtomicInteger(0);
    private final AtomicInteger toEdgeMsgs = new AtomicInteger(0);
    private final AtomicInteger toEdgeNfs = new AtomicInteger(0);

    @Autowired
    @Lazy
    private PartitionService partitionService;

    @Autowired
    @Lazy
    private TbQueueProducerProvider producerProvider;

    @Autowired
    private TbRuleEngineProducerService ruleEngineProducerService;

    @Autowired
    @Lazy
    private OtaPackageStateService otaPackageStateService;

    private final TopicService topicService;
    private final TbDeviceProfileCache deviceProfileCache;
    private final TbAssetProfileCache assetProfileCache;
    private final GatewayNotificationsService gatewayNotificationsService;
    private final EdgeService edgeService;
    private final TbTransactionalCache<EdgeId, String> edgeIdServiceIdCache;
    private final CalculatedFieldService calculatedFieldService;

    @Override
    public void pushMsgToCore(TenantId tenantId, EntityId entityId, ToCoreMsg msg, TbQueueCallback callback) {
        TopicPartitionInfo tpi = partitionService.resolve(ServiceType.TB_CORE, tenantId, entityId);
        producerProvider.getTbCoreMsgProducer().send(tpi, new TbProtoQueueMsg<>(UUID.randomUUID(), msg), callback);
        toCoreMsgs.incrementAndGet();
    }

    @Override
    public void pushMsgToCore(TopicPartitionInfo tpi, UUID msgId, ToCoreMsg msg, TbQueueCallback callback) {
        producerProvider.getTbCoreMsgProducer().send(tpi, new TbProtoQueueMsg<>(msgId, msg), callback);
        toCoreMsgs.incrementAndGet();
    }

    @Override
    public void pushMsgToCore(ToDeviceActorNotificationMsg msg, TbQueueCallback callback) {
        TopicPartitionInfo tpi = partitionService.resolve(ServiceType.TB_CORE, msg.getTenantId(), msg.getDeviceId());
        log.trace("PUSHING msg: {} to:{}", msg, tpi);
        ToCoreMsg toCoreMsg = ToCoreMsg.newBuilder().setToDeviceActorNotification(toProto(msg)).build();
        producerProvider.getTbCoreMsgProducer().send(tpi, new TbProtoQueueMsg<>(msg.getDeviceId().getId(), toCoreMsg), callback);
        toCoreMsgs.incrementAndGet();
    }

    @Override
    public void broadcastToCore(ToCoreNotificationMsg toCoreMsg) {
        UUID msgId = UUID.randomUUID();
        TbQueueProducer<TbProtoQueueMsg<ToCoreNotificationMsg>> toCoreNfProducer = producerProvider.getTbCoreNotificationsMsgProducer();
        Set<String> tbCoreServices = partitionService.getAllServiceIds(ServiceType.TB_CORE);
        for (String serviceId : tbCoreServices) {
            TopicPartitionInfo tpi = topicService.getNotificationsTopic(ServiceType.TB_CORE, serviceId);
            toCoreNfProducer.send(tpi, new TbProtoQueueMsg<>(msgId, toCoreMsg), null);
            toCoreNfs.incrementAndGet();
        }
    }

    @Override
    public void pushMsgToVersionControl(TenantId tenantId, ToVersionControlServiceMsg msg, TbQueueCallback callback) {
        TopicPartitionInfo tpi = partitionService.resolve(ServiceType.TB_VC_EXECUTOR, TenantId.SYS_TENANT_ID, tenantId);
        log.trace("PUSHING msg: {} to:{}", msg, tpi);
        producerProvider.getTbVersionControlMsgProducer().send(tpi, new TbProtoQueueMsg<>(tenantId.getId(), msg), callback);
        //TODO: ashvayka
        toCoreMsgs.incrementAndGet();
    }

    @Override
    public void pushNotificationToCore(String serviceId, FromDeviceRpcResponse response, TbQueueCallback callback) {
        TopicPartitionInfo tpi = topicService.getNotificationsTopic(ServiceType.TB_CORE, serviceId);
        log.trace("PUSHING msg: {} to:{}", response, tpi);
        FromDeviceRPCResponseProto.Builder builder = FromDeviceRPCResponseProto.newBuilder()
                .setRequestIdMSB(response.getId().getMostSignificantBits())
                .setRequestIdLSB(response.getId().getLeastSignificantBits())
                .setError(response.getError().isPresent() ? response.getError().get().ordinal() : -1);
        response.getResponse().ifPresent(builder::setResponse);
        ToCoreNotificationMsg msg = ToCoreNotificationMsg.newBuilder().setFromDeviceRpcResponse(builder).build();
        producerProvider.getTbCoreNotificationsMsgProducer().send(tpi, new TbProtoQueueMsg<>(response.getId(), msg), callback);
        toCoreNfs.incrementAndGet();
    }

    @Override
    public void pushNotificationToCore(String targetServiceId, TransportProtos.RestApiCallResponseMsgProto responseMsgProto, TbQueueCallback callback) {
        TopicPartitionInfo tpi = topicService.getNotificationsTopic(ServiceType.TB_CORE, targetServiceId);
        ToCoreNotificationMsg msg = ToCoreNotificationMsg.newBuilder().setRestApiCallResponseMsg(responseMsgProto).build();
        producerProvider.getTbCoreNotificationsMsgProducer().send(tpi, new TbProtoQueueMsg<>(UUID.randomUUID(), msg), callback);
        toCoreNfs.incrementAndGet();
    }

    @Override
    public void pushMsgToRuleEngine(TopicPartitionInfo tpi, UUID msgId, ToRuleEngineMsg msg, TbQueueCallback callback) {
        log.trace("PUSHING msg: {} to:{}", msg, tpi);
        producerProvider.getRuleEngineMsgProducer().send(tpi, new TbProtoQueueMsg<>(msgId, msg), callback);
        toRuleEngineMsgs.incrementAndGet();
    }

    @Override
    public void pushMsgToRuleEngine(TenantId tenantId, EntityId entityId, TbMsg tbMsg, TbQueueCallback callback) {
        pushMsgToRuleEngine(tenantId, entityId, tbMsg, false, callback);
    }

    @Override
    public void pushMsgToRuleEngine(TenantId tenantId, EntityId entityId, TbMsg tbMsg, boolean useQueueFromTbMsg, TbQueueCallback callback) {
        if (tenantId == null || tenantId.isNullUid()) {
            if (entityId.getEntityType().equals(EntityType.TENANT)) {
                tenantId = TenantId.fromUUID(entityId.getId());
            } else {
                log.warn("[{}][{}] Received invalid message: {}", tenantId, entityId, tbMsg);
                return;
            }
        } else {
            HasRuleEngineProfile ruleEngineProfile = getRuleEngineProfileForEntityOrElseNull(tenantId, entityId, tbMsg);
            tbMsg = transformMsg(tbMsg, ruleEngineProfile, useQueueFromTbMsg);
        }
        ruleEngineProducerService.sendToRuleEngine(producerProvider.getRuleEngineMsgProducer(), tenantId, tbMsg, callback);
        toRuleEngineMsgs.incrementAndGet();
    }

    HasRuleEngineProfile getRuleEngineProfileForEntityOrElseNull(TenantId tenantId, EntityId entityId, TbMsg tbMsg) {
        if (entityId.getEntityType().equals(EntityType.DEVICE)) {
            if (TbMsgType.ENTITY_DELETED.equals(tbMsg.getInternalType())) {
                try {
                    Device deletedDevice = JacksonUtil.fromString(tbMsg.getData(), Device.class);
                    if (deletedDevice == null) {
                        return null;
                    }
                    return deviceProfileCache.get(tenantId, deletedDevice.getDeviceProfileId());
                } catch (Exception e) {
                    log.warn("[{}][{}] Failed to deserialize device: {}", tenantId, entityId, tbMsg, e);
                    return null;
                }
            } else {
                return deviceProfileCache.get(tenantId, new DeviceId(entityId.getId()));
            }
        } else if (entityId.getEntityType().equals(EntityType.DEVICE_PROFILE)) {
            return deviceProfileCache.get(tenantId, new DeviceProfileId(entityId.getId()));
        } else if (entityId.getEntityType().equals(EntityType.ASSET)) {
            if (TbMsgType.ENTITY_DELETED.equals(tbMsg.getInternalType())) {
                try {
                    Asset deletedAsset = JacksonUtil.fromString(tbMsg.getData(), Asset.class);
                    if (deletedAsset == null) {
                        return null;
                    }
                    return assetProfileCache.get(tenantId, deletedAsset.getAssetProfileId());
                } catch (Exception e) {
                    log.warn("[{}][{}] Failed to deserialize asset: {}", tenantId, entityId, tbMsg, e);
                    return null;
                }
            } else {
                return assetProfileCache.get(tenantId, new AssetId(entityId.getId()));
            }
        } else if (entityId.getEntityType().equals(EntityType.ASSET_PROFILE)) {
            return assetProfileCache.get(tenantId, new AssetProfileId(entityId.getId()));
        }
        return null;
    }

    private TbMsg transformMsg(TbMsg tbMsg, HasRuleEngineProfile ruleEngineProfile, boolean useQueueFromTbMsg) {
        if (ruleEngineProfile != null) {
            RuleChainId targetRuleChainId = ruleEngineProfile.getDefaultRuleChainId();
            String targetQueueName = useQueueFromTbMsg ? tbMsg.getQueueName() : ruleEngineProfile.getDefaultQueueName();

            boolean isRuleChainTransform = targetRuleChainId != null && !targetRuleChainId.equals(tbMsg.getRuleChainId());
            boolean isQueueTransform = targetQueueName != null && !targetQueueName.equals(tbMsg.getQueueName());

            if (isRuleChainTransform && isQueueTransform) {
                tbMsg = tbMsg.transform()
                        .queueName(targetQueueName)
                        .ruleChainId(targetRuleChainId)
                        .build();
            } else if (isRuleChainTransform) {
                tbMsg = tbMsg.transform()
                        .ruleChainId(targetRuleChainId)
                        .build();
            } else if (isQueueTransform) {
                tbMsg = tbMsg.transform(targetQueueName);
            }
        }
        return tbMsg;
    }

    @Override
    public void pushNotificationToRuleEngine(String serviceId, FromDeviceRpcResponse response, TbQueueCallback callback) {
        TopicPartitionInfo tpi = topicService.getNotificationsTopic(ServiceType.TB_RULE_ENGINE, serviceId);
        log.trace("PUSHING msg: {} to:{}", response, tpi);
        FromDeviceRPCResponseProto.Builder builder = FromDeviceRPCResponseProto.newBuilder()
                .setRequestIdMSB(response.getId().getMostSignificantBits())
                .setRequestIdLSB(response.getId().getLeastSignificantBits())
                .setError(response.getError().isPresent() ? response.getError().get().ordinal() : -1);
        response.getResponse().ifPresent(builder::setResponse);
        ToRuleEngineNotificationMsg msg = ToRuleEngineNotificationMsg.newBuilder().setFromDeviceRpcResponse(builder).build();
        producerProvider.getRuleEngineNotificationsMsgProducer().send(tpi, new TbProtoQueueMsg<>(response.getId(), msg), callback);
        toRuleEngineNfs.incrementAndGet();
    }

    @Override
    public void pushNotificationToTransport(String serviceId, ToTransportMsg response, TbQueueCallback callback) {
        if (serviceId == null || serviceId.isEmpty()) {
            log.trace("pushNotificationToTransport: skipping message without serviceId [{}], (ToTransportMsg) response [{}]", serviceId, response);
            if (callback != null) {
                callback.onSuccess(null); //callback that message already sent, no useful payload expected
            }
            return;
        }
        TopicPartitionInfo tpi = topicService.getNotificationsTopic(ServiceType.TB_TRANSPORT, serviceId);
        log.trace("PUSHING msg: {} to:{}", response, tpi);
        producerProvider.getTransportNotificationsMsgProducer().send(tpi, new TbProtoQueueMsg<>(UUID.randomUUID(), response), callback);
        toTransportNfs.incrementAndGet();
    }

    @Override
    public void broadcastEntityStateChangeEvent(TenantId tenantId, EntityId entityId, ComponentLifecycleEvent state) {
        log.trace("[{}] Processing {} state change event: {}", tenantId, entityId.getEntityType(), state);
        broadcast(new ComponentLifecycleMsg(tenantId, entityId, state));
    }

    @Override
    public void onDeviceProfileChange(DeviceProfile deviceProfile, DeviceProfile oldDeviceProfile, TbQueueCallback callback) {
        boolean isFirmwareChanged = false;
        boolean isSoftwareChanged = false;
        if (oldDeviceProfile != null) {
            isFirmwareChanged = !Objects.equals(deviceProfile.getFirmwareId(), oldDeviceProfile.getFirmwareId());
            isSoftwareChanged = !Objects.equals(deviceProfile.getSoftwareId(), oldDeviceProfile.getSoftwareId());
        }
        broadcastEntityChangeToTransport(deviceProfile.getTenantId(), deviceProfile.getId(), deviceProfile, callback);
        broadcastEntityStateChangeEvent(deviceProfile.getTenantId(), deviceProfile.getId(),
                oldDeviceProfile == null ? ComponentLifecycleEvent.CREATED : ComponentLifecycleEvent.UPDATED);
        otaPackageStateService.update(deviceProfile, isFirmwareChanged, isSoftwareChanged);
    }

    @Override
    public void onTenantProfileChange(TenantProfile tenantProfile, TbQueueCallback callback) {
        broadcastEntityChangeToTransport(TenantId.SYS_TENANT_ID, tenantProfile.getId(), tenantProfile, callback);
    }

    @Override
    public void onTenantChange(Tenant tenant, TbQueueCallback callback) {
        broadcastEntityChangeToTransport(TenantId.SYS_TENANT_ID, tenant.getId(), tenant, callback);
    }

    @Override
    public void onApiStateChange(ApiUsageState apiUsageState, TbQueueCallback callback) {
        broadcastEntityChangeToTransport(apiUsageState.getTenantId(), apiUsageState.getId(), apiUsageState, callback);
        broadcast(new ComponentLifecycleMsg(apiUsageState.getTenantId(), apiUsageState.getId(), ComponentLifecycleEvent.UPDATED));
    }

    @Override
    public void onDeviceProfileDelete(DeviceProfile entity, TbQueueCallback callback) {
        broadcastEntityDeleteToTransport(entity.getTenantId(), entity.getId(), entity.getName(), callback);
    }

    @Override
    public void onTenantProfileDelete(TenantProfile entity, TbQueueCallback callback) {
        broadcastEntityDeleteToTransport(TenantId.SYS_TENANT_ID, entity.getId(), entity.getName(), callback);
    }

    @Override
    public void onTenantDelete(Tenant entity, TbQueueCallback callback) {
        broadcastEntityDeleteToTransport(TenantId.SYS_TENANT_ID, entity.getId(), entity.getName(), callback);
    }

    @Override
    public void onDeviceDeleted(TenantId tenantId, Device device, TbQueueCallback callback) {
        DeviceId deviceId = device.getId();
        gatewayNotificationsService.onDeviceDeleted(device);
<<<<<<< HEAD
        handleEntityDelete(tenantId, deviceId, device.getDeviceProfileId());
=======
        sendProfileEntityEvent(tenantId, deviceId, device.getDeviceProfileId(), false, true);
>>>>>>> 63b79b72
        broadcastEntityDeleteToTransport(tenantId, deviceId, device.getName(), callback);
        sendDeviceStateServiceEvent(tenantId, deviceId, false, false, true);
        broadcastEntityStateChangeEvent(tenantId, deviceId, ComponentLifecycleEvent.DELETED);
    }

    @Override
    public void onAssetDeleted(TenantId tenantId, Asset asset, TbQueueCallback callback) {
        AssetId assetId = asset.getId();
<<<<<<< HEAD
        handleEntityDelete(tenantId, assetId, asset.getAssetProfileId());
        broadcastEntityStateChangeEvent(tenantId, assetId, ComponentLifecycleEvent.DELETED);
    }

    private void handleEntityDelete(TenantId tenantId, EntityId entityId, EntityId profileId) {
        boolean cfExistsByProfile = calculatedFieldService.existsCalculatedFieldByEntityId(tenantId, profileId);
        if (cfExistsByProfile) {
            sendProfileEntityEvent(tenantId, entityId, profileId, false, true);
        }
    }

=======
        sendProfileEntityEvent(tenantId, assetId, asset.getAssetProfileId(), false, true);
        broadcastEntityStateChangeEvent(tenantId, assetId, ComponentLifecycleEvent.DELETED);
    }

>>>>>>> 63b79b72
    @Override
    public void onDeviceAssignedToTenant(TenantId oldTenantId, Device device) {
        onDeviceDeleted(oldTenantId, device, null);
        sendDeviceStateServiceEvent(device.getTenantId(), device.getId(), true, false, false);
    }

    @Override
    public void onResourceChange(TbResourceInfo resource, TbQueueCallback callback) {
        if (resource.getResourceType() == ResourceType.LWM2M_MODEL) {
            TenantId tenantId = resource.getTenantId();
            log.trace("[{}][{}][{}] Processing change resource", tenantId, resource.getResourceType(), resource.getResourceKey());
            ResourceUpdateMsg resourceUpdateMsg = ResourceUpdateMsg.newBuilder()
                    .setTenantIdMSB(tenantId.getId().getMostSignificantBits())
                    .setTenantIdLSB(tenantId.getId().getLeastSignificantBits())
                    .setResourceType(resource.getResourceType().name())
                    .setResourceKey(resource.getResourceKey())
                    .build();
            ToTransportMsg transportMsg = ToTransportMsg.newBuilder().setResourceUpdateMsg(resourceUpdateMsg).build();
            broadcast(transportMsg, DataConstants.LWM2M_TRANSPORT_NAME, callback);
        }
    }

    @Override
    public void onResourceDeleted(TbResourceInfo resource, TbQueueCallback callback) {
        if (resource.getResourceType() == ResourceType.LWM2M_MODEL) {
            log.trace("[{}][{}][{}] Processing delete resource", resource.getTenantId(), resource.getResourceType(), resource.getResourceKey());
            ResourceDeleteMsg resourceDeleteMsg = ResourceDeleteMsg.newBuilder()
                    .setTenantIdMSB(resource.getTenantId().getId().getMostSignificantBits())
                    .setTenantIdLSB(resource.getTenantId().getId().getLeastSignificantBits())
                    .setResourceType(resource.getResourceType().name())
                    .setResourceKey(resource.getResourceKey())
                    .build();
            ToTransportMsg transportMsg = ToTransportMsg.newBuilder().setResourceDeleteMsg(resourceDeleteMsg).build();
            broadcast(transportMsg, DataConstants.LWM2M_TRANSPORT_NAME, callback);
        }
    }

    private <T> void broadcastEntityChangeToTransport(TenantId tenantId, EntityId entityid, T entity, TbQueueCallback callback) {
        String entityName = (entity instanceof HasName) ? ((HasName) entity).getName() : entity.getClass().getName();
        log.trace("[{}][{}][{}] Processing [{}] change event", tenantId, entityid.getEntityType(), entityid.getId(), entityName);
        ToTransportMsg transportMsg = ToTransportMsg.newBuilder().setEntityUpdateMsg(ProtoUtils.toEntityUpdateProto(entity)).build();
        broadcast(transportMsg, callback);
    }

    private void broadcastEntityDeleteToTransport(TenantId tenantId, EntityId entityId, String name, TbQueueCallback callback) {
        log.trace("[{}][{}][{}] Processing [{}] delete event", tenantId, entityId.getEntityType(), entityId.getId(), name);
        EntityDeleteMsg entityDeleteMsg = EntityDeleteMsg.newBuilder()
                .setEntityType(entityId.getEntityType().name())
                .setEntityIdMSB(entityId.getId().getMostSignificantBits())
                .setEntityIdLSB(entityId.getId().getLeastSignificantBits())
                .build();
        ToTransportMsg transportMsg = ToTransportMsg.newBuilder().setEntityDeleteMsg(entityDeleteMsg).build();
        broadcast(transportMsg, callback);
    }

    private void broadcast(ToTransportMsg transportMsg, TbQueueCallback callback) {
        Set<String> tbTransportServices = partitionService.getAllServiceIds(ServiceType.TB_TRANSPORT);
        broadcast(transportMsg, tbTransportServices, callback);
    }

    private void broadcast(ToTransportMsg transportMsg, String transportType, TbQueueCallback callback) {
        Set<String> tbTransportServices = partitionService.getAllServices(ServiceType.TB_TRANSPORT).stream()
                .filter(info -> info.getTransportsList().contains(transportType))
                .map(TransportProtos.ServiceInfo::getServiceId).collect(Collectors.toSet());
        broadcast(transportMsg, tbTransportServices, callback);
    }

    private void broadcast(ToTransportMsg transportMsg, Set<String> tbTransportServices, TbQueueCallback callback) {
        TbQueueProducer<TbProtoQueueMsg<ToTransportMsg>> toTransportNfProducer = producerProvider.getTransportNotificationsMsgProducer();
        TbQueueCallback proxyCallback = callback != null ? new MultipleTbQueueCallbackWrapper(tbTransportServices.size(), callback) : null;
        for (String transportServiceId : tbTransportServices) {
            TopicPartitionInfo tpi = topicService.getNotificationsTopic(ServiceType.TB_TRANSPORT, transportServiceId);
            toTransportNfProducer.send(tpi, new TbProtoQueueMsg<>(UUID.randomUUID(), transportMsg), proxyCallback);
            toTransportNfs.incrementAndGet();
        }
    }

    @Override
    public void pushMsgToEdge(TenantId tenantId, EntityId entityId, ToEdgeMsg msg, TbQueueCallback callback) {
        TopicPartitionInfo tpi = partitionService.resolve(ServiceType.TB_CORE, DataConstants.EDGE_QUEUE_NAME, tenantId, entityId);
        TbQueueProducer<TbProtoQueueMsg<ToEdgeMsg>> toEdgeProducer = producerProvider.getTbEdgeMsgProducer();
        toEdgeProducer.send(tpi, new TbProtoQueueMsg<>(UUID.randomUUID(), msg), callback);
        toEdgeMsgs.incrementAndGet();
    }

    @Override
    public void onEdgeHighPriorityMsg(EdgeHighPriorityMsg msg) {
        log.trace("[{}] Processing edge event for edgeId: {}", msg.getTenantId(), msg.getEdgeEvent().getEdgeId());
        ToEdgeNotificationMsg toEdgeNotificationMsg = ToEdgeNotificationMsg.newBuilder().setEdgeHighPriority(toProto(msg)).build();
        processEdgeNotification(msg.getEdgeEvent().getEdgeId(), toEdgeNotificationMsg);
    }

    @Override
    public void onEdgeEventUpdate(EdgeEventUpdateMsg msg) {
        log.trace("[{}] Processing edge event update for edgeId: {}", msg.getTenantId(), msg.getEdgeId());
        ToEdgeNotificationMsg toEdgeNotificationMsg = ToEdgeNotificationMsg.newBuilder().setEdgeEventUpdate(toProto(msg)).build();
        processEdgeNotification(msg.getEdgeId(), toEdgeNotificationMsg);
    }

    @Override
    public void onEdgeStateChangeEvent(ComponentLifecycleMsg msg) {
        log.trace("[{}] Processing {} state change event: {}", msg.getTenantId(), EntityType.EDGE, msg.getEvent());
        ComponentLifecycleMsgProto componentLifecycleMsgProto = toProto(msg);
        ToEdgeNotificationMsg toEdgeNotificationMsg = ToEdgeNotificationMsg.newBuilder().setComponentLifecycle(componentLifecycleMsgProto).build();
        processEdgeNotification((EdgeId) msg.getEntityId(), toEdgeNotificationMsg);
    }

    @Override
    public void pushEdgeSyncRequestToEdge(ToEdgeSyncRequest request) {
        log.trace("[{}] Processing edge sync request for edgeId: {}", request.getTenantId(), request.getEdgeId());
        ToEdgeNotificationMsg toEdgeNotificationMsg = ToEdgeNotificationMsg.newBuilder().setToEdgeSyncRequest(toProto(request)).build();
        processEdgeNotification(request.getEdgeId(), toEdgeNotificationMsg);
    }

    @Override
    public void pushEdgeSyncResponseToCore(FromEdgeSyncResponse response, String requestServiceId) {
        log.trace("[{}] Processing edge sync response for edgeId: {}", response.getTenantId(), response.getEdgeId());
        ToEdgeNotificationMsg toEdgeNotificationMsg = ToEdgeNotificationMsg.newBuilder().setFromEdgeSyncResponse(toProto(response)).build();
        pushMsgToEdgeNotification(toEdgeNotificationMsg, requestServiceId);
    }

    private void processEdgeNotification(EdgeId edgeId, ToEdgeNotificationMsg toEdgeNotificationMsg) {
        var serviceIdOpt = Optional.ofNullable(edgeIdServiceIdCache.get(edgeId));
        serviceIdOpt.ifPresentOrElse(
                serviceId -> pushMsgToEdgeNotification(toEdgeNotificationMsg, serviceId.get()),
                () -> broadcastEdgeNotification(edgeId, toEdgeNotificationMsg)
        );
    }

    private void pushMsgToEdgeNotification(ToEdgeNotificationMsg toEdgeNotificationMsg, String serviceId) {
        TopicPartitionInfo tpi = topicService.getEdgeNotificationsTopic(serviceId);
        TbQueueProducer<TbProtoQueueMsg<ToEdgeNotificationMsg>> toEdgeNotificationProducer = producerProvider.getTbEdgeNotificationsMsgProducer();
        toEdgeNotificationProducer.send(tpi, new TbProtoQueueMsg<>(UUID.randomUUID(), toEdgeNotificationMsg), null);
        toEdgeNfs.incrementAndGet();
    }

    private void broadcastEdgeNotification(EdgeId edgeId, ToEdgeNotificationMsg toEdgeNotificationMsg) {
        TbQueueProducer<TbProtoQueueMsg<ToEdgeNotificationMsg>> toEdgeNotificationProducer = producerProvider.getTbEdgeNotificationsMsgProducer();
        Set<String> serviceIds = partitionService.getAllServiceIds(ServiceType.TB_CORE);
        for (String serviceId : serviceIds) {
            TopicPartitionInfo tpi = topicService.getEdgeNotificationsTopic(serviceId);
            toEdgeNotificationProducer.send(tpi, new TbProtoQueueMsg<>(edgeId.getId(), toEdgeNotificationMsg), null);
            toEdgeNfs.incrementAndGet();
        }
    }

    private void broadcast(ComponentLifecycleMsg msg) {
        ComponentLifecycleMsgProto componentLifecycleMsgProto = toProto(msg);
        TbQueueProducer<TbProtoQueueMsg<ToRuleEngineNotificationMsg>> toRuleEngineProducer = producerProvider.getRuleEngineNotificationsMsgProducer();
        Set<String> tbRuleEngineServices = partitionService.getAllServiceIds(ServiceType.TB_RULE_ENGINE);
        EntityType entityType = msg.getEntityId().getEntityType();
        if (entityType.equals(EntityType.TENANT)
                || entityType.equals(EntityType.TENANT_PROFILE)
                || entityType.equals(EntityType.DEVICE_PROFILE)
                || (entityType.equals(EntityType.ASSET) && msg.getEvent() == ComponentLifecycleEvent.UPDATED)
                || entityType.equals(EntityType.ASSET_PROFILE)
                || entityType.equals(EntityType.API_USAGE_STATE)
                || (entityType.equals(EntityType.DEVICE) && msg.getEvent() == ComponentLifecycleEvent.UPDATED)
                || entityType.equals(EntityType.ENTITY_VIEW)
                || entityType.equals(EntityType.NOTIFICATION_RULE)) {
            TbQueueProducer<TbProtoQueueMsg<ToCoreNotificationMsg>> toCoreNfProducer = producerProvider.getTbCoreNotificationsMsgProducer();
            Set<String> tbCoreServices = partitionService.getAllServiceIds(ServiceType.TB_CORE);
            for (String serviceId : tbCoreServices) {
                TopicPartitionInfo tpi = topicService.getNotificationsTopic(ServiceType.TB_CORE, serviceId);
                ToCoreNotificationMsg toCoreMsg = ToCoreNotificationMsg.newBuilder().setComponentLifecycle(componentLifecycleMsgProto).build();
                toCoreNfProducer.send(tpi, new TbProtoQueueMsg<>(msg.getEntityId().getId(), toCoreMsg), null);
                toCoreNfs.incrementAndGet();
            }
            // No need to push notifications twice
            tbRuleEngineServices.removeAll(tbCoreServices);
        }
        for (String serviceId : tbRuleEngineServices) {
            TopicPartitionInfo tpi = topicService.getNotificationsTopic(ServiceType.TB_RULE_ENGINE, serviceId);
            ToRuleEngineNotificationMsg toRuleEngineMsg = ToRuleEngineNotificationMsg.newBuilder().setComponentLifecycle(componentLifecycleMsgProto).build();
            toRuleEngineProducer.send(tpi, new TbProtoQueueMsg<>(msg.getEntityId().getId(), toRuleEngineMsg), null);
            toRuleEngineNfs.incrementAndGet();
        }
    }

    @Scheduled(fixedDelayString = "${cluster.stats.print_interval_ms}")
    public void printStats() {
        if (statsEnabled) {
            int toCoreMsgCnt = toCoreMsgs.getAndSet(0);
            int toCoreNfsCnt = toCoreNfs.getAndSet(0);
            int toRuleEngineMsgsCnt = toRuleEngineMsgs.getAndSet(0);
            int toRuleEngineNfsCnt = toRuleEngineNfs.getAndSet(0);
            int toTransportNfsCnt = toTransportNfs.getAndSet(0);
            int toEdgeMsgCnt = toEdgeMsgs.getAndSet(0);
            int toEdgeNfsCnt = toEdgeNfs.getAndSet(0);
            if (toCoreMsgCnt > 0 || toCoreNfsCnt > 0 || toRuleEngineMsgsCnt > 0 || toRuleEngineNfsCnt > 0 || toTransportNfsCnt > 0 || toEdgeMsgCnt > 0 || toEdgeNfsCnt > 0) {
                log.info("To TbCore: [{}] messages [{}] notifications; To TbRuleEngine: [{}] messages [{}] notifications; To Transport: [{}] notifications;" +
                        "To Edge: [{}] messages [{}] notifications", toCoreMsgCnt, toCoreNfsCnt, toRuleEngineMsgsCnt, toRuleEngineNfsCnt, toTransportNfsCnt, toEdgeMsgCnt, toEdgeNfsCnt);
            }
        }
    }

    private void sendDeviceStateServiceEvent(TenantId tenantId, DeviceId deviceId, boolean added, boolean updated, boolean deleted) {
        DeviceStateServiceMsgProto.Builder builder = DeviceStateServiceMsgProto.newBuilder();
        builder.setTenantIdMSB(tenantId.getId().getMostSignificantBits());
        builder.setTenantIdLSB(tenantId.getId().getLeastSignificantBits());
        builder.setDeviceIdMSB(deviceId.getId().getMostSignificantBits());
        builder.setDeviceIdLSB(deviceId.getId().getLeastSignificantBits());
        builder.setAdded(added);
        builder.setUpdated(updated);
        builder.setDeleted(deleted);
        DeviceStateServiceMsgProto msg = builder.build();
        pushMsgToCore(tenantId, deviceId, ToCoreMsg.newBuilder().setDeviceStateServiceMsg(msg).build(), null);
    }

    @Override
    public void onDeviceUpdated(Device device, Device old) {
        var created = old == null;
        broadcastEntityChangeToTransport(device.getTenantId(), device.getId(), device, null);
        if (old != null) {
            boolean deviceNameChanged = !device.getName().equals(old.getName());
            if (deviceNameChanged) {
                gatewayNotificationsService.onDeviceUpdated(device, old);
            }
            boolean deviceTypeChanged = !device.getType().equals(old.getType());
            if (deviceTypeChanged) {
<<<<<<< HEAD
                handleProfileUpdate(device.getTenantId(), device.getId(), old.getDeviceProfileId(), device.getDeviceProfileId());
=======
                sendEntityProfileUpdatedEvent(device.getTenantId(), device.getId(), old.getDeviceProfileId(), device.getDeviceProfileId());
>>>>>>> 63b79b72
            }
            if (deviceNameChanged || deviceTypeChanged) {
                pushMsgToCore(new DeviceNameOrTypeUpdateMsg(device.getTenantId(), device.getId(), device.getName(), device.getType()), null);
            }
        } else {
<<<<<<< HEAD
            handleEntityCreate(device.getTenantId(), device.getId(), device.getDeviceProfileId());
=======
            sendProfileEntityEvent(device.getTenantId(), device.getId(), device.getDeviceProfileId(), true, false);
>>>>>>> 63b79b72
        }
        broadcastEntityStateChangeEvent(device.getTenantId(), device.getId(), created ? ComponentLifecycleEvent.CREATED : ComponentLifecycleEvent.UPDATED);
        sendDeviceStateServiceEvent(device.getTenantId(), device.getId(), created, !created, false);
        otaPackageStateService.update(device, old);
    }

    @Override
    public void onAssetUpdated(Asset asset, Asset old) {
        var created = old == null;
        broadcastEntityChangeToTransport(asset.getTenantId(), asset.getId(), asset, null);
        if (old != null) {
            boolean assetTypeChanged = !asset.getType().equals(old.getType());
            if (assetTypeChanged) {
<<<<<<< HEAD
                handleProfileUpdate(asset.getTenantId(), asset.getId(), old.getAssetProfileId(), asset.getAssetProfileId());
            }
        } else {
            handleEntityCreate(asset.getTenantId(), asset.getId(), asset.getAssetProfileId());
=======
                sendEntityProfileUpdatedEvent(asset.getTenantId(), asset.getId(), old.getAssetProfileId(), asset.getAssetProfileId());
            }
        } else {
            sendProfileEntityEvent(asset.getTenantId(), asset.getId(), asset.getAssetProfileId(), true, false);
>>>>>>> 63b79b72
        }
        broadcastEntityStateChangeEvent(asset.getTenantId(), asset.getId(), created ? ComponentLifecycleEvent.CREATED : ComponentLifecycleEvent.UPDATED);
    }

<<<<<<< HEAD
    private void handleProfileUpdate(TenantId tenantId, EntityId entityId, EntityId oldProfileId, EntityId newProfileId) {
        boolean cfExistsByOldProfile = calculatedFieldService.existsCalculatedFieldByEntityId(tenantId, oldProfileId);
        boolean cfExistsByNewProfile = calculatedFieldService.existsCalculatedFieldByEntityId(tenantId, newProfileId);
        if (cfExistsByOldProfile || cfExistsByNewProfile) {
            sendEntityProfileUpdatedEvent(tenantId, entityId, oldProfileId, newProfileId);
        }
    }

    private void handleEntityCreate(TenantId tenantId, EntityId entityId, EntityId profileId) {
        boolean cfExistsByProfile = calculatedFieldService.existsCalculatedFieldByEntityId(tenantId, profileId);
        if (cfExistsByProfile) {
            sendProfileEntityEvent(tenantId, entityId, profileId, true, false);
        }
    }

=======
>>>>>>> 63b79b72
    @Override
    public void sendNotificationMsgToEdge(TenantId tenantId, EdgeId edgeId, EntityId entityId, String body, EdgeEventType type, EdgeEventActionType action, EdgeId originatorEdgeId) {
        if (!edgesEnabled) {
            return;
        }
        if (type == null) {
            if (entityId != null) {
                type = EdgeUtils.getEdgeEventTypeByEntityType(entityId.getEntityType());
            } else {
                log.trace("[{}] entity id and type are null. Ignoring this notification", tenantId);
                return;
            }
            if (type == null) {
                log.trace("[{}] edge event type is null. Ignoring this notification [{}]", tenantId, entityId);
                return;
            }
        }
        EdgeNotificationMsgProto.Builder builder = EdgeNotificationMsgProto.newBuilder();
        builder.setTenantIdMSB(tenantId.getId().getMostSignificantBits());
        builder.setTenantIdLSB(tenantId.getId().getLeastSignificantBits());
        builder.setType(type.name());
        builder.setAction(action.name());
        if (entityId != null) {
            builder.setEntityIdMSB(entityId.getId().getMostSignificantBits());
            builder.setEntityIdLSB(entityId.getId().getLeastSignificantBits());
            builder.setEntityType(entityId.getEntityType().name());
        }
        if (edgeId != null) {
            builder.setEdgeIdMSB(edgeId.getId().getMostSignificantBits());
            builder.setEdgeIdLSB(edgeId.getId().getLeastSignificantBits());
        }
        if (body != null) {
            builder.setBody(body);
        }
        if (originatorEdgeId != null) {
            builder.setOriginatorEdgeIdMSB(originatorEdgeId.getId().getMostSignificantBits());
            builder.setOriginatorEdgeIdLSB(originatorEdgeId.getId().getLeastSignificantBits());
        }
        EdgeNotificationMsgProto msg = builder.build();
        log.trace("[{}] sending notification to edge service {}", tenantId.getId(), msg);
        pushMsgToEdge(tenantId, entityId != null ? entityId : tenantId, ToEdgeMsg.newBuilder().setEdgeNotificationMsg(msg).build(), null);

        if (entityId != null && EntityType.DEVICE.equals(entityId.getEntityType())) {
            pushDeviceUpdateMessage(tenantId, edgeId, entityId, action);
        }
    }

    private void pushDeviceUpdateMessage(TenantId tenantId, EdgeId edgeId, EntityId entityId, EdgeEventActionType action) {
        log.trace("{} Going to send edge update notification for device actor, device id {}, edge id {}", tenantId, entityId, edgeId);
        switch (action) {
            case ASSIGNED_TO_EDGE ->
                    pushMsgToCore(new DeviceEdgeUpdateMsg(tenantId, new DeviceId(entityId.getId()), edgeId), null);
            case UNASSIGNED_FROM_EDGE -> {
                EdgeId relatedEdgeId = findRelatedEdgeIdIfAny(tenantId, entityId);
                pushMsgToCore(new DeviceEdgeUpdateMsg(tenantId, new DeviceId(entityId.getId()), relatedEdgeId), null);
            }
        }
    }

    private EdgeId findRelatedEdgeIdIfAny(TenantId tenantId, EntityId entityId) {
        PageData<EdgeId> pageData = edgeService.findRelatedEdgeIdsByEntityId(tenantId, entityId, new PageLink(1));
        return Optional.ofNullable(pageData).filter(pd -> pd.getTotalElements() > 0).map(pd -> pd.getData().get(0)).orElse(null);
    }

    @Override
    public void onQueuesUpdate(List<Queue> queues) {
        List<QueueUpdateMsg> queueUpdateMsgs = queues.stream()
                .map(queue -> QueueUpdateMsg.newBuilder()
                        .setTenantIdMSB(queue.getTenantId().getId().getMostSignificantBits())
                        .setTenantIdLSB(queue.getTenantId().getId().getLeastSignificantBits())
                        .setQueueIdMSB(queue.getId().getId().getMostSignificantBits())
                        .setQueueIdLSB(queue.getId().getId().getLeastSignificantBits())
                        .setQueueName(queue.getName())
                        .setQueueTopic(queue.getTopic())
                        .setPartitions(queue.getPartitions())
                        .setDuplicateMsgToAllPartitions(queue.isDuplicateMsgToAllPartitions())
                        .build())
                .collect(Collectors.toList());

        ToRuleEngineNotificationMsg ruleEngineMsg = ToRuleEngineNotificationMsg.newBuilder().addAllQueueUpdateMsgs(queueUpdateMsgs).build();
        ToCoreNotificationMsg coreMsg = ToCoreNotificationMsg.newBuilder().addAllQueueUpdateMsgs(queueUpdateMsgs).build();
        ToTransportMsg transportMsg = ToTransportMsg.newBuilder().addAllQueueUpdateMsgs(queueUpdateMsgs).build();
        doSendQueueNotifications(ruleEngineMsg, coreMsg, transportMsg);
    }

    @Override
    public void onQueuesDelete(List<Queue> queues) {
        List<QueueDeleteMsg> queueDeleteMsgs = queues.stream()
                .map(queue -> QueueDeleteMsg.newBuilder()
                        .setTenantIdMSB(queue.getTenantId().getId().getMostSignificantBits())
                        .setTenantIdLSB(queue.getTenantId().getId().getLeastSignificantBits())
                        .setQueueIdMSB(queue.getId().getId().getMostSignificantBits())
                        .setQueueIdLSB(queue.getId().getId().getLeastSignificantBits())
                        .setQueueName(queue.getName())
                        .build())
                .collect(Collectors.toList());

        ToRuleEngineNotificationMsg ruleEngineMsg = ToRuleEngineNotificationMsg.newBuilder().addAllQueueDeleteMsgs(queueDeleteMsgs).build();
        ToCoreNotificationMsg coreMsg = ToCoreNotificationMsg.newBuilder().addAllQueueDeleteMsgs(queueDeleteMsgs).build();
        ToTransportMsg transportMsg = ToTransportMsg.newBuilder().addAllQueueDeleteMsgs(queueDeleteMsgs).build();
        doSendQueueNotifications(ruleEngineMsg, coreMsg, transportMsg);
    }

    private void doSendQueueNotifications(ToRuleEngineNotificationMsg ruleEngineMsg, ToCoreNotificationMsg coreMsg, ToTransportMsg transportMsg) {
        Set<String> tbRuleEngineServices = partitionService.getAllServiceIds(ServiceType.TB_RULE_ENGINE);
        Set<String> tbCoreServices = partitionService.getAllServiceIds(ServiceType.TB_CORE);
        Set<String> tbTransportServices = partitionService.getAllServiceIds(ServiceType.TB_TRANSPORT);
        // No need to push notifications twice
        tbTransportServices.removeAll(tbCoreServices);
        tbCoreServices.removeAll(tbRuleEngineServices);

        for (String ruleEngineServiceId : tbRuleEngineServices) {
            TopicPartitionInfo tpi = topicService.getNotificationsTopic(ServiceType.TB_RULE_ENGINE, ruleEngineServiceId);
            producerProvider.getRuleEngineNotificationsMsgProducer().send(tpi, new TbProtoQueueMsg<>(UUID.randomUUID(), ruleEngineMsg), null);
            toRuleEngineNfs.incrementAndGet();
        }
        for (String coreServiceId : tbCoreServices) {
            TopicPartitionInfo tpi = topicService.getNotificationsTopic(ServiceType.TB_CORE, coreServiceId);
            producerProvider.getTbCoreNotificationsMsgProducer().send(tpi, new TbProtoQueueMsg<>(UUID.randomUUID(), coreMsg), null);
            toCoreNfs.incrementAndGet();
        }
        for (String transportServiceId : tbTransportServices) {
            TopicPartitionInfo tpi = topicService.getNotificationsTopic(ServiceType.TB_TRANSPORT, transportServiceId);
            producerProvider.getTransportNotificationsMsgProducer().send(tpi, new TbProtoQueueMsg<>(UUID.randomUUID(), transportMsg), null);
            toTransportNfs.incrementAndGet();
        }
    }

    @Override
    public void onCalculatedFieldUpdated(CalculatedField calculatedField, CalculatedField oldCalculatedField) {
        var created = oldCalculatedField == null;
        broadcastEntityChangeToTransport(calculatedField.getTenantId(), calculatedField.getId(), calculatedField, null);
        broadcastEntityStateChangeEvent(calculatedField.getTenantId(), calculatedField.getId(), created ? ComponentLifecycleEvent.CREATED : ComponentLifecycleEvent.UPDATED);
        sendCalculatedFieldEvent(calculatedField.getTenantId(), calculatedField.getId(), created, !created, false);
    }

    @Override
    public void onCalculatedFieldDeleted(TenantId tenantId, CalculatedField calculatedField, TbQueueCallback callback) {
        CalculatedFieldId calculatedFieldId = calculatedField.getId();
        broadcastEntityDeleteToTransport(tenantId, calculatedFieldId, calculatedField.getName(), callback);
        sendCalculatedFieldEvent(tenantId, calculatedFieldId, false, false, true);
        broadcastEntityStateChangeEvent(tenantId, calculatedFieldId, ComponentLifecycleEvent.DELETED);
    }

    private void sendCalculatedFieldEvent(TenantId tenantId, CalculatedFieldId calculatedFieldId, boolean added, boolean updated, boolean deleted) {
        TransportProtos.CalculatedFieldMsgProto.Builder builder = TransportProtos.CalculatedFieldMsgProto.newBuilder();
        builder.setTenantIdMSB(tenantId.getId().getMostSignificantBits());
        builder.setTenantIdLSB(tenantId.getId().getLeastSignificantBits());
        builder.setCalculatedFieldIdMSB(calculatedFieldId.getId().getMostSignificantBits());
        builder.setCalculatedFieldIdLSB(calculatedFieldId.getId().getLeastSignificantBits());
        builder.setAdded(added);
        builder.setUpdated(updated);
        builder.setDeleted(deleted);
        TransportProtos.CalculatedFieldMsgProto msg = builder.build();
        pushMsgToCore(tenantId, calculatedFieldId, ToCoreMsg.newBuilder().setCalculatedFieldMsg(msg).build(), null);
    }

    private void sendEntityProfileUpdatedEvent(TenantId tenantId, EntityId entityId, EntityId oldProfileId, EntityId newProfileId) {
        TransportProtos.EntityProfileUpdateMsgProto.Builder builder = TransportProtos.EntityProfileUpdateMsgProto.newBuilder();
        builder.setTenantIdMSB(tenantId.getId().getMostSignificantBits());
        builder.setTenantIdLSB(tenantId.getId().getLeastSignificantBits());
        builder.setEntityType(entityId.getEntityType().name());
        builder.setEntityIdMSB(entityId.getId().getMostSignificantBits());
        builder.setEntityIdLSB(entityId.getId().getLeastSignificantBits());
        builder.setEntityProfileType(newProfileId.getEntityType().name());
        builder.setOldProfileIdMSB(oldProfileId.getId().getMostSignificantBits());
        builder.setOldProfileIdLSB(oldProfileId.getId().getLeastSignificantBits());
        builder.setNewProfileIdMSB(newProfileId.getId().getMostSignificantBits());
        builder.setNewProfileIdLSB(newProfileId.getId().getLeastSignificantBits());
        TransportProtos.EntityProfileUpdateMsgProto msg = builder.build();
        pushMsgToCore(tenantId, entityId, ToCoreMsg.newBuilder().setEntityProfileUpdateMsg(msg).build(), null);
    }

    private void sendProfileEntityEvent(TenantId tenantId, EntityId entityId, EntityId profileId, boolean added, boolean deleted) {
        TransportProtos.ProfileEntityMsgProto.Builder builder = TransportProtos.ProfileEntityMsgProto.newBuilder();
        builder.setTenantIdMSB(tenantId.getId().getMostSignificantBits());
        builder.setTenantIdLSB(tenantId.getId().getLeastSignificantBits());
        builder.setEntityType(entityId.getEntityType().name());
        builder.setEntityIdMSB(entityId.getId().getMostSignificantBits());
        builder.setEntityIdLSB(entityId.getId().getLeastSignificantBits());
        builder.setEntityProfileType(profileId.getEntityType().name());
        builder.setProfileIdMSB(profileId.getId().getMostSignificantBits());
        builder.setProfileIdLSB(profileId.getId().getLeastSignificantBits());
        builder.setAdded(added);
        builder.setDeleted(deleted);
        TransportProtos.ProfileEntityMsgProto msg = builder.build();
        pushMsgToCore(tenantId, entityId, ToCoreMsg.newBuilder().setProfileEntityMsg(msg).build(), null);
    }

}<|MERGE_RESOLUTION|>--- conflicted
+++ resolved
@@ -68,7 +68,6 @@
 import org.thingsboard.server.common.msg.rule.engine.DeviceEdgeUpdateMsg;
 import org.thingsboard.server.common.msg.rule.engine.DeviceNameOrTypeUpdateMsg;
 import org.thingsboard.server.common.util.ProtoUtils;
-import org.thingsboard.server.dao.cf.CalculatedFieldService;
 import org.thingsboard.server.dao.edge.EdgeService;
 import org.thingsboard.server.gen.transport.TransportProtos;
 import org.thingsboard.server.gen.transport.TransportProtos.ComponentLifecycleMsgProto;
@@ -150,7 +149,6 @@
     private final GatewayNotificationsService gatewayNotificationsService;
     private final EdgeService edgeService;
     private final TbTransactionalCache<EdgeId, String> edgeIdServiceIdCache;
-    private final CalculatedFieldService calculatedFieldService;
 
     @Override
     public void pushMsgToCore(TenantId tenantId, EntityId entityId, ToCoreMsg msg, TbQueueCallback callback) {
@@ -393,11 +391,7 @@
     public void onDeviceDeleted(TenantId tenantId, Device device, TbQueueCallback callback) {
         DeviceId deviceId = device.getId();
         gatewayNotificationsService.onDeviceDeleted(device);
-<<<<<<< HEAD
-        handleEntityDelete(tenantId, deviceId, device.getDeviceProfileId());
-=======
         sendProfileEntityEvent(tenantId, deviceId, device.getDeviceProfileId(), false, true);
->>>>>>> 63b79b72
         broadcastEntityDeleteToTransport(tenantId, deviceId, device.getName(), callback);
         sendDeviceStateServiceEvent(tenantId, deviceId, false, false, true);
         broadcastEntityStateChangeEvent(tenantId, deviceId, ComponentLifecycleEvent.DELETED);
@@ -406,24 +400,10 @@
     @Override
     public void onAssetDeleted(TenantId tenantId, Asset asset, TbQueueCallback callback) {
         AssetId assetId = asset.getId();
-<<<<<<< HEAD
-        handleEntityDelete(tenantId, assetId, asset.getAssetProfileId());
-        broadcastEntityStateChangeEvent(tenantId, assetId, ComponentLifecycleEvent.DELETED);
-    }
-
-    private void handleEntityDelete(TenantId tenantId, EntityId entityId, EntityId profileId) {
-        boolean cfExistsByProfile = calculatedFieldService.existsCalculatedFieldByEntityId(tenantId, profileId);
-        if (cfExistsByProfile) {
-            sendProfileEntityEvent(tenantId, entityId, profileId, false, true);
-        }
-    }
-
-=======
         sendProfileEntityEvent(tenantId, assetId, asset.getAssetProfileId(), false, true);
         broadcastEntityStateChangeEvent(tenantId, assetId, ComponentLifecycleEvent.DELETED);
     }
 
->>>>>>> 63b79b72
     @Override
     public void onDeviceAssignedToTenant(TenantId oldTenantId, Device device) {
         onDeviceDeleted(oldTenantId, device, null);
@@ -644,21 +624,13 @@
             }
             boolean deviceTypeChanged = !device.getType().equals(old.getType());
             if (deviceTypeChanged) {
-<<<<<<< HEAD
-                handleProfileUpdate(device.getTenantId(), device.getId(), old.getDeviceProfileId(), device.getDeviceProfileId());
-=======
                 sendEntityProfileUpdatedEvent(device.getTenantId(), device.getId(), old.getDeviceProfileId(), device.getDeviceProfileId());
->>>>>>> 63b79b72
             }
             if (deviceNameChanged || deviceTypeChanged) {
                 pushMsgToCore(new DeviceNameOrTypeUpdateMsg(device.getTenantId(), device.getId(), device.getName(), device.getType()), null);
             }
         } else {
-<<<<<<< HEAD
-            handleEntityCreate(device.getTenantId(), device.getId(), device.getDeviceProfileId());
-=======
             sendProfileEntityEvent(device.getTenantId(), device.getId(), device.getDeviceProfileId(), true, false);
->>>>>>> 63b79b72
         }
         broadcastEntityStateChangeEvent(device.getTenantId(), device.getId(), created ? ComponentLifecycleEvent.CREATED : ComponentLifecycleEvent.UPDATED);
         sendDeviceStateServiceEvent(device.getTenantId(), device.getId(), created, !created, false);
@@ -672,39 +644,14 @@
         if (old != null) {
             boolean assetTypeChanged = !asset.getType().equals(old.getType());
             if (assetTypeChanged) {
-<<<<<<< HEAD
-                handleProfileUpdate(asset.getTenantId(), asset.getId(), old.getAssetProfileId(), asset.getAssetProfileId());
-            }
-        } else {
-            handleEntityCreate(asset.getTenantId(), asset.getId(), asset.getAssetProfileId());
-=======
                 sendEntityProfileUpdatedEvent(asset.getTenantId(), asset.getId(), old.getAssetProfileId(), asset.getAssetProfileId());
             }
         } else {
             sendProfileEntityEvent(asset.getTenantId(), asset.getId(), asset.getAssetProfileId(), true, false);
->>>>>>> 63b79b72
         }
         broadcastEntityStateChangeEvent(asset.getTenantId(), asset.getId(), created ? ComponentLifecycleEvent.CREATED : ComponentLifecycleEvent.UPDATED);
     }
 
-<<<<<<< HEAD
-    private void handleProfileUpdate(TenantId tenantId, EntityId entityId, EntityId oldProfileId, EntityId newProfileId) {
-        boolean cfExistsByOldProfile = calculatedFieldService.existsCalculatedFieldByEntityId(tenantId, oldProfileId);
-        boolean cfExistsByNewProfile = calculatedFieldService.existsCalculatedFieldByEntityId(tenantId, newProfileId);
-        if (cfExistsByOldProfile || cfExistsByNewProfile) {
-            sendEntityProfileUpdatedEvent(tenantId, entityId, oldProfileId, newProfileId);
-        }
-    }
-
-    private void handleEntityCreate(TenantId tenantId, EntityId entityId, EntityId profileId) {
-        boolean cfExistsByProfile = calculatedFieldService.existsCalculatedFieldByEntityId(tenantId, profileId);
-        if (cfExistsByProfile) {
-            sendProfileEntityEvent(tenantId, entityId, profileId, true, false);
-        }
-    }
-
-=======
->>>>>>> 63b79b72
     @Override
     public void sendNotificationMsgToEdge(TenantId tenantId, EdgeId edgeId, EntityId entityId, String body, EdgeEventType type, EdgeEventActionType action, EdgeId originatorEdgeId) {
         if (!edgesEnabled) {
