/**
 * Copyright © 2016-2023 The Thingsboard Authors
 *
 * Licensed under the Apache License, Version 2.0 (the "License");
 * you may not use this file except in compliance with the License.
 * You may obtain a copy of the License at
 *
 *     http://www.apache.org/licenses/LICENSE-2.0
 *
 * Unless required by applicable law or agreed to in writing, software
 * distributed under the License is distributed on an "AS IS" BASIS,
 * WITHOUT WARRANTIES OR CONDITIONS OF ANY KIND, either express or implied.
 * See the License for the specific language governing permissions and
 * limitations under the License.
 */
package org.thingsboard.server.install;

import lombok.extern.slf4j.Slf4j;
import org.springframework.beans.factory.annotation.Autowired;
import org.springframework.beans.factory.annotation.Value;
import org.springframework.boot.SpringApplication;
import org.springframework.context.ApplicationContext;
import org.springframework.context.annotation.Profile;
import org.springframework.stereotype.Service;
import org.thingsboard.server.service.component.ComponentDiscoveryService;
import org.thingsboard.server.service.install.DatabaseEntitiesUpgradeService;
import org.thingsboard.server.service.install.DatabaseTsUpgradeService;
import org.thingsboard.server.service.install.EntityDatabaseSchemaService;
import org.thingsboard.server.service.install.NoSqlKeyspaceService;
import org.thingsboard.server.service.install.SystemDataLoaderService;
import org.thingsboard.server.service.install.TsDatabaseSchemaService;
import org.thingsboard.server.service.install.TsLatestDatabaseSchemaService;
import org.thingsboard.server.service.install.migrate.EntitiesMigrateService;
import org.thingsboard.server.service.install.migrate.TsLatestMigrateService;
import org.thingsboard.server.service.install.update.CacheCleanupService;
import org.thingsboard.server.service.install.update.DataUpdateService;

@Service
@Profile("install")
@Slf4j
public class ThingsboardInstallService {

    @Value("${install.upgrade:false}")
    private Boolean isUpgrade;

    @Value("${install.upgrade.from_version:1.2.3}")
    private String upgradeFromVersion;

    @Value("${install.load_demo:false}")
    private Boolean loadDemo;

    @Autowired
    private EntityDatabaseSchemaService entityDatabaseSchemaService;

    @Autowired(required = false)
    private NoSqlKeyspaceService noSqlKeyspaceService;

    @Autowired
    private TsDatabaseSchemaService tsDatabaseSchemaService;

    @Autowired(required = false)
    private TsLatestDatabaseSchemaService tsLatestDatabaseSchemaService;

    @Autowired
    private DatabaseEntitiesUpgradeService databaseEntitiesUpgradeService;

    @Autowired(required = false)
    private DatabaseTsUpgradeService databaseTsUpgradeService;

    @Autowired
    private ComponentDiscoveryService componentDiscoveryService;

    @Autowired
    private ApplicationContext context;

    @Autowired
    private SystemDataLoaderService systemDataLoaderService;

    @Autowired
    private DataUpdateService dataUpdateService;

    @Autowired
    private CacheCleanupService cacheCleanupService;

    @Autowired(required = false)
    private EntitiesMigrateService entitiesMigrateService;

    @Autowired(required = false)
    private TsLatestMigrateService latestMigrateService;

    public void performInstall() {
        try {
            if (isUpgrade) {
                log.info("Starting ThingsBoard Upgrade from version {} ...", upgradeFromVersion);

                cacheCleanupService.clearCache(upgradeFromVersion);

                if ("2.5.0-cassandra".equals(upgradeFromVersion)) {
                    log.info("Migrating ThingsBoard entities data from cassandra to SQL database ...");
                    entitiesMigrateService.migrate();
                    log.info("Updating system data...");
                    systemDataLoaderService.updateSystemWidgets();
                } else if ("3.0.1-cassandra".equals(upgradeFromVersion)) {
                    log.info("Migrating ThingsBoard latest timeseries data from cassandra to SQL database ...");
                    latestMigrateService.migrate();
                } else {
                    switch (upgradeFromVersion) {
                        case "1.2.3": //NOSONAR, Need to execute gradual upgrade starting from upgradeFromVersion
                            log.info("Upgrading ThingsBoard from version 1.2.3 to 1.3.0 ...");

                            databaseEntitiesUpgradeService.upgradeDatabase("1.2.3");

                        case "1.3.0":  //NOSONAR, Need to execute gradual upgrade starting from upgradeFromVersion
                            log.info("Upgrading ThingsBoard from version 1.3.0 to 1.3.1 ...");

                            databaseEntitiesUpgradeService.upgradeDatabase("1.3.0");

                        case "1.3.1": //NOSONAR, Need to execute gradual upgrade starting from upgradeFromVersion
                            log.info("Upgrading ThingsBoard from version 1.3.1 to 1.4.0 ...");

                            databaseEntitiesUpgradeService.upgradeDatabase("1.3.1");

                        case "1.4.0":
                            log.info("Upgrading ThingsBoard from version 1.4.0 to 2.0.0 ...");

                            databaseEntitiesUpgradeService.upgradeDatabase("1.4.0");

                            dataUpdateService.updateData("1.4.0");

                        case "2.0.0":
                            log.info("Upgrading ThingsBoard from version 2.0.0 to 2.1.1 ...");

                            databaseEntitiesUpgradeService.upgradeDatabase("2.0.0");

                        case "2.1.1":
                            log.info("Upgrading ThingsBoard from version 2.1.1 to 2.1.2 ...");

                            databaseEntitiesUpgradeService.upgradeDatabase("2.1.1");
                        case "2.1.3":
                            log.info("Upgrading ThingsBoard from version 2.1.3 to 2.2.0 ...");

                            databaseEntitiesUpgradeService.upgradeDatabase("2.1.3");

                        case "2.3.0":
                            log.info("Upgrading ThingsBoard from version 2.3.0 to 2.3.1 ...");

                            databaseEntitiesUpgradeService.upgradeDatabase("2.3.0");

                        case "2.3.1":
                            log.info("Upgrading ThingsBoard from version 2.3.1 to 2.4.0 ...");

                            databaseEntitiesUpgradeService.upgradeDatabase("2.3.1");

                        case "2.4.0":
                            log.info("Upgrading ThingsBoard from version 2.4.0 to 2.4.1 ...");

                        case "2.4.1":
                            log.info("Upgrading ThingsBoard from version 2.4.1 to 2.4.2 ...");

                            databaseEntitiesUpgradeService.upgradeDatabase("2.4.1");
                        case "2.4.2":
                            log.info("Upgrading ThingsBoard from version 2.4.2 to 2.4.3 ...");

                            databaseEntitiesUpgradeService.upgradeDatabase("2.4.2");

                        case "2.4.3":
                            log.info("Upgrading ThingsBoard from version 2.4.3 to 2.5 ...");

                            if (databaseTsUpgradeService != null) {
                                databaseTsUpgradeService.upgradeDatabase("2.4.3");
                            }
                            databaseEntitiesUpgradeService.upgradeDatabase("2.4.3");
                        case "2.5.0":
                            log.info("Upgrading ThingsBoard from version 2.5.0 to 2.5.1 ...");
                            if (databaseTsUpgradeService != null) {
                                databaseTsUpgradeService.upgradeDatabase("2.5.0");
                            }
                        case "2.5.1":
                            log.info("Upgrading ThingsBoard from version 2.5.1 to 3.0.0 ...");
                        case "3.0.1":
                            log.info("Upgrading ThingsBoard from version 3.0.1 to 3.1.0 ...");
                            databaseEntitiesUpgradeService.upgradeDatabase("3.0.1");
                            dataUpdateService.updateData("3.0.1");
                        case "3.1.0":
                            log.info("Upgrading ThingsBoard from version 3.1.0 to 3.1.1 ...");
                            databaseEntitiesUpgradeService.upgradeDatabase("3.1.0");
                        case "3.1.1":
                            log.info("Upgrading ThingsBoard from version 3.1.1 to 3.2.0 ...");
                            if (databaseTsUpgradeService != null) {
                                databaseTsUpgradeService.upgradeDatabase("3.1.1");
                            }
                            databaseEntitiesUpgradeService.upgradeDatabase("3.1.1");
                            dataUpdateService.updateData("3.1.1");
                            systemDataLoaderService.createOAuth2Templates();
                        case "3.2.0":
                            log.info("Upgrading ThingsBoard from version 3.2.0 to 3.2.1 ...");
                            databaseEntitiesUpgradeService.upgradeDatabase("3.2.0");
                        case "3.2.1":
                            log.info("Upgrading ThingsBoard from version 3.2.1 to 3.2.2 ...");
                            if (databaseTsUpgradeService != null) {
                                databaseTsUpgradeService.upgradeDatabase("3.2.1");
                            }
                            databaseEntitiesUpgradeService.upgradeDatabase("3.2.1");
                        case "3.2.2":
                            log.info("Upgrading ThingsBoard from version 3.2.2 to 3.3.0 ...");
                            if (databaseTsUpgradeService != null) {
                                databaseTsUpgradeService.upgradeDatabase("3.2.2");
                            }
                            databaseEntitiesUpgradeService.upgradeDatabase("3.2.2");

                            dataUpdateService.updateData("3.2.2");
                            systemDataLoaderService.createOAuth2Templates();
                        case "3.3.0":
                            log.info("Upgrading ThingsBoard from version 3.3.0 to 3.3.1 ...");
                        case "3.3.1":
                            log.info("Upgrading ThingsBoard from version 3.3.1 to 3.3.2 ...");
                        case "3.3.2":
                            log.info("Upgrading ThingsBoard from version 3.3.2 to 3.3.3 ...");
                            databaseEntitiesUpgradeService.upgradeDatabase("3.3.2");
                            dataUpdateService.updateData("3.3.2");
                        case "3.3.3":
                            log.info("Upgrading ThingsBoard from version 3.3.3 to 3.3.4 ...");
                            databaseEntitiesUpgradeService.upgradeDatabase("3.3.3");
                        case "3.3.4":
                            log.info("Upgrading ThingsBoard from version 3.3.4 to 3.4.0 ...");
                            databaseEntitiesUpgradeService.upgradeDatabase("3.3.4");
                            dataUpdateService.updateData("3.3.4");
                        case "3.4.0":
                            log.info("Upgrading ThingsBoard from version 3.4.0 to 3.4.1 ...");
                            databaseEntitiesUpgradeService.upgradeDatabase("3.4.0");
                            dataUpdateService.updateData("3.4.0");
                        case "3.4.1":
                            log.info("Upgrading ThingsBoard from version 3.4.1 to 3.4.2 ...");
                            databaseEntitiesUpgradeService.upgradeDatabase("3.4.1");
                            dataUpdateService.updateData("3.4.1");
<<<<<<< HEAD
=======
                        case "3.4.2":
                            log.info("Upgrading ThingsBoard from version 3.4.2 to 3.4.3 ...");
                        case "3.4.3":
                            log.info("Upgrading ThingsBoard from version 3.4.3 to 3.4.4 ...");
>>>>>>> 8bd9f2e2
                        case "3.4.4":
                            log.info("Upgrading ThingsBoard from version 3.4.4 to 3.5.0 ...");
                            databaseEntitiesUpgradeService.upgradeDatabase("3.4.4");
                            log.info("Updating system data...");
                            systemDataLoaderService.updateSystemWidgets();
                            break;
                        //TODO update CacheCleanupService on the next version upgrade
                        default:
                            throw new RuntimeException("Unable to upgrade ThingsBoard, unsupported fromVersion: " + upgradeFromVersion);

                    }
                }
                log.info("Upgrade finished successfully!");

            } else {

                log.info("Starting ThingsBoard Installation...");

                log.info("Installing DataBase schema for entities...");

                entityDatabaseSchemaService.createDatabaseSchema();

                log.info("Installing DataBase schema for timeseries...");

                if (noSqlKeyspaceService != null) {
                    noSqlKeyspaceService.createDatabaseSchema();
                }

                tsDatabaseSchemaService.createDatabaseSchema();

                if (tsLatestDatabaseSchemaService != null) {
                    tsLatestDatabaseSchemaService.createDatabaseSchema();
                }

                log.info("Loading system data...");

                componentDiscoveryService.discoverComponents();

                systemDataLoaderService.createSysAdmin();
                systemDataLoaderService.createDefaultTenantProfiles();
                systemDataLoaderService.createAdminSettings();
                systemDataLoaderService.createRandomJwtSettings();
                systemDataLoaderService.loadSystemWidgets();
                systemDataLoaderService.createOAuth2Templates();
                systemDataLoaderService.createQueues();
//                systemDataLoaderService.loadSystemPlugins();
//                systemDataLoaderService.loadSystemRules();

                if (loadDemo) {
                    log.info("Loading demo data...");
                    systemDataLoaderService.loadDemoData();
                }
                log.info("Installation finished successfully!");
            }


        } catch (Exception e) {
            log.error("Unexpected error during ThingsBoard installation!", e);
            throw new ThingsboardInstallException("Unexpected error during ThingsBoard installation!", e);
        } finally {
            SpringApplication.exit(context);
        }
    }

}<|MERGE_RESOLUTION|>--- conflicted
+++ resolved
@@ -233,13 +233,10 @@
                             log.info("Upgrading ThingsBoard from version 3.4.1 to 3.4.2 ...");
                             databaseEntitiesUpgradeService.upgradeDatabase("3.4.1");
                             dataUpdateService.updateData("3.4.1");
-<<<<<<< HEAD
-=======
                         case "3.4.2":
                             log.info("Upgrading ThingsBoard from version 3.4.2 to 3.4.3 ...");
                         case "3.4.3":
                             log.info("Upgrading ThingsBoard from version 3.4.3 to 3.4.4 ...");
->>>>>>> 8bd9f2e2
                         case "3.4.4":
                             log.info("Upgrading ThingsBoard from version 3.4.4 to 3.5.0 ...");
                             databaseEntitiesUpgradeService.upgradeDatabase("3.4.4");
