/**
 * Copyright © 2016-2023 The Thingsboard Authors
 *
 * Licensed under the Apache License, Version 2.0 (the "License");
 * you may not use this file except in compliance with the License.
 * You may obtain a copy of the License at
 *
 *     http://www.apache.org/licenses/LICENSE-2.0
 *
 * Unless required by applicable law or agreed to in writing, software
 * distributed under the License is distributed on an "AS IS" BASIS,
 * WITHOUT WARRANTIES OR CONDITIONS OF ANY KIND, either express or implied.
 * See the License for the specific language governing permissions and
 * limitations under the License.
 */
package org.thingsboard.server.install;

import lombok.extern.slf4j.Slf4j;
import org.springframework.beans.factory.annotation.Autowired;
import org.springframework.beans.factory.annotation.Value;
import org.springframework.boot.SpringApplication;
import org.springframework.context.ApplicationContext;
import org.springframework.context.annotation.Profile;
import org.springframework.stereotype.Service;
import org.thingsboard.server.service.component.ComponentDiscoveryService;
import org.thingsboard.server.service.install.DatabaseEntitiesUpgradeService;
import org.thingsboard.server.service.install.DatabaseTsUpgradeService;
import org.thingsboard.server.service.install.EntityDatabaseSchemaService;
import org.thingsboard.server.service.install.InstallScripts;
import org.thingsboard.server.service.install.NoSqlKeyspaceService;
import org.thingsboard.server.service.install.SystemDataLoaderService;
import org.thingsboard.server.service.install.TsDatabaseSchemaService;
import org.thingsboard.server.service.install.TsLatestDatabaseSchemaService;
import org.thingsboard.server.service.install.migrate.EntitiesMigrateService;
import org.thingsboard.server.service.install.migrate.TsLatestMigrateService;
import org.thingsboard.server.service.install.update.CacheCleanupService;
import org.thingsboard.server.service.install.update.DataUpdateService;

import static org.thingsboard.server.service.install.update.DefaultDataUpdateService.getEnv;

@Service
@Profile("install")
@Slf4j
public class ThingsboardInstallService {

    @Value("${install.upgrade:false}")
    private Boolean isUpgrade;

    @Value("${install.upgrade.from_version:1.2.3}")
    private String upgradeFromVersion;

    @Value("${install.load_demo:false}")
    private Boolean loadDemo;

    @Value("${state.persistToTelemetry:false}")
    private boolean persistToTelemetry;

    @Autowired
    private EntityDatabaseSchemaService entityDatabaseSchemaService;

    @Autowired(required = false)
    private NoSqlKeyspaceService noSqlKeyspaceService;

    @Autowired
    private TsDatabaseSchemaService tsDatabaseSchemaService;

    @Autowired(required = false)
    private TsLatestDatabaseSchemaService tsLatestDatabaseSchemaService;

    @Autowired
    private DatabaseEntitiesUpgradeService databaseEntitiesUpgradeService;

    @Autowired(required = false)
    private DatabaseTsUpgradeService databaseTsUpgradeService;

    @Autowired
    private ComponentDiscoveryService componentDiscoveryService;

    @Autowired
    private ApplicationContext context;

    @Autowired
    private SystemDataLoaderService systemDataLoaderService;

    @Autowired
    private DataUpdateService dataUpdateService;

    @Autowired
    private CacheCleanupService cacheCleanupService;

    @Autowired(required = false)
    private EntitiesMigrateService entitiesMigrateService;

    @Autowired(required = false)
    private TsLatestMigrateService latestMigrateService;

    @Autowired
    private InstallScripts installScripts;

    public void performInstall() {
        try {
            if (isUpgrade) {
                log.info("Starting ThingsBoard Upgrade from version {} ...", upgradeFromVersion);

                cacheCleanupService.clearCache(upgradeFromVersion);

                if ("2.5.0-cassandra".equals(upgradeFromVersion)) {
                    log.info("Migrating ThingsBoard entities data from cassandra to SQL database ...");
                    entitiesMigrateService.migrate();
                    log.info("Updating system data...");
                    systemDataLoaderService.updateSystemWidgets();
                } else if ("3.0.1-cassandra".equals(upgradeFromVersion)) {
                    log.info("Migrating ThingsBoard latest timeseries data from cassandra to SQL database ...");
                    latestMigrateService.migrate();
                } else {
                    switch (upgradeFromVersion) {
                        case "1.2.3": //NOSONAR, Need to execute gradual upgrade starting from upgradeFromVersion
                            log.info("Upgrading ThingsBoard from version 1.2.3 to 1.3.0 ...");

                            databaseEntitiesUpgradeService.upgradeDatabase("1.2.3");

                        case "1.3.0":  //NOSONAR, Need to execute gradual upgrade starting from upgradeFromVersion
                            log.info("Upgrading ThingsBoard from version 1.3.0 to 1.3.1 ...");

                            databaseEntitiesUpgradeService.upgradeDatabase("1.3.0");

                        case "1.3.1": //NOSONAR, Need to execute gradual upgrade starting from upgradeFromVersion
                            log.info("Upgrading ThingsBoard from version 1.3.1 to 1.4.0 ...");

                            databaseEntitiesUpgradeService.upgradeDatabase("1.3.1");

                        case "1.4.0":
                            log.info("Upgrading ThingsBoard from version 1.4.0 to 2.0.0 ...");

                            databaseEntitiesUpgradeService.upgradeDatabase("1.4.0");

                            dataUpdateService.updateData("1.4.0");

                        case "2.0.0":
                            log.info("Upgrading ThingsBoard from version 2.0.0 to 2.1.1 ...");

                            databaseEntitiesUpgradeService.upgradeDatabase("2.0.0");

                        case "2.1.1":
                            log.info("Upgrading ThingsBoard from version 2.1.1 to 2.1.2 ...");

                            databaseEntitiesUpgradeService.upgradeDatabase("2.1.1");
                        case "2.1.3":
                            log.info("Upgrading ThingsBoard from version 2.1.3 to 2.2.0 ...");

                            databaseEntitiesUpgradeService.upgradeDatabase("2.1.3");

                        case "2.3.0":
                            log.info("Upgrading ThingsBoard from version 2.3.0 to 2.3.1 ...");

                            databaseEntitiesUpgradeService.upgradeDatabase("2.3.0");

                        case "2.3.1":
                            log.info("Upgrading ThingsBoard from version 2.3.1 to 2.4.0 ...");

                            databaseEntitiesUpgradeService.upgradeDatabase("2.3.1");

                        case "2.4.0":
                            log.info("Upgrading ThingsBoard from version 2.4.0 to 2.4.1 ...");

                        case "2.4.1":
                            log.info("Upgrading ThingsBoard from version 2.4.1 to 2.4.2 ...");

                            databaseEntitiesUpgradeService.upgradeDatabase("2.4.1");
                        case "2.4.2":
                            log.info("Upgrading ThingsBoard from version 2.4.2 to 2.4.3 ...");

                            databaseEntitiesUpgradeService.upgradeDatabase("2.4.2");

                        case "2.4.3":
                            log.info("Upgrading ThingsBoard from version 2.4.3 to 2.5 ...");

                            if (databaseTsUpgradeService != null) {
                                databaseTsUpgradeService.upgradeDatabase("2.4.3");
                            }
                            databaseEntitiesUpgradeService.upgradeDatabase("2.4.3");
                        case "2.5.0":
                            log.info("Upgrading ThingsBoard from version 2.5.0 to 2.5.1 ...");
                            if (databaseTsUpgradeService != null) {
                                databaseTsUpgradeService.upgradeDatabase("2.5.0");
                            }
                        case "2.5.1":
                            log.info("Upgrading ThingsBoard from version 2.5.1 to 3.0.0 ...");
                        case "3.0.1":
                            log.info("Upgrading ThingsBoard from version 3.0.1 to 3.1.0 ...");
                            databaseEntitiesUpgradeService.upgradeDatabase("3.0.1");
                            dataUpdateService.updateData("3.0.1");
                        case "3.1.0":
                            log.info("Upgrading ThingsBoard from version 3.1.0 to 3.1.1 ...");
                            databaseEntitiesUpgradeService.upgradeDatabase("3.1.0");
                        case "3.1.1":
                            log.info("Upgrading ThingsBoard from version 3.1.1 to 3.2.0 ...");
                            if (databaseTsUpgradeService != null) {
                                databaseTsUpgradeService.upgradeDatabase("3.1.1");
                            }
                            databaseEntitiesUpgradeService.upgradeDatabase("3.1.1");
                            dataUpdateService.updateData("3.1.1");
                            systemDataLoaderService.createOAuth2Templates();
                        case "3.2.0":
                            log.info("Upgrading ThingsBoard from version 3.2.0 to 3.2.1 ...");
                            databaseEntitiesUpgradeService.upgradeDatabase("3.2.0");
                        case "3.2.1":
                            log.info("Upgrading ThingsBoard from version 3.2.1 to 3.2.2 ...");
                            if (databaseTsUpgradeService != null) {
                                databaseTsUpgradeService.upgradeDatabase("3.2.1");
                            }
                            databaseEntitiesUpgradeService.upgradeDatabase("3.2.1");
                        case "3.2.2":
                            log.info("Upgrading ThingsBoard from version 3.2.2 to 3.3.0 ...");
                            if (databaseTsUpgradeService != null) {
                                databaseTsUpgradeService.upgradeDatabase("3.2.2");
                            }
                            databaseEntitiesUpgradeService.upgradeDatabase("3.2.2");

                            dataUpdateService.updateData("3.2.2");
                            systemDataLoaderService.createOAuth2Templates();
                        case "3.3.0":
                            log.info("Upgrading ThingsBoard from version 3.3.0 to 3.3.1 ...");
                        case "3.3.1":
                            log.info("Upgrading ThingsBoard from version 3.3.1 to 3.3.2 ...");
                        case "3.3.2":
                            log.info("Upgrading ThingsBoard from version 3.3.2 to 3.3.3 ...");
                            databaseEntitiesUpgradeService.upgradeDatabase("3.3.2");
                            dataUpdateService.updateData("3.3.2");
                        case "3.3.3":
                            log.info("Upgrading ThingsBoard from version 3.3.3 to 3.3.4 ...");
                            databaseEntitiesUpgradeService.upgradeDatabase("3.3.3");
                        case "3.3.4":
                            log.info("Upgrading ThingsBoard from version 3.3.4 to 3.4.0 ...");
                            databaseEntitiesUpgradeService.upgradeDatabase("3.3.4");
                            dataUpdateService.updateData("3.3.4");
                        case "3.4.0":
                            log.info("Upgrading ThingsBoard from version 3.4.0 to 3.4.1 ...");
                            databaseEntitiesUpgradeService.upgradeDatabase("3.4.0");
                            dataUpdateService.updateData("3.4.0");
                        case "3.4.1":
                            log.info("Upgrading ThingsBoard from version 3.4.1 to 3.4.2 ...");
                            databaseEntitiesUpgradeService.upgradeDatabase("3.4.1");
                            dataUpdateService.updateData("3.4.1");
                        case "3.4.2":
                            log.info("Upgrading ThingsBoard from version 3.4.2 to 3.4.3 ...");
                        case "3.4.3":
                            log.info("Upgrading ThingsBoard from version 3.4.3 to 3.4.4 ...");
                        case "3.4.4":
                            log.info("Upgrading ThingsBoard from version 3.4.4 to 3.5.0 ...");
                            databaseEntitiesUpgradeService.upgradeDatabase("3.4.4");
                            if (!getEnv("SKIP_DEFAULT_NOTIFICATION_CONFIGS_CREATION", false)) {
                                systemDataLoaderService.createDefaultNotificationConfigs();
                            } else {
                                log.info("Skipping default notification configs creation");
                            }
                        case "3.5.0":
                            log.info("Upgrading ThingsBoard from version 3.5.0 to 3.5.1 ...");
                            databaseEntitiesUpgradeService.upgradeDatabase("3.5.0");
                        case "3.5.1":
                            log.info("Upgrading ThingsBoard from version 3.5.1 to 3.6.0 ...");
                            databaseEntitiesUpgradeService.upgradeDatabase("3.5.1");
                            dataUpdateService.updateData("3.5.1");
                            systemDataLoaderService.updateDefaultNotificationConfigs();
                        case "3.6.0":
                            log.info("Upgrading ThingsBoard from version 3.6.0 to 3.6.1 ...");
                            databaseEntitiesUpgradeService.upgradeDatabase("3.6.0");
<<<<<<< HEAD
                            break;
                        case "3.6.1":
                            log.info("Upgrading ThingsBoard from version 3.6.1 to 3.6.2 ...");
                            databaseEntitiesUpgradeService.upgradeDatabase("3.6.1");
=======
                            dataUpdateService.updateData("3.6.0");
>>>>>>> 1ec3a337
                            //TODO DON'T FORGET to update switch statement in the CacheCleanupService if you need to clear the cache
                            break;
                        default:
                            throw new RuntimeException("Unable to upgrade ThingsBoard, unsupported fromVersion: " + upgradeFromVersion);
                    }
                    entityDatabaseSchemaService.createOrUpdateViewsAndFunctions();
                    entityDatabaseSchemaService.createOrUpdateDeviceInfoView(persistToTelemetry);
                    log.info("Updating system data...");
                    dataUpdateService.upgradeRuleNodes();
                    systemDataLoaderService.updateSystemWidgets();
                    installScripts.loadSystemLwm2mResources();
                }
                log.info("Upgrade finished successfully!");

            } else {

                log.info("Starting ThingsBoard Installation...");

                log.info("Installing DataBase schema for entities...");

                entityDatabaseSchemaService.createDatabaseSchema();

                entityDatabaseSchemaService.createOrUpdateViewsAndFunctions();
                entityDatabaseSchemaService.createOrUpdateDeviceInfoView(persistToTelemetry);

                log.info("Installing DataBase schema for timeseries...");

                if (noSqlKeyspaceService != null) {
                    noSqlKeyspaceService.createDatabaseSchema();
                }

                tsDatabaseSchemaService.createDatabaseSchema();

                if (tsLatestDatabaseSchemaService != null) {
                    tsLatestDatabaseSchemaService.createDatabaseSchema();
                }

                log.info("Loading system data...");

                componentDiscoveryService.discoverComponents();

                systemDataLoaderService.createSysAdmin();
                systemDataLoaderService.createDefaultTenantProfiles();
                systemDataLoaderService.createAdminSettings();
                systemDataLoaderService.createRandomJwtSettings();
                systemDataLoaderService.loadSystemWidgets();
                systemDataLoaderService.createOAuth2Templates();
                systemDataLoaderService.createQueues();
                systemDataLoaderService.createDefaultNotificationConfigs();

//                systemDataLoaderService.loadSystemPlugins();
//                systemDataLoaderService.loadSystemRules();
                installScripts.loadSystemLwm2mResources();

                if (loadDemo) {
                    log.info("Loading demo data...");
                    systemDataLoaderService.loadDemoData();
                }
                log.info("Installation finished successfully!");
            }


        } catch (Exception e) {
            log.error("Unexpected error during ThingsBoard installation!", e);
            throw new ThingsboardInstallException("Unexpected error during ThingsBoard installation!", e);
        } finally {
            SpringApplication.exit(context);
        }
    }

}
<|MERGE_RESOLUTION|>--- conflicted
+++ resolved
@@ -265,14 +265,11 @@
                         case "3.6.0":
                             log.info("Upgrading ThingsBoard from version 3.6.0 to 3.6.1 ...");
                             databaseEntitiesUpgradeService.upgradeDatabase("3.6.0");
-<<<<<<< HEAD
+                            dataUpdateService.updateData("3.6.0");
                             break;
                         case "3.6.1":
                             log.info("Upgrading ThingsBoard from version 3.6.1 to 3.6.2 ...");
                             databaseEntitiesUpgradeService.upgradeDatabase("3.6.1");
-=======
-                            dataUpdateService.updateData("3.6.0");
->>>>>>> 1ec3a337
                             //TODO DON'T FORGET to update switch statement in the CacheCleanupService if you need to clear the cache
                             break;
                         default:
