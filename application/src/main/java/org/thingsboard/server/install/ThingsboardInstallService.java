/**
 * Copyright © 2016-2020 The Thingsboard Authors
 *
 * Licensed under the Apache License, Version 2.0 (the "License");
 * you may not use this file except in compliance with the License.
 * You may obtain a copy of the License at
 *
 *     http://www.apache.org/licenses/LICENSE-2.0
 *
 * Unless required by applicable law or agreed to in writing, software
 * distributed under the License is distributed on an "AS IS" BASIS,
 * WITHOUT WARRANTIES OR CONDITIONS OF ANY KIND, either express or implied.
 * See the License for the specific language governing permissions and
 * limitations under the License.
 */
package org.thingsboard.server.install;

import lombok.extern.slf4j.Slf4j;
import org.springframework.beans.factory.annotation.Autowired;
import org.springframework.beans.factory.annotation.Value;
import org.springframework.boot.SpringApplication;
import org.springframework.context.ApplicationContext;
import org.springframework.context.annotation.Profile;
import org.springframework.stereotype.Service;
import org.thingsboard.server.service.component.ComponentDiscoveryService;
import org.thingsboard.server.service.install.DatabaseEntitiesUpgradeService;
import org.thingsboard.server.service.install.DatabaseTsUpgradeService;
import org.thingsboard.server.service.install.EntityDatabaseSchemaService;
import org.thingsboard.server.service.install.SystemDataLoaderService;
import org.thingsboard.server.service.install.TsDatabaseSchemaService;
import org.thingsboard.server.service.install.migrate.EntitiesMigrateService;
import org.thingsboard.server.service.install.update.DataUpdateService;

@Service
@Profile("install")
@Slf4j
public class ThingsboardInstallService {

    @Value("${install.upgrade:false}")
    private Boolean isUpgrade;

    @Value("${install.upgrade.from_version:1.2.3}")
    private String upgradeFromVersion;

    @Value("${install.load_demo:false}")
    private Boolean loadDemo;

    @Autowired
    private EntityDatabaseSchemaService entityDatabaseSchemaService;

    @Autowired
    private TsDatabaseSchemaService tsDatabaseSchemaService;

    @Autowired
    private DatabaseEntitiesUpgradeService databaseEntitiesUpgradeService;

    @Autowired(required = false)
    private DatabaseTsUpgradeService databaseTsUpgradeService;

    @Autowired
    private ComponentDiscoveryService componentDiscoveryService;

    @Autowired
    private ApplicationContext context;

    @Autowired
    private SystemDataLoaderService systemDataLoaderService;

    @Autowired
    private DataUpdateService dataUpdateService;

    @Autowired(required = false)
    private EntitiesMigrateService entitiesMigrateService;

    public void performInstall() {
        try {
            if (isUpgrade) {
                log.info("Starting ThingsBoard Upgrade from version {} ...", upgradeFromVersion);

                if ("2.5.0-cassandra".equals(upgradeFromVersion)) {
                    log.info("Migrating ThingsBoard entities data from cassandra to SQL database ...");
                    entitiesMigrateService.migrate();
                    log.info("Updating system data...");
                    systemDataLoaderService.updateSystemWidgets();
                } else {
                    switch (upgradeFromVersion) {
                        case "1.2.3": //NOSONAR, Need to execute gradual upgrade starting from upgradeFromVersion
                            log.info("Upgrading ThingsBoard from version 1.2.3 to 1.3.0 ...");

                            databaseEntitiesUpgradeService.upgradeDatabase("1.2.3");

                        case "1.3.0":  //NOSONAR, Need to execute gradual upgrade starting from upgradeFromVersion
                            log.info("Upgrading ThingsBoard from version 1.3.0 to 1.3.1 ...");

                            databaseEntitiesUpgradeService.upgradeDatabase("1.3.0");

                        case "1.3.1": //NOSONAR, Need to execute gradual upgrade starting from upgradeFromVersion
                            log.info("Upgrading ThingsBoard from version 1.3.1 to 1.4.0 ...");

                            databaseEntitiesUpgradeService.upgradeDatabase("1.3.1");

                        case "1.4.0":
                            log.info("Upgrading ThingsBoard from version 1.4.0 to 2.0.0 ...");

                            databaseEntitiesUpgradeService.upgradeDatabase("1.4.0");

                            dataUpdateService.updateData("1.4.0");

                        case "2.0.0":
                            log.info("Upgrading ThingsBoard from version 2.0.0 to 2.1.1 ...");

                            databaseEntitiesUpgradeService.upgradeDatabase("2.0.0");

                        case "2.1.1":
                            log.info("Upgrading ThingsBoard from version 2.1.1 to 2.1.2 ...");

                            databaseEntitiesUpgradeService.upgradeDatabase("2.1.1");
                        case "2.1.3":
                            log.info("Upgrading ThingsBoard from version 2.1.3 to 2.2.0 ...");

                            databaseEntitiesUpgradeService.upgradeDatabase("2.1.3");

                        case "2.3.0":
                            log.info("Upgrading ThingsBoard from version 2.3.0 to 2.3.1 ...");

                            databaseEntitiesUpgradeService.upgradeDatabase("2.3.0");

                        case "2.3.1":
                            log.info("Upgrading ThingsBoard from version 2.3.1 to 2.4.0 ...");

                            databaseEntitiesUpgradeService.upgradeDatabase("2.3.1");

                        case "2.4.0":
                            log.info("Upgrading ThingsBoard from version 2.4.0 to 2.4.1 ...");

                        case "2.4.1":
                            log.info("Upgrading ThingsBoard from version 2.4.1 to 2.4.2 ...");

<<<<<<< HEAD
                            databaseEntitiesUpgradeService.upgradeDatabase("2.4.1");
                        case "2.4.2":
                            log.info("Upgrading ThingsBoard from version 2.4.2 to 2.4.3 ...");
=======
                    case "2.4.3":
                        log.info("Upgrading ThingsBoard from version 2.4.3 to 2.5.0 ...");
>>>>>>> bd40edfd

                            databaseEntitiesUpgradeService.upgradeDatabase("2.4.2");

<<<<<<< HEAD
                        case "2.4.3":
                            log.info("Upgrading ThingsBoard from version 2.4.3 to 2.5 ...");
=======
                    case "2.5.0":
                        log.info("Upgrading ThingsBoard from version 2.5.0 to 2.5.1 ...");
                        if (databaseTsUpgradeService != null) {
                            databaseTsUpgradeService.upgradeDatabase("2.5.0");
                        }


                        log.info("Updating system data...");
>>>>>>> bd40edfd

                            if (databaseTsUpgradeService != null) {
                                databaseTsUpgradeService.upgradeDatabase("2.4.3");
                            }
                            databaseEntitiesUpgradeService.upgradeDatabase("2.4.3");

                            log.info("Updating system data...");
                            systemDataLoaderService.updateSystemWidgets();
                            break;
                        case "2.5.0":
                            log.info("Upgrading ThingsBoard from version 2.5 to 3.0 ...");
                            log.info("Updating system data...");
                            systemDataLoaderService.updateSystemWidgets();
                            break;
                        default:
                            throw new RuntimeException("Unable to upgrade ThingsBoard, unsupported fromVersion: " + upgradeFromVersion);

                    }
                }
                log.info("Upgrade finished successfully!");

            } else {

                log.info("Starting ThingsBoard Installation...");

                log.info("Installing DataBase schema for entities...");

                entityDatabaseSchemaService.createDatabaseSchema();

                log.info("Installing DataBase schema for timeseries...");

                tsDatabaseSchemaService.createDatabaseSchema();

                log.info("Loading system data...");

                componentDiscoveryService.discoverComponents();

                systemDataLoaderService.createSysAdmin();
                systemDataLoaderService.createAdminSettings();
                systemDataLoaderService.loadSystemWidgets();
//                systemDataLoaderService.loadSystemPlugins();
//                systemDataLoaderService.loadSystemRules();

                if (loadDemo) {
                    log.info("Loading demo data...");
                    systemDataLoaderService.loadDemoData();
                }
                log.info("Installation finished successfully!");
            }


        } catch (Exception e) {
            log.error("Unexpected error during ThingsBoard installation!", e);
            throw new ThingsboardInstallException("Unexpected error during ThingsBoard installation!", e);
        } finally {
            SpringApplication.exit(context);
        }
    }

}<|MERGE_RESOLUTION|>--- conflicted
+++ resolved
@@ -136,41 +136,26 @@
                         case "2.4.1":
                             log.info("Upgrading ThingsBoard from version 2.4.1 to 2.4.2 ...");
 
-<<<<<<< HEAD
                             databaseEntitiesUpgradeService.upgradeDatabase("2.4.1");
                         case "2.4.2":
                             log.info("Upgrading ThingsBoard from version 2.4.2 to 2.4.3 ...");
-=======
-                    case "2.4.3":
-                        log.info("Upgrading ThingsBoard from version 2.4.3 to 2.5.0 ...");
->>>>>>> bd40edfd
 
                             databaseEntitiesUpgradeService.upgradeDatabase("2.4.2");
 
-<<<<<<< HEAD
                         case "2.4.3":
                             log.info("Upgrading ThingsBoard from version 2.4.3 to 2.5 ...");
-=======
-                    case "2.5.0":
-                        log.info("Upgrading ThingsBoard from version 2.5.0 to 2.5.1 ...");
-                        if (databaseTsUpgradeService != null) {
-                            databaseTsUpgradeService.upgradeDatabase("2.5.0");
-                        }
-
-
-                        log.info("Updating system data...");
->>>>>>> bd40edfd
 
                             if (databaseTsUpgradeService != null) {
                                 databaseTsUpgradeService.upgradeDatabase("2.4.3");
                             }
                             databaseEntitiesUpgradeService.upgradeDatabase("2.4.3");
-
-                            log.info("Updating system data...");
-                            systemDataLoaderService.updateSystemWidgets();
-                            break;
                         case "2.5.0":
-                            log.info("Upgrading ThingsBoard from version 2.5 to 3.0 ...");
+                            log.info("Upgrading ThingsBoard from version 2.5.0 to 2.5.1 ...");
+                            if (databaseTsUpgradeService != null) {
+                                databaseTsUpgradeService.upgradeDatabase("2.5.0");
+                            }
+                        case "2.5.1":
+                            log.info("Upgrading ThingsBoard from version 2.5.1 to 3.0.0 ...");
                             log.info("Updating system data...");
                             systemDataLoaderService.updateSystemWidgets();
                             break;
