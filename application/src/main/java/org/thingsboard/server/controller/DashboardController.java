/**
 * Copyright © 2016-2020 The Thingsboard Authors
 *
 * Licensed under the Apache License, Version 2.0 (the "License");
 * you may not use this file except in compliance with the License.
 * You may obtain a copy of the License at
 *
 *     http://www.apache.org/licenses/LICENSE-2.0
 *
 * Unless required by applicable law or agreed to in writing, software
 * distributed under the License is distributed on an "AS IS" BASIS,
 * WITHOUT WARRANTIES OR CONDITIONS OF ANY KIND, either express or implied.
 * See the License for the specific language governing permissions and
 * limitations under the License.
 */
package org.thingsboard.server.controller;

import org.springframework.beans.factory.annotation.Value;
import org.springframework.http.HttpStatus;
import org.springframework.security.access.prepost.PreAuthorize;
import org.springframework.web.bind.annotation.PathVariable;
import org.springframework.web.bind.annotation.RequestBody;
import org.springframework.web.bind.annotation.RequestMapping;
import org.springframework.web.bind.annotation.RequestMethod;
import org.springframework.web.bind.annotation.RequestParam;
import org.springframework.web.bind.annotation.ResponseBody;
import org.springframework.web.bind.annotation.ResponseStatus;
import org.springframework.web.bind.annotation.RestController;
import org.thingsboard.server.common.data.Customer;
import org.thingsboard.server.common.data.Dashboard;
import org.thingsboard.server.common.data.DashboardInfo;
import org.thingsboard.server.common.data.EntityType;
import org.thingsboard.server.common.data.ShortCustomerInfo;
import org.thingsboard.server.common.data.ShortEdgeInfo;
import org.thingsboard.server.common.data.audit.ActionType;
import org.thingsboard.server.common.data.edge.Edge;
<<<<<<< HEAD
import org.thingsboard.server.common.data.edge.EdgeEventType;
=======
>>>>>>> 0a7d8e86
import org.thingsboard.server.common.data.exception.ThingsboardException;
import org.thingsboard.server.common.data.id.CustomerId;
import org.thingsboard.server.common.data.id.DashboardId;
import org.thingsboard.server.common.data.id.EdgeId;
import org.thingsboard.server.common.data.id.TenantId;
import org.thingsboard.server.common.data.page.PageData;
import org.thingsboard.server.common.data.page.PageLink;
import org.thingsboard.server.common.data.page.TimePageLink;
import org.thingsboard.server.queue.util.TbCoreComponent;
import org.thingsboard.server.service.security.permission.Operation;
import org.thingsboard.server.service.security.permission.Resource;

import java.util.HashSet;
import java.util.Set;

@RestController
@TbCoreComponent
@RequestMapping("/api")
public class DashboardController extends BaseController {

    public static final String DASHBOARD_ID = "dashboardId";

    @Value("${dashboard.max_datapoints_limit}")
    private long maxDatapointsLimit;


    @PreAuthorize("hasAnyAuthority('SYS_ADMIN', 'TENANT_ADMIN', 'CUSTOMER_USER')")
    @RequestMapping(value = "/dashboard/serverTime", method = RequestMethod.GET)
    @ResponseBody
    public long getServerTime() throws ThingsboardException {
        return System.currentTimeMillis();
    }

    @PreAuthorize("hasAnyAuthority('SYS_ADMIN', 'TENANT_ADMIN', 'CUSTOMER_USER')")
    @RequestMapping(value = "/dashboard/maxDatapointsLimit", method = RequestMethod.GET)
    @ResponseBody
    public long getMaxDatapointsLimit() throws ThingsboardException {
        return maxDatapointsLimit;
    }

    @PreAuthorize("hasAnyAuthority('SYS_ADMIN', 'TENANT_ADMIN', 'CUSTOMER_USER')")
    @RequestMapping(value = "/dashboard/info/{dashboardId}", method = RequestMethod.GET)
    @ResponseBody
    public DashboardInfo getDashboardInfoById(@PathVariable(DASHBOARD_ID) String strDashboardId) throws ThingsboardException {
        checkParameter(DASHBOARD_ID, strDashboardId);
        try {
            DashboardId dashboardId = new DashboardId(toUUID(strDashboardId));
            return checkDashboardInfoId(dashboardId, Operation.READ);
        } catch (Exception e) {
            throw handleException(e);
        }
    }

    @PreAuthorize("hasAnyAuthority('TENANT_ADMIN', 'CUSTOMER_USER')")
    @RequestMapping(value = "/dashboard/{dashboardId}", method = RequestMethod.GET)
    @ResponseBody
    public Dashboard getDashboardById(@PathVariable(DASHBOARD_ID) String strDashboardId) throws ThingsboardException {
        checkParameter(DASHBOARD_ID, strDashboardId);
        try {
            DashboardId dashboardId = new DashboardId(toUUID(strDashboardId));
            return checkDashboardId(dashboardId, Operation.READ);
        } catch (Exception e) {
            throw handleException(e);
        }
    }

    @PreAuthorize("hasAuthority('TENANT_ADMIN')")
    @RequestMapping(value = "/dashboard", method = RequestMethod.POST)
    @ResponseBody
    public Dashboard saveDashboard(@RequestBody Dashboard dashboard) throws ThingsboardException {
        try {
            dashboard.setTenantId(getCurrentUser().getTenantId());

            checkEntity(dashboard.getId(), dashboard, Resource.DASHBOARD);

            Dashboard savedDashboard = checkNotNull(dashboardService.saveDashboard(dashboard));

            logEntityAction(savedDashboard.getId(), savedDashboard,
                    null,
                    dashboard.getId() == null ? ActionType.ADDED : ActionType.UPDATED, null);

<<<<<<< HEAD
            sendNotificationMsgToEdgeService(savedDashboard.getTenantId(), null, savedDashboard.getId(),
                    EdgeEventType.DASHBOARD, savedDashboard.getId() == null ? ActionType.ADDED : ActionType.UPDATED);
=======
            if (dashboard.getId() != null) {
                sendNotificationMsgToEdgeService(savedDashboard.getTenantId(), savedDashboard.getId(), ActionType.UPDATED);
            }
>>>>>>> 0a7d8e86

            return savedDashboard;
        } catch (Exception e) {
            logEntityAction(emptyId(EntityType.DASHBOARD), dashboard,
                    null, dashboard.getId() == null ? ActionType.ADDED : ActionType.UPDATED, e);

            throw handleException(e);
        }
    }

    @PreAuthorize("hasAuthority('TENANT_ADMIN')")
    @RequestMapping(value = "/dashboard/{dashboardId}", method = RequestMethod.DELETE)
    @ResponseStatus(value = HttpStatus.OK)
    public void deleteDashboard(@PathVariable(DASHBOARD_ID) String strDashboardId) throws ThingsboardException {
        checkParameter(DASHBOARD_ID, strDashboardId);
        try {
            DashboardId dashboardId = new DashboardId(toUUID(strDashboardId));
            Dashboard dashboard = checkDashboardId(dashboardId, Operation.DELETE);
            dashboardService.deleteDashboard(getCurrentUser().getTenantId(), dashboardId);

            logEntityAction(dashboardId, dashboard,
                    null,
                    ActionType.DELETED, null, strDashboardId);

<<<<<<< HEAD
            sendNotificationMsgToEdgeService(getTenantId(), null, dashboardId, EdgeEventType.DASHBOARD, ActionType.DELETED);
=======
            sendNotificationMsgToEdgeService(getTenantId(), dashboardId, ActionType.DELETED);
>>>>>>> 0a7d8e86
        } catch (Exception e) {

            logEntityAction(emptyId(EntityType.DASHBOARD),
                    null,
                    null,
                    ActionType.DELETED, e, strDashboardId);

            throw handleException(e);
        }
    }

    @PreAuthorize("hasAuthority('TENANT_ADMIN')")
    @RequestMapping(value = "/customer/{customerId}/dashboard/{dashboardId}", method = RequestMethod.POST)
    @ResponseBody
    public Dashboard assignDashboardToCustomer(@PathVariable("customerId") String strCustomerId,
                                               @PathVariable(DASHBOARD_ID) String strDashboardId) throws ThingsboardException {
        checkParameter("customerId", strCustomerId);
        checkParameter(DASHBOARD_ID, strDashboardId);
        try {
            CustomerId customerId = new CustomerId(toUUID(strCustomerId));
            Customer customer = checkCustomerId(customerId, Operation.READ);

            DashboardId dashboardId = new DashboardId(toUUID(strDashboardId));
            checkDashboardId(dashboardId, Operation.ASSIGN_TO_CUSTOMER);

            Dashboard savedDashboard = checkNotNull(dashboardService.assignDashboardToCustomer(getCurrentUser().getTenantId(), dashboardId, customerId));

            logEntityAction(dashboardId, savedDashboard,
                    customerId,
                    ActionType.ASSIGNED_TO_CUSTOMER, null, strDashboardId, strCustomerId, customer.getName());

            sendNotificationMsgToEdgeService(savedDashboard.getTenantId(), savedDashboard.getId(), customerId, ActionType.ASSIGNED_TO_CUSTOMER);

            return savedDashboard;
        } catch (Exception e) {

            logEntityAction(emptyId(EntityType.DASHBOARD), null,
                    null,
                    ActionType.ASSIGNED_TO_CUSTOMER, e, strDashboardId, strCustomerId);

            throw handleException(e);
        }
    }

    @PreAuthorize("hasAuthority('TENANT_ADMIN')")
    @RequestMapping(value = "/customer/{customerId}/dashboard/{dashboardId}", method = RequestMethod.DELETE)
    @ResponseBody
    public Dashboard unassignDashboardFromCustomer(@PathVariable("customerId") String strCustomerId,
                                                   @PathVariable(DASHBOARD_ID) String strDashboardId) throws ThingsboardException {
        checkParameter("customerId", strCustomerId);
        checkParameter(DASHBOARD_ID, strDashboardId);
        try {
            CustomerId customerId = new CustomerId(toUUID(strCustomerId));
            Customer customer = checkCustomerId(customerId, Operation.READ);
            DashboardId dashboardId = new DashboardId(toUUID(strDashboardId));
            Dashboard dashboard = checkDashboardId(dashboardId, Operation.UNASSIGN_FROM_CUSTOMER);

            Dashboard savedDashboard = checkNotNull(dashboardService.unassignDashboardFromCustomer(getCurrentUser().getTenantId(), dashboardId, customerId));

            logEntityAction(dashboardId, dashboard,
                    customerId,
                    ActionType.UNASSIGNED_FROM_CUSTOMER, null, strDashboardId, customer.getId().toString(), customer.getName());

            sendNotificationMsgToEdgeService(savedDashboard.getTenantId(), savedDashboard.getId(), customerId, ActionType.UNASSIGNED_FROM_CUSTOMER);

            return savedDashboard;
        } catch (Exception e) {

            logEntityAction(emptyId(EntityType.DASHBOARD), null,
                    null,
                    ActionType.UNASSIGNED_FROM_CUSTOMER, e, strDashboardId);

            throw handleException(e);
        }
    }

    @PreAuthorize("hasAuthority('TENANT_ADMIN')")
    @RequestMapping(value = "/dashboard/{dashboardId}/customers", method = RequestMethod.POST)
    @ResponseBody
    public Dashboard updateDashboardCustomers(@PathVariable(DASHBOARD_ID) String strDashboardId,
                                              @RequestBody String[] strCustomerIds) throws ThingsboardException {
        checkParameter(DASHBOARD_ID, strDashboardId);
        try {
            DashboardId dashboardId = new DashboardId(toUUID(strDashboardId));
            Dashboard dashboard = checkDashboardId(dashboardId, Operation.ASSIGN_TO_CUSTOMER);

            Set<CustomerId> customerIds = new HashSet<>();
            if (strCustomerIds != null) {
                for (String strCustomerId : strCustomerIds) {
                    customerIds.add(new CustomerId(toUUID(strCustomerId)));
                }
            }

            Set<CustomerId> addedCustomerIds = new HashSet<>();
            Set<CustomerId> removedCustomerIds = new HashSet<>();
            for (CustomerId customerId : customerIds) {
                if (!dashboard.isAssignedToCustomer(customerId)) {
                    addedCustomerIds.add(customerId);
                }
            }

            Set<ShortCustomerInfo> assignedCustomers = dashboard.getAssignedCustomers();
            if (assignedCustomers != null) {
                for (ShortCustomerInfo customerInfo : assignedCustomers) {
                    if (!customerIds.contains(customerInfo.getCustomerId())) {
                        removedCustomerIds.add(customerInfo.getCustomerId());
                    }
                }
            }

            if (addedCustomerIds.isEmpty() && removedCustomerIds.isEmpty()) {
                return dashboard;
            } else {
                Dashboard savedDashboard = null;
                for (CustomerId customerId : addedCustomerIds) {
                    savedDashboard = checkNotNull(dashboardService.assignDashboardToCustomer(getCurrentUser().getTenantId(), dashboardId, customerId));
                    ShortCustomerInfo customerInfo = savedDashboard.getAssignedCustomerInfo(customerId);
                    logEntityAction(dashboardId, savedDashboard,
                            customerId,
                            ActionType.ASSIGNED_TO_CUSTOMER, null, strDashboardId, customerId.toString(), customerInfo.getTitle());
                    sendNotificationMsgToEdgeService(savedDashboard.getTenantId(), savedDashboard.getId(), customerId, ActionType.ASSIGNED_TO_CUSTOMER);
                }
                for (CustomerId customerId : removedCustomerIds) {
                    ShortCustomerInfo customerInfo = dashboard.getAssignedCustomerInfo(customerId);
                    savedDashboard = checkNotNull(dashboardService.unassignDashboardFromCustomer(getCurrentUser().getTenantId(), dashboardId, customerId));
                    logEntityAction(dashboardId, dashboard,
                            customerId,
                            ActionType.UNASSIGNED_FROM_CUSTOMER, null, strDashboardId, customerId.toString(), customerInfo.getTitle());
                    sendNotificationMsgToEdgeService(savedDashboard.getTenantId(), savedDashboard.getId(), customerId, ActionType.UNASSIGNED_FROM_CUSTOMER);
                }
                return savedDashboard;
            }
        } catch (Exception e) {

            logEntityAction(emptyId(EntityType.DASHBOARD), null,
                    null,
                    ActionType.ASSIGNED_TO_CUSTOMER, e, strDashboardId);

            throw handleException(e);
        }
    }

    @PreAuthorize("hasAuthority('TENANT_ADMIN')")
    @RequestMapping(value = "/dashboard/{dashboardId}/customers/add", method = RequestMethod.POST)
    @ResponseBody
    public Dashboard addDashboardCustomers(@PathVariable(DASHBOARD_ID) String strDashboardId,
                                           @RequestBody String[] strCustomerIds) throws ThingsboardException {
        checkParameter(DASHBOARD_ID, strDashboardId);
        try {
            DashboardId dashboardId = new DashboardId(toUUID(strDashboardId));
            Dashboard dashboard = checkDashboardId(dashboardId, Operation.ASSIGN_TO_CUSTOMER);

            Set<CustomerId> customerIds = new HashSet<>();
            if (strCustomerIds != null) {
                for (String strCustomerId : strCustomerIds) {
                    CustomerId customerId = new CustomerId(toUUID(strCustomerId));
                    if (!dashboard.isAssignedToCustomer(customerId)) {
                        customerIds.add(customerId);
                    }
                }
            }

            if (customerIds.isEmpty()) {
                return dashboard;
            } else {
                Dashboard savedDashboard = null;
                for (CustomerId customerId : customerIds) {
                    savedDashboard = checkNotNull(dashboardService.assignDashboardToCustomer(getCurrentUser().getTenantId(), dashboardId, customerId));
                    ShortCustomerInfo customerInfo = savedDashboard.getAssignedCustomerInfo(customerId);
                    logEntityAction(dashboardId, savedDashboard,
                            customerId,
                            ActionType.ASSIGNED_TO_CUSTOMER, null, strDashboardId, customerId.toString(), customerInfo.getTitle());
                    sendNotificationMsgToEdgeService(savedDashboard.getTenantId(), savedDashboard.getId(), customerId, ActionType.ASSIGNED_TO_CUSTOMER);
                }
                return savedDashboard;
            }
        } catch (Exception e) {

            logEntityAction(emptyId(EntityType.DASHBOARD), null,
                    null,
                    ActionType.ASSIGNED_TO_CUSTOMER, e, strDashboardId);

            throw handleException(e);
        }
    }

    @PreAuthorize("hasAuthority('TENANT_ADMIN')")
    @RequestMapping(value = "/dashboard/{dashboardId}/customers/remove", method = RequestMethod.POST)
    @ResponseBody
    public Dashboard removeDashboardCustomers(@PathVariable(DASHBOARD_ID) String strDashboardId,
                                              @RequestBody String[] strCustomerIds) throws ThingsboardException {
        checkParameter(DASHBOARD_ID, strDashboardId);
        try {
            DashboardId dashboardId = new DashboardId(toUUID(strDashboardId));
            Dashboard dashboard = checkDashboardId(dashboardId, Operation.UNASSIGN_FROM_CUSTOMER);

            Set<CustomerId> customerIds = new HashSet<>();
            if (strCustomerIds != null) {
                for (String strCustomerId : strCustomerIds) {
                    CustomerId customerId = new CustomerId(toUUID(strCustomerId));
                    if (dashboard.isAssignedToCustomer(customerId)) {
                        customerIds.add(customerId);
                    }
                }
            }

            if (customerIds.isEmpty()) {
                return dashboard;
            } else {
                Dashboard savedDashboard = null;
                for (CustomerId customerId : customerIds) {
                    ShortCustomerInfo customerInfo = dashboard.getAssignedCustomerInfo(customerId);
                    savedDashboard = checkNotNull(dashboardService.unassignDashboardFromCustomer(getCurrentUser().getTenantId(), dashboardId, customerId));
                    logEntityAction(dashboardId, dashboard,
                            customerId,
                            ActionType.UNASSIGNED_FROM_CUSTOMER, null, strDashboardId, customerId.toString(), customerInfo.getTitle());
                    sendNotificationMsgToEdgeService(savedDashboard.getTenantId(), savedDashboard.getId(), customerId, ActionType.UNASSIGNED_FROM_CUSTOMER);
                }
                return savedDashboard;
            }
        } catch (Exception e) {

            logEntityAction(emptyId(EntityType.DASHBOARD), null,
                    null,
                    ActionType.UNASSIGNED_FROM_CUSTOMER, e, strDashboardId);

            throw handleException(e);
        }
    }

    @PreAuthorize("hasAuthority('TENANT_ADMIN')")
    @RequestMapping(value = "/customer/public/dashboard/{dashboardId}", method = RequestMethod.POST)
    @ResponseBody
    public Dashboard assignDashboardToPublicCustomer(@PathVariable(DASHBOARD_ID) String strDashboardId) throws ThingsboardException {
        checkParameter(DASHBOARD_ID, strDashboardId);
        try {
            DashboardId dashboardId = new DashboardId(toUUID(strDashboardId));
            Dashboard dashboard = checkDashboardId(dashboardId, Operation.ASSIGN_TO_CUSTOMER);
            Customer publicCustomer = customerService.findOrCreatePublicCustomer(dashboard.getTenantId());
            Dashboard savedDashboard = checkNotNull(dashboardService.assignDashboardToCustomer(getCurrentUser().getTenantId(), dashboardId, publicCustomer.getId()));

            logEntityAction(dashboardId, savedDashboard,
                    publicCustomer.getId(),
                    ActionType.ASSIGNED_TO_CUSTOMER, null, strDashboardId, publicCustomer.getId().toString(), publicCustomer.getName());

            return savedDashboard;
        } catch (Exception e) {

            logEntityAction(emptyId(EntityType.DASHBOARD), null,
                    null,
                    ActionType.ASSIGNED_TO_CUSTOMER, e, strDashboardId);

            throw handleException(e);
        }
    }

    @PreAuthorize("hasAuthority('TENANT_ADMIN')")
    @RequestMapping(value = "/customer/public/dashboard/{dashboardId}", method = RequestMethod.DELETE)
    @ResponseBody
    public Dashboard unassignDashboardFromPublicCustomer(@PathVariable(DASHBOARD_ID) String strDashboardId) throws ThingsboardException {
        checkParameter(DASHBOARD_ID, strDashboardId);
        try {
            DashboardId dashboardId = new DashboardId(toUUID(strDashboardId));
            Dashboard dashboard = checkDashboardId(dashboardId, Operation.UNASSIGN_FROM_CUSTOMER);
            Customer publicCustomer = customerService.findOrCreatePublicCustomer(dashboard.getTenantId());

            Dashboard savedDashboard = checkNotNull(dashboardService.unassignDashboardFromCustomer(getCurrentUser().getTenantId(), dashboardId, publicCustomer.getId()));

            logEntityAction(dashboardId, dashboard,
                    publicCustomer.getId(),
                    ActionType.UNASSIGNED_FROM_CUSTOMER, null, strDashboardId, publicCustomer.getId().toString(), publicCustomer.getName());

            return savedDashboard;
        } catch (Exception e) {

            logEntityAction(emptyId(EntityType.DASHBOARD), null,
                    null,
                    ActionType.UNASSIGNED_FROM_CUSTOMER, e, strDashboardId);

            throw handleException(e);
        }
    }

    @PreAuthorize("hasAuthority('SYS_ADMIN')")
    @RequestMapping(value = "/tenant/{tenantId}/dashboards", params = {"pageSize", "page"}, method = RequestMethod.GET)
    @ResponseBody
    public PageData<DashboardInfo> getTenantDashboards(
            @PathVariable("tenantId") String strTenantId,
            @RequestParam int pageSize,
            @RequestParam int page,
            @RequestParam(required = false) String textSearch,
            @RequestParam(required = false) String sortProperty,
            @RequestParam(required = false) String sortOrder) throws ThingsboardException {
        try {
            TenantId tenantId = new TenantId(toUUID(strTenantId));
            checkTenantId(tenantId, Operation.READ);
            PageLink pageLink = createPageLink(pageSize, page, textSearch, sortProperty, sortOrder);
            return checkNotNull(dashboardService.findDashboardsByTenantId(tenantId, pageLink));
        } catch (Exception e) {
            throw handleException(e);
        }
    }

    @PreAuthorize("hasAuthority('TENANT_ADMIN')")
    @RequestMapping(value = "/tenant/dashboards", params = {"pageSize", "page"}, method = RequestMethod.GET)
    @ResponseBody
    public PageData<DashboardInfo> getTenantDashboards(
            @RequestParam int pageSize,
            @RequestParam int page,
            @RequestParam(required = false) String textSearch,
            @RequestParam(required = false) String sortProperty,
            @RequestParam(required = false) String sortOrder) throws ThingsboardException {
        try {
            TenantId tenantId = getCurrentUser().getTenantId();
            PageLink pageLink = createPageLink(pageSize, page, textSearch, sortProperty, sortOrder);
            return checkNotNull(dashboardService.findDashboardsByTenantId(tenantId, pageLink));
        } catch (Exception e) {
            throw handleException(e);
        }
    }

    @PreAuthorize("hasAnyAuthority('TENANT_ADMIN', 'CUSTOMER_USER')")
    @RequestMapping(value = "/customer/{customerId}/dashboards", params = {"pageSize", "page"}, method = RequestMethod.GET)
    @ResponseBody
    public PageData<DashboardInfo> getCustomerDashboards(
            @PathVariable("customerId") String strCustomerId,
            @RequestParam int pageSize,
            @RequestParam int page,
            @RequestParam(required = false) String textSearch,
            @RequestParam(required = false) String sortProperty,
            @RequestParam(required = false) String sortOrder) throws ThingsboardException {
        checkParameter("customerId", strCustomerId);
        try {
            TenantId tenantId = getCurrentUser().getTenantId();
            CustomerId customerId = new CustomerId(toUUID(strCustomerId));
            checkCustomerId(customerId, Operation.READ);
            PageLink pageLink = createPageLink(pageSize, page, textSearch, sortProperty, sortOrder);
            return checkNotNull(dashboardService.findDashboardsByTenantIdAndCustomerId(tenantId, customerId, pageLink));
        } catch (Exception e) {
            throw handleException(e);
        }
    }

    @PreAuthorize("hasAuthority('TENANT_ADMIN')")
    @RequestMapping(value = "/edge/{edgeId}/dashboard/{dashboardId}", method = RequestMethod.POST)
    @ResponseBody
    public Dashboard assignDashboardToEdge(@PathVariable("edgeId") String strEdgeId,
                                           @PathVariable(DASHBOARD_ID) String strDashboardId) throws ThingsboardException {
        checkParameter("edgeId", strEdgeId);
        checkParameter(DASHBOARD_ID, strDashboardId);
        try {
            EdgeId edgeId = new EdgeId(toUUID(strEdgeId));
            Edge edge = checkEdgeId(edgeId, Operation.READ);

            DashboardId dashboardId = new DashboardId(toUUID(strDashboardId));
            checkDashboardId(dashboardId, Operation.ASSIGN_TO_EDGE);

            Dashboard savedDashboard = checkNotNull(dashboardService.assignDashboardToEdge(getCurrentUser().getTenantId(), dashboardId, edgeId));

            logEntityAction(dashboardId, savedDashboard,
                    null,
                    ActionType.ASSIGNED_TO_EDGE, null, strDashboardId, strEdgeId, edge.getName());

            sendNotificationMsgToEdgeService(getTenantId(), edgeId, savedDashboard.getId(),
                    EdgeEventType.DASHBOARD, ActionType.ASSIGNED_TO_EDGE);

            return savedDashboard;
        } catch (Exception e) {

            logEntityAction(emptyId(EntityType.DASHBOARD), null,
                    null,
                    ActionType.ASSIGNED_TO_EDGE, e, strDashboardId, strEdgeId);

            throw handleException(e);
        }
    }

    @PreAuthorize("hasAuthority('TENANT_ADMIN')")
    @RequestMapping(value = "/edge/{edgeId}/dashboard/{dashboardId}", method = RequestMethod.DELETE)
    @ResponseBody
    public Dashboard unassignDashboardFromEdge(@PathVariable("edgeId") String strEdgeId,
                                               @PathVariable(DASHBOARD_ID) String strDashboardId) throws ThingsboardException {
        checkParameter("edgeId", strEdgeId);
        checkParameter(DASHBOARD_ID, strDashboardId);
        try {
            EdgeId edgeId = new EdgeId(toUUID(strEdgeId));
            Edge edge = checkEdgeId(edgeId, Operation.READ);
            DashboardId dashboardId = new DashboardId(toUUID(strDashboardId));
            Dashboard dashboard = checkDashboardId(dashboardId, Operation.UNASSIGN_FROM_EDGE);

            Dashboard savedDashboard = checkNotNull(dashboardService.unassignDashboardFromEdge(getCurrentUser().getTenantId(), dashboardId, edgeId));

            logEntityAction(dashboardId, dashboard,
                    null,
                    ActionType.UNASSIGNED_FROM_EDGE, null, strDashboardId, edge.getId().toString(), edge.getName());

            sendNotificationMsgToEdgeService(getTenantId(), edgeId, savedDashboard.getId(),
                    EdgeEventType.DASHBOARD, ActionType.UNASSIGNED_FROM_EDGE);

            return savedDashboard;
        } catch (Exception e) {

            logEntityAction(emptyId(EntityType.DASHBOARD), null,
                    null,
                    ActionType.UNASSIGNED_FROM_EDGE, e, strDashboardId);

            throw handleException(e);
        }
    }

    @PreAuthorize("hasAuthority('TENANT_ADMIN')")
    @RequestMapping(value = "/edge/{edgeId}/dashboards", params = {"pageSize", "page"}, method = RequestMethod.GET)
    @ResponseBody
    public PageData<DashboardInfo> getEdgeDashboards(
            @PathVariable("edgeId") String strEdgeId,
            @RequestParam int pageSize,
            @RequestParam int page,
            @RequestParam(required = false) String textSearch,
            @RequestParam(required = false) String sortProperty,
            @RequestParam(required = false) String sortOrder,
            @RequestParam(required = false) Long startTime,
            @RequestParam(required = false) Long endTime) throws ThingsboardException {
        checkParameter("edgeId", strEdgeId);
        try {
            TenantId tenantId = getCurrentUser().getTenantId();
            EdgeId edgeId = new EdgeId(toUUID(strEdgeId));
            checkEdgeId(edgeId, Operation.READ);
            TimePageLink pageLink = createTimePageLink(pageSize, page, textSearch, sortProperty, sortOrder, startTime, endTime);
            return checkNotNull(dashboardService.findDashboardsByTenantIdAndEdgeId(tenantId, edgeId, pageLink));
        } catch (Exception e) {
            throw handleException(e);
        }
    }

    @PreAuthorize("hasAuthority('TENANT_ADMIN')")
    @RequestMapping(value = "/edge/{edgeId}/dashboard/{dashboardId}", method = RequestMethod.POST)
    @ResponseBody
    public Dashboard assignDashboardToEdge(@PathVariable("edgeId") String strEdgeId,
                                           @PathVariable(DASHBOARD_ID) String strDashboardId) throws ThingsboardException {
        checkParameter("edgeId", strEdgeId);
        checkParameter(DASHBOARD_ID, strDashboardId);
        try {
            EdgeId edgeId = new EdgeId(toUUID(strEdgeId));
            Edge edge = checkEdgeId(edgeId, Operation.READ);

            DashboardId dashboardId = new DashboardId(toUUID(strDashboardId));
            checkDashboardId(dashboardId, Operation.ASSIGN_TO_EDGE);

            Dashboard savedDashboard = checkNotNull(dashboardService.assignDashboardToEdge(getCurrentUser().getTenantId(), dashboardId, edgeId));

            logEntityAction(dashboardId, savedDashboard,
                    null,
                    ActionType.ASSIGNED_TO_EDGE, null, strDashboardId, strEdgeId, edge.getName());

            sendNotificationMsgToEdgeService(getTenantId(), edgeId, savedDashboard.getId(), ActionType.ASSIGNED_TO_EDGE);

            return savedDashboard;
        } catch (Exception e) {

            logEntityAction(emptyId(EntityType.DASHBOARD), null,
                    null,
                    ActionType.ASSIGNED_TO_EDGE, e, strDashboardId, strEdgeId);

            throw handleException(e);
        }
    }

    @PreAuthorize("hasAuthority('TENANT_ADMIN')")
    @RequestMapping(value = "/edge/{edgeId}/dashboard/{dashboardId}", method = RequestMethod.DELETE)
    @ResponseBody
    public Dashboard unassignDashboardFromEdge(@PathVariable("edgeId") String strEdgeId,
                                               @PathVariable(DASHBOARD_ID) String strDashboardId) throws ThingsboardException {
        checkParameter("edgeId", strEdgeId);
        checkParameter(DASHBOARD_ID, strDashboardId);
        try {
            EdgeId edgeId = new EdgeId(toUUID(strEdgeId));
            Edge edge = checkEdgeId(edgeId, Operation.READ);
            DashboardId dashboardId = new DashboardId(toUUID(strDashboardId));
            Dashboard dashboard = checkDashboardId(dashboardId, Operation.UNASSIGN_FROM_EDGE);

            Dashboard savedDashboard = checkNotNull(dashboardService.unassignDashboardFromEdge(getCurrentUser().getTenantId(), dashboardId, edgeId));

            logEntityAction(dashboardId, dashboard,
                    null,
                    ActionType.UNASSIGNED_FROM_EDGE, null, strDashboardId, edge.getId().toString(), edge.getName());

            sendNotificationMsgToEdgeService(getTenantId(), edgeId, savedDashboard.getId(), ActionType.UNASSIGNED_FROM_EDGE);

            return savedDashboard;
        } catch (Exception e) {

            logEntityAction(emptyId(EntityType.DASHBOARD), null,
                    null,
                    ActionType.UNASSIGNED_FROM_EDGE, e, strDashboardId);

            throw handleException(e);
        }
    }

    @PreAuthorize("hasAuthority('TENANT_ADMIN')")
    @RequestMapping(value = "/edge/{edgeId}/dashboards", params = { "limit" }, method = RequestMethod.GET)
    @ResponseBody
    public TimePageData<DashboardInfo> getEdgeDashboards(
            @PathVariable("edgeId") String strEdgeId,
            @RequestParam int limit,
            @RequestParam(required = false) Long startTime,
            @RequestParam(required = false) Long endTime,
            @RequestParam(required = false, defaultValue = "false") boolean ascOrder,
            @RequestParam(required = false) String offset) throws ThingsboardException {
        checkParameter("edgeId", strEdgeId);
        try {
            TenantId tenantId = getCurrentUser().getTenantId();
            EdgeId edgeId = new EdgeId(toUUID(strEdgeId));
            checkEdgeId(edgeId, Operation.READ);
            TimePageLink pageLink = createPageLink(limit, startTime, endTime, ascOrder, offset);
            return checkNotNull(dashboardService.findDashboardsByTenantIdAndEdgeId(tenantId, edgeId, pageLink).get());
        } catch (Exception e) {
            throw handleException(e);
        }
    }
}<|MERGE_RESOLUTION|>--- conflicted
+++ resolved
@@ -31,13 +31,8 @@
 import org.thingsboard.server.common.data.DashboardInfo;
 import org.thingsboard.server.common.data.EntityType;
 import org.thingsboard.server.common.data.ShortCustomerInfo;
-import org.thingsboard.server.common.data.ShortEdgeInfo;
 import org.thingsboard.server.common.data.audit.ActionType;
 import org.thingsboard.server.common.data.edge.Edge;
-<<<<<<< HEAD
-import org.thingsboard.server.common.data.edge.EdgeEventType;
-=======
->>>>>>> 0a7d8e86
 import org.thingsboard.server.common.data.exception.ThingsboardException;
 import org.thingsboard.server.common.data.id.CustomerId;
 import org.thingsboard.server.common.data.id.DashboardId;
@@ -119,14 +114,9 @@
                     null,
                     dashboard.getId() == null ? ActionType.ADDED : ActionType.UPDATED, null);
 
-<<<<<<< HEAD
-            sendNotificationMsgToEdgeService(savedDashboard.getTenantId(), null, savedDashboard.getId(),
-                    EdgeEventType.DASHBOARD, savedDashboard.getId() == null ? ActionType.ADDED : ActionType.UPDATED);
-=======
             if (dashboard.getId() != null) {
                 sendNotificationMsgToEdgeService(savedDashboard.getTenantId(), savedDashboard.getId(), ActionType.UPDATED);
             }
->>>>>>> 0a7d8e86
 
             return savedDashboard;
         } catch (Exception e) {
@@ -151,11 +141,7 @@
                     null,
                     ActionType.DELETED, null, strDashboardId);
 
-<<<<<<< HEAD
-            sendNotificationMsgToEdgeService(getTenantId(), null, dashboardId, EdgeEventType.DASHBOARD, ActionType.DELETED);
-=======
             sendNotificationMsgToEdgeService(getTenantId(), dashboardId, ActionType.DELETED);
->>>>>>> 0a7d8e86
         } catch (Exception e) {
 
             logEntityAction(emptyId(EntityType.DASHBOARD),
@@ -519,8 +505,7 @@
                     null,
                     ActionType.ASSIGNED_TO_EDGE, null, strDashboardId, strEdgeId, edge.getName());
 
-            sendNotificationMsgToEdgeService(getTenantId(), edgeId, savedDashboard.getId(),
-                    EdgeEventType.DASHBOARD, ActionType.ASSIGNED_TO_EDGE);
+            sendNotificationMsgToEdgeService(getTenantId(), edgeId, savedDashboard.getId(), ActionType.ASSIGNED_TO_EDGE);
 
             return savedDashboard;
         } catch (Exception e) {
@@ -552,8 +537,7 @@
                     null,
                     ActionType.UNASSIGNED_FROM_EDGE, null, strDashboardId, edge.getId().toString(), edge.getName());
 
-            sendNotificationMsgToEdgeService(getTenantId(), edgeId, savedDashboard.getId(),
-                    EdgeEventType.DASHBOARD, ActionType.UNASSIGNED_FROM_EDGE);
+            sendNotificationMsgToEdgeService(getTenantId(), edgeId, savedDashboard.getId(), ActionType.UNASSIGNED_FROM_EDGE);
 
             return savedDashboard;
         } catch (Exception e) {
@@ -589,91 +573,4 @@
             throw handleException(e);
         }
     }
-
-    @PreAuthorize("hasAuthority('TENANT_ADMIN')")
-    @RequestMapping(value = "/edge/{edgeId}/dashboard/{dashboardId}", method = RequestMethod.POST)
-    @ResponseBody
-    public Dashboard assignDashboardToEdge(@PathVariable("edgeId") String strEdgeId,
-                                           @PathVariable(DASHBOARD_ID) String strDashboardId) throws ThingsboardException {
-        checkParameter("edgeId", strEdgeId);
-        checkParameter(DASHBOARD_ID, strDashboardId);
-        try {
-            EdgeId edgeId = new EdgeId(toUUID(strEdgeId));
-            Edge edge = checkEdgeId(edgeId, Operation.READ);
-
-            DashboardId dashboardId = new DashboardId(toUUID(strDashboardId));
-            checkDashboardId(dashboardId, Operation.ASSIGN_TO_EDGE);
-
-            Dashboard savedDashboard = checkNotNull(dashboardService.assignDashboardToEdge(getCurrentUser().getTenantId(), dashboardId, edgeId));
-
-            logEntityAction(dashboardId, savedDashboard,
-                    null,
-                    ActionType.ASSIGNED_TO_EDGE, null, strDashboardId, strEdgeId, edge.getName());
-
-            sendNotificationMsgToEdgeService(getTenantId(), edgeId, savedDashboard.getId(), ActionType.ASSIGNED_TO_EDGE);
-
-            return savedDashboard;
-        } catch (Exception e) {
-
-            logEntityAction(emptyId(EntityType.DASHBOARD), null,
-                    null,
-                    ActionType.ASSIGNED_TO_EDGE, e, strDashboardId, strEdgeId);
-
-            throw handleException(e);
-        }
-    }
-
-    @PreAuthorize("hasAuthority('TENANT_ADMIN')")
-    @RequestMapping(value = "/edge/{edgeId}/dashboard/{dashboardId}", method = RequestMethod.DELETE)
-    @ResponseBody
-    public Dashboard unassignDashboardFromEdge(@PathVariable("edgeId") String strEdgeId,
-                                               @PathVariable(DASHBOARD_ID) String strDashboardId) throws ThingsboardException {
-        checkParameter("edgeId", strEdgeId);
-        checkParameter(DASHBOARD_ID, strDashboardId);
-        try {
-            EdgeId edgeId = new EdgeId(toUUID(strEdgeId));
-            Edge edge = checkEdgeId(edgeId, Operation.READ);
-            DashboardId dashboardId = new DashboardId(toUUID(strDashboardId));
-            Dashboard dashboard = checkDashboardId(dashboardId, Operation.UNASSIGN_FROM_EDGE);
-
-            Dashboard savedDashboard = checkNotNull(dashboardService.unassignDashboardFromEdge(getCurrentUser().getTenantId(), dashboardId, edgeId));
-
-            logEntityAction(dashboardId, dashboard,
-                    null,
-                    ActionType.UNASSIGNED_FROM_EDGE, null, strDashboardId, edge.getId().toString(), edge.getName());
-
-            sendNotificationMsgToEdgeService(getTenantId(), edgeId, savedDashboard.getId(), ActionType.UNASSIGNED_FROM_EDGE);
-
-            return savedDashboard;
-        } catch (Exception e) {
-
-            logEntityAction(emptyId(EntityType.DASHBOARD), null,
-                    null,
-                    ActionType.UNASSIGNED_FROM_EDGE, e, strDashboardId);
-
-            throw handleException(e);
-        }
-    }
-
-    @PreAuthorize("hasAuthority('TENANT_ADMIN')")
-    @RequestMapping(value = "/edge/{edgeId}/dashboards", params = { "limit" }, method = RequestMethod.GET)
-    @ResponseBody
-    public TimePageData<DashboardInfo> getEdgeDashboards(
-            @PathVariable("edgeId") String strEdgeId,
-            @RequestParam int limit,
-            @RequestParam(required = false) Long startTime,
-            @RequestParam(required = false) Long endTime,
-            @RequestParam(required = false, defaultValue = "false") boolean ascOrder,
-            @RequestParam(required = false) String offset) throws ThingsboardException {
-        checkParameter("edgeId", strEdgeId);
-        try {
-            TenantId tenantId = getCurrentUser().getTenantId();
-            EdgeId edgeId = new EdgeId(toUUID(strEdgeId));
-            checkEdgeId(edgeId, Operation.READ);
-            TimePageLink pageLink = createPageLink(limit, startTime, endTime, ascOrder, offset);
-            return checkNotNull(dashboardService.findDashboardsByTenantIdAndEdgeId(tenantId, edgeId, pageLink).get());
-        } catch (Exception e) {
-            throw handleException(e);
-        }
-    }
 }