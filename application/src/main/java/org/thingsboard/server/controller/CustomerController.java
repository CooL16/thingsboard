/**
 * Copyright © 2016-2017 The Thingsboard Authors
 *
 * Licensed under the Apache License, Version 2.0 (the "License");
 * you may not use this file except in compliance with the License.
 * You may obtain a copy of the License at
 *
 *     http://www.apache.org/licenses/LICENSE-2.0
 *
 * Unless required by applicable law or agreed to in writing, software
 * distributed under the License is distributed on an "AS IS" BASIS,
 * WITHOUT WARRANTIES OR CONDITIONS OF ANY KIND, either express or implied.
 * See the License for the specific language governing permissions and
 * limitations under the License.
 */
package org.thingsboard.server.controller;

import com.fasterxml.jackson.databind.JsonNode;
import com.fasterxml.jackson.databind.ObjectMapper;
import com.fasterxml.jackson.databind.node.ObjectNode;
import org.springframework.http.HttpStatus;
import org.springframework.security.access.prepost.PreAuthorize;
import org.springframework.web.bind.annotation.*;
import org.thingsboard.server.common.data.Customer;
import org.thingsboard.server.common.data.id.CustomerId;
import org.thingsboard.server.common.data.id.TenantId;
import org.thingsboard.server.common.data.page.TextPageData;
import org.thingsboard.server.common.data.page.TextPageLink;
import org.thingsboard.server.exception.ThingsboardException;

@RestController
@RequestMapping("/api")
public class CustomerController extends BaseController {

    @PreAuthorize("hasAnyAuthority('TENANT_ADMIN', 'CUSTOMER_USER')")
    @RequestMapping(value = "/customer/{customerId}", method = RequestMethod.GET)
    @ResponseBody
    public Customer getCustomerById(@PathVariable("customerId") String strCustomerId) throws ThingsboardException {
        checkParameter("customerId", strCustomerId);
        try {
            CustomerId customerId = new CustomerId(toUUID(strCustomerId));
            return checkCustomerId(customerId);
        } catch (Exception e) {
            throw handleException(e);
        }
    }

    @PreAuthorize("hasAnyAuthority('TENANT_ADMIN', 'CUSTOMER_USER')")
<<<<<<< HEAD
    @RequestMapping(value = "/customer/{customerId}/title", method = RequestMethod.GET, produces = "application/text")
    @ResponseBody
    public String getCustomerTitleById(@PathVariable("customerId") String strCustomerId) throws ThingsboardException {
=======
    @RequestMapping(value = "/customer/{customerId}/shortInfo", method = RequestMethod.GET)
    @ResponseBody
    public JsonNode getShortCustomerInfoById(@PathVariable("customerId") String strCustomerId) throws ThingsboardException {
>>>>>>> 96dad362
        checkParameter("customerId", strCustomerId);
        try {
            CustomerId customerId = new CustomerId(toUUID(strCustomerId));
            Customer customer = checkCustomerId(customerId);
<<<<<<< HEAD
            return customer.getTitle();
=======
            ObjectMapper objectMapper = new ObjectMapper();
            ObjectNode infoObject = objectMapper.createObjectNode();
            infoObject.put("title", customer.getTitle());
            boolean isPublic = false;
            if (customer.getAdditionalInfo() != null && customer.getAdditionalInfo().has("isPublic")) {
                isPublic = customer.getAdditionalInfo().get("isPublic").asBoolean();
            }
            infoObject.put("isPublic", isPublic);
            return infoObject;
>>>>>>> 96dad362
        } catch (Exception e) {
            throw handleException(e);
        }
    }

    @PreAuthorize("hasAuthority('TENANT_ADMIN')")
    @RequestMapping(value = "/customer", method = RequestMethod.POST)
    @ResponseBody 
    public Customer saveCustomer(@RequestBody Customer customer) throws ThingsboardException {
        try {
            customer.setTenantId(getCurrentUser().getTenantId());
            return checkNotNull(customerService.saveCustomer(customer));
        } catch (Exception e) {
            throw handleException(e);
        }
    }

    @PreAuthorize("hasAuthority('TENANT_ADMIN')")
    @RequestMapping(value = "/customer/{customerId}", method = RequestMethod.DELETE)
    @ResponseStatus(value = HttpStatus.OK)
    public void deleteCustomer(@PathVariable("customerId") String strCustomerId) throws ThingsboardException {
        checkParameter("customerId", strCustomerId);
        try {
            CustomerId customerId = new CustomerId(toUUID(strCustomerId));
            checkCustomerId(customerId);
            customerService.deleteCustomer(customerId);
        } catch (Exception e) {
            throw handleException(e);
        }
    }

    @PreAuthorize("hasAuthority('TENANT_ADMIN')")
    @RequestMapping(value = "/customers", params = { "limit" }, method = RequestMethod.GET)
    @ResponseBody
    public TextPageData<Customer> getCustomers(@RequestParam int limit,
                                               @RequestParam(required = false) String textSearch,
                                               @RequestParam(required = false) String idOffset,
                                               @RequestParam(required = false) String textOffset) throws ThingsboardException {
        try {
            TextPageLink pageLink = createPageLink(limit, textSearch, idOffset, textOffset);
            TenantId tenantId = getCurrentUser().getTenantId();
            return checkNotNull(customerService.findCustomersByTenantId(tenantId, pageLink));
        } catch (Exception e) {
            throw handleException(e);
        }
    }

}<|MERGE_RESOLUTION|>--- conflicted
+++ resolved
@@ -46,22 +46,13 @@
     }
 
     @PreAuthorize("hasAnyAuthority('TENANT_ADMIN', 'CUSTOMER_USER')")
-<<<<<<< HEAD
-    @RequestMapping(value = "/customer/{customerId}/title", method = RequestMethod.GET, produces = "application/text")
-    @ResponseBody
-    public String getCustomerTitleById(@PathVariable("customerId") String strCustomerId) throws ThingsboardException {
-=======
     @RequestMapping(value = "/customer/{customerId}/shortInfo", method = RequestMethod.GET)
     @ResponseBody
     public JsonNode getShortCustomerInfoById(@PathVariable("customerId") String strCustomerId) throws ThingsboardException {
->>>>>>> 96dad362
         checkParameter("customerId", strCustomerId);
         try {
             CustomerId customerId = new CustomerId(toUUID(strCustomerId));
             Customer customer = checkCustomerId(customerId);
-<<<<<<< HEAD
-            return customer.getTitle();
-=======
             ObjectMapper objectMapper = new ObjectMapper();
             ObjectNode infoObject = objectMapper.createObjectNode();
             infoObject.put("title", customer.getTitle());
@@ -71,7 +62,20 @@
             }
             infoObject.put("isPublic", isPublic);
             return infoObject;
->>>>>>> 96dad362
+        } catch (Exception e) {
+            throw handleException(e);
+        }
+    }
+
+    @PreAuthorize("hasAnyAuthority('TENANT_ADMIN', 'CUSTOMER_USER')")
+    @RequestMapping(value = "/customer/{customerId}/title", method = RequestMethod.GET, produces = "application/text")
+    @ResponseBody
+    public String getCustomerTitleById(@PathVariable("customerId") String strCustomerId) throws ThingsboardException {
+        checkParameter("customerId", strCustomerId);
+        try {
+            CustomerId customerId = new CustomerId(toUUID(strCustomerId));
+            Customer customer = checkCustomerId(customerId);
+            return customer.getTitle();
         } catch (Exception e) {
             throw handleException(e);
         }
