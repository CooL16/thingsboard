/**
 * Copyright © 2016-2021 The Thingsboard Authors
 *
 * Licensed under the Apache License, Version 2.0 (the "License");
 * you may not use this file except in compliance with the License.
 * You may obtain a copy of the License at
 *
 *     http://www.apache.org/licenses/LICENSE-2.0
 *
 * Unless required by applicable law or agreed to in writing, software
 * distributed under the License is distributed on an "AS IS" BASIS,
 * WITHOUT WARRANTIES OR CONDITIONS OF ANY KIND, either express or implied.
 * See the License for the specific language governing permissions and
 * limitations under the License.
 */
package org.thingsboard.server.controller;

import com.fasterxml.jackson.core.JsonProcessingException;
import com.fasterxml.jackson.databind.ObjectMapper;
import com.fasterxml.jackson.databind.node.ArrayNode;
import com.fasterxml.jackson.databind.node.ObjectNode;
import lombok.Getter;
import lombok.extern.slf4j.Slf4j;
import org.apache.commons.lang3.StringUtils;
import org.springframework.beans.factory.annotation.Autowired;
import org.springframework.beans.factory.annotation.Value;
import org.springframework.security.core.Authentication;
import org.springframework.security.core.context.SecurityContextHolder;
import org.springframework.web.bind.annotation.ExceptionHandler;
import org.thingsboard.server.common.data.Customer;
import org.thingsboard.server.common.data.Dashboard;
import org.thingsboard.server.common.data.DashboardInfo;
import org.thingsboard.server.common.data.DataConstants;
import org.thingsboard.server.common.data.Device;
import org.thingsboard.server.common.data.DeviceInfo;
import org.thingsboard.server.common.data.DeviceProfile;
import org.thingsboard.server.common.data.EdgeUtils;
import org.thingsboard.server.common.data.EntityType;
import org.thingsboard.server.common.data.EntityView;
import org.thingsboard.server.common.data.EntityViewInfo;
import org.thingsboard.server.common.data.HasName;
import org.thingsboard.server.common.data.HasTenantId;
import org.thingsboard.server.common.data.Tenant;
import org.thingsboard.server.common.data.TenantInfo;
import org.thingsboard.server.common.data.TenantProfile;
import org.thingsboard.server.common.data.User;
import org.thingsboard.server.common.data.alarm.Alarm;
import org.thingsboard.server.common.data.alarm.AlarmInfo;
import org.thingsboard.server.common.data.asset.Asset;
import org.thingsboard.server.common.data.asset.AssetInfo;
import org.thingsboard.server.common.data.audit.ActionType;
import org.thingsboard.server.common.data.edge.Edge;
import org.thingsboard.server.common.data.edge.EdgeEventActionType;
import org.thingsboard.server.common.data.edge.EdgeEventType;
import org.thingsboard.server.common.data.edge.EdgeInfo;
import org.thingsboard.server.common.data.exception.ThingsboardErrorCode;
import org.thingsboard.server.common.data.exception.ThingsboardException;
import org.thingsboard.server.common.data.id.AlarmId;
import org.thingsboard.server.common.data.id.AssetId;
import org.thingsboard.server.common.data.id.CustomerId;
import org.thingsboard.server.common.data.id.DashboardId;
import org.thingsboard.server.common.data.id.DeviceId;
import org.thingsboard.server.common.data.id.DeviceProfileId;
import org.thingsboard.server.common.data.id.EdgeId;
import org.thingsboard.server.common.data.id.EntityId;
import org.thingsboard.server.common.data.id.EntityIdFactory;
import org.thingsboard.server.common.data.id.EntityViewId;
import org.thingsboard.server.common.data.id.RuleChainId;
import org.thingsboard.server.common.data.id.RuleNodeId;
import org.thingsboard.server.common.data.id.TenantId;
import org.thingsboard.server.common.data.id.TenantProfileId;
import org.thingsboard.server.common.data.id.UserId;
import org.thingsboard.server.common.data.id.WidgetTypeId;
import org.thingsboard.server.common.data.id.WidgetsBundleId;
import org.thingsboard.server.common.data.kv.AttributeKvEntry;
import org.thingsboard.server.common.data.kv.DataType;
import org.thingsboard.server.common.data.kv.KvEntry;
import org.thingsboard.server.common.data.kv.TsKvEntry;
import org.thingsboard.server.common.data.page.PageLink;
import org.thingsboard.server.common.data.page.SortOrder;
import org.thingsboard.server.common.data.page.TimePageLink;
import org.thingsboard.server.common.data.plugin.ComponentDescriptor;
import org.thingsboard.server.common.data.plugin.ComponentType;
import org.thingsboard.server.common.data.relation.EntityRelation;
import org.thingsboard.server.common.data.rule.RuleChain;
import org.thingsboard.server.common.data.rule.RuleChainType;
import org.thingsboard.server.common.data.rule.RuleNode;
import org.thingsboard.server.common.data.widget.WidgetType;
import org.thingsboard.server.common.data.widget.WidgetsBundle;
import org.thingsboard.server.common.msg.TbMsg;
import org.thingsboard.server.common.msg.TbMsgDataType;
import org.thingsboard.server.common.msg.TbMsgMetaData;
import org.thingsboard.server.dao.asset.AssetService;
import org.thingsboard.server.dao.attributes.AttributesService;
import org.thingsboard.server.dao.audit.AuditLogService;
import org.thingsboard.server.dao.customer.CustomerService;
import org.thingsboard.server.dao.dashboard.DashboardService;
import org.thingsboard.server.dao.device.ClaimDevicesService;
import org.thingsboard.server.dao.device.DeviceCredentialsService;
import org.thingsboard.server.dao.device.DeviceProfileService;
import org.thingsboard.server.dao.device.DeviceService;
import org.thingsboard.server.dao.edge.EdgeService;
import org.thingsboard.server.dao.entityview.EntityViewService;
import org.thingsboard.server.dao.exception.DataValidationException;
import org.thingsboard.server.dao.exception.IncorrectParameterException;
import org.thingsboard.server.dao.model.ModelConstants;
import org.thingsboard.server.dao.oauth2.OAuth2ConfigTemplateService;
import org.thingsboard.server.dao.oauth2.OAuth2Service;
import org.thingsboard.server.dao.relation.RelationService;
import org.thingsboard.server.dao.rule.RuleChainService;
import org.thingsboard.server.dao.tenant.TbTenantProfileCache;
import org.thingsboard.server.dao.tenant.TenantProfileService;
import org.thingsboard.server.dao.tenant.TenantService;
import org.thingsboard.server.dao.user.UserService;
import org.thingsboard.server.dao.widget.WidgetTypeService;
import org.thingsboard.server.dao.widget.WidgetsBundleService;
import org.thingsboard.server.exception.ThingsboardErrorResponseHandler;
import org.thingsboard.server.gen.transport.TransportProtos;
import org.thingsboard.server.queue.discovery.PartitionService;
import org.thingsboard.server.queue.provider.TbQueueProducerProvider;
import org.thingsboard.server.queue.util.TbCoreComponent;
import org.thingsboard.server.service.component.ComponentDiscoveryService;
import org.thingsboard.server.service.edge.EdgeNotificationService;
import org.thingsboard.server.service.edge.rpc.EdgeGrpcService;
import org.thingsboard.server.service.edge.rpc.init.SyncEdgeService;
import org.thingsboard.server.service.lwm2m.LwM2MModelsRepository;
import org.thingsboard.server.service.profile.TbDeviceProfileCache;
import org.thingsboard.server.service.queue.TbClusterService;
import org.thingsboard.server.service.security.model.SecurityUser;
import org.thingsboard.server.service.security.permission.AccessControlService;
import org.thingsboard.server.service.security.permission.Operation;
import org.thingsboard.server.service.security.permission.Resource;
import org.thingsboard.server.service.state.DeviceStateService;
import org.thingsboard.server.service.telemetry.AlarmSubscriptionService;
import org.thingsboard.server.service.telemetry.TelemetrySubscriptionService;

import javax.mail.MessagingException;
import javax.servlet.http.HttpServletResponse;
import java.util.List;
import java.util.Map;
import java.util.Optional;
import java.util.Set;
import java.util.UUID;
import java.util.stream.Collectors;

import static org.thingsboard.server.dao.service.Validator.validateId;

@Slf4j
@TbCoreComponent
public abstract class BaseController {

    public static final String INCORRECT_TENANT_ID = "Incorrect tenantId ";
    public static final String YOU_DON_T_HAVE_PERMISSION_TO_PERFORM_THIS_OPERATION = "You don't have permission to perform this operation!";

    private static final ObjectMapper json = new ObjectMapper();

    @Autowired
    private ThingsboardErrorResponseHandler errorResponseHandler;

    @Autowired
    protected AccessControlService accessControlService;

    @Autowired
    protected TenantService tenantService;

    @Autowired
    protected TenantProfileService tenantProfileService;

    @Autowired
    protected CustomerService customerService;

    @Autowired
    protected UserService userService;

    @Autowired
    protected DeviceService deviceService;

    @Autowired
    protected DeviceProfileService deviceProfileService;

    @Autowired
    protected AssetService assetService;

    @Autowired
    protected AlarmSubscriptionService alarmService;

    @Autowired
    protected DeviceCredentialsService deviceCredentialsService;

    @Autowired
    protected WidgetsBundleService widgetsBundleService;

    @Autowired
    protected WidgetTypeService widgetTypeService;

    @Autowired
    protected DashboardService dashboardService;

    @Autowired
    protected OAuth2Service oAuth2Service;

    @Autowired
    protected OAuth2ConfigTemplateService oAuth2ConfigTemplateService;

    @Autowired
    protected ComponentDiscoveryService componentDescriptorService;

    @Autowired
    protected RuleChainService ruleChainService;

    @Autowired
    protected TbClusterService tbClusterService;

    @Autowired
    protected RelationService relationService;

    @Autowired
    protected AuditLogService auditLogService;

    @Autowired
    protected DeviceStateService deviceStateService;

    @Autowired
    protected EntityViewService entityViewService;

    @Autowired
    protected TelemetrySubscriptionService tsSubService;

    @Autowired
    protected AttributesService attributesService;

    @Autowired
    protected ClaimDevicesService claimDevicesService;

    @Autowired
    protected PartitionService partitionService;

    @Autowired
    protected TbQueueProducerProvider producerProvider;

    @Autowired
    protected TbTenantProfileCache tenantProfileCache;

    @Autowired
    protected TbDeviceProfileCache deviceProfileCache;

    @Autowired
    protected LwM2MModelsRepository lwM2MModelsRepository;

    @Autowired(required = false)
    protected EdgeService edgeService;

    @Autowired(required = false)
    protected EdgeNotificationService edgeNotificationService;

    @Autowired(required = false)
    protected SyncEdgeService syncEdgeService;

    @Autowired(required = false)
    protected EdgeGrpcService edgeGrpcService;

    @Value("${server.log_controller_error_stack_trace}")
    @Getter
    private boolean logControllerErrorStackTrace;

    @Value("${edges.enabled}")
    @Getter
    protected boolean edgesEnabled;

    @ExceptionHandler(ThingsboardException.class)
    public void handleThingsboardException(ThingsboardException ex, HttpServletResponse response) {
        errorResponseHandler.handle(ex, response);
    }

    ThingsboardException handleException(Exception exception) {
        return handleException(exception, true);
    }

    private ThingsboardException handleException(Exception exception, boolean logException) {
        if (logException && logControllerErrorStackTrace) {
            log.error("Error [{}]", exception.getMessage(), exception);
        }

        String cause = "";
        if (exception.getCause() != null) {
            cause = exception.getCause().getClass().getCanonicalName();
        }

        if (exception instanceof ThingsboardException) {
            return (ThingsboardException) exception;
        } else if (exception instanceof IllegalArgumentException || exception instanceof IncorrectParameterException
                || exception instanceof DataValidationException || cause.contains("IncorrectParameterException")) {
            return new ThingsboardException(exception.getMessage(), ThingsboardErrorCode.BAD_REQUEST_PARAMS);
        } else if (exception instanceof MessagingException) {
            return new ThingsboardException("Unable to send mail: " + exception.getMessage(), ThingsboardErrorCode.GENERAL);
        } else {
            return new ThingsboardException(exception.getMessage(), ThingsboardErrorCode.GENERAL);
        }
    }

    <T> T checkNotNull(T reference) throws ThingsboardException {
        if (reference == null) {
            throw new ThingsboardException("Requested item wasn't found!", ThingsboardErrorCode.ITEM_NOT_FOUND);
        }
        return reference;
    }

    <T> T checkNotNull(Optional<T> reference) throws ThingsboardException {
        if (reference.isPresent()) {
            return reference.get();
        } else {
            throw new ThingsboardException("Requested item wasn't found!", ThingsboardErrorCode.ITEM_NOT_FOUND);
        }
    }

    void checkParameter(String name, String param) throws ThingsboardException {
        if (StringUtils.isEmpty(param)) {
            throw new ThingsboardException("Parameter '" + name + "' can't be empty!", ThingsboardErrorCode.BAD_REQUEST_PARAMS);
        }
    }

    void checkArrayParameter(String name, String[] params) throws ThingsboardException {
        if (params == null || params.length == 0) {
            throw new ThingsboardException("Parameter '" + name + "' can't be empty!", ThingsboardErrorCode.BAD_REQUEST_PARAMS);
        } else {
            for (String param : params) {
                checkParameter(name, param);
            }
        }
    }

    UUID toUUID(String id) {
        return UUID.fromString(id);
    }

    PageLink createPageLink(int pageSize, int page, String textSearch, String sortProperty, String sortOrder) throws ThingsboardException {
        if (!StringUtils.isEmpty(sortProperty)) {
            SortOrder.Direction direction = SortOrder.Direction.ASC;
            if (!StringUtils.isEmpty(sortOrder)) {
                try {
                    direction = SortOrder.Direction.valueOf(sortOrder.toUpperCase());
                } catch (IllegalArgumentException e) {
                    throw new ThingsboardException("Unsupported sort order '" + sortOrder + "'! Only 'ASC' or 'DESC' types are allowed.", ThingsboardErrorCode.BAD_REQUEST_PARAMS);
                }
            }
            SortOrder sort = new SortOrder(sortProperty, direction);
            return new PageLink(pageSize, page, textSearch, sort);
        } else {
            return new PageLink(pageSize, page, textSearch);
        }
    }

    TimePageLink createTimePageLink(int pageSize, int page, String textSearch,
                                    String sortProperty, String sortOrder, Long startTime, Long endTime) throws ThingsboardException {
        PageLink pageLink = this.createPageLink(pageSize, page, textSearch, sortProperty, sortOrder);
        return new TimePageLink(pageLink, startTime, endTime);
    }

    protected SecurityUser getCurrentUser() throws ThingsboardException {
        Authentication authentication = SecurityContextHolder.getContext().getAuthentication();
        if (authentication != null && authentication.getPrincipal() instanceof SecurityUser) {
            return (SecurityUser) authentication.getPrincipal();
        } else {
            throw new ThingsboardException("You aren't authorized to perform this operation!", ThingsboardErrorCode.AUTHENTICATION);
        }
    }

    Tenant checkTenantId(TenantId tenantId, Operation operation) throws ThingsboardException {
        try {
            validateId(tenantId, INCORRECT_TENANT_ID + tenantId);
            Tenant tenant = tenantService.findTenantById(tenantId);
            checkNotNull(tenant);
            accessControlService.checkPermission(getCurrentUser(), Resource.TENANT, operation, tenantId, tenant);
            return tenant;
        } catch (Exception e) {
            throw handleException(e, false);
        }
    }

    TenantInfo checkTenantInfoId(TenantId tenantId, Operation operation) throws ThingsboardException {
        try {
            validateId(tenantId, INCORRECT_TENANT_ID + tenantId);
            TenantInfo tenant = tenantService.findTenantInfoById(tenantId);
            checkNotNull(tenant);
            accessControlService.checkPermission(getCurrentUser(), Resource.TENANT, operation, tenantId, tenant);
            return tenant;
        } catch (Exception e) {
            throw handleException(e, false);
        }
    }

    TenantProfile checkTenantProfileId(TenantProfileId tenantProfileId, Operation operation) throws ThingsboardException {
        try {
            validateId(tenantProfileId, "Incorrect tenantProfileId " + tenantProfileId);
            TenantProfile tenantProfile = tenantProfileService.findTenantProfileById(getTenantId(), tenantProfileId);
            checkNotNull(tenantProfile);
            accessControlService.checkPermission(getCurrentUser(), Resource.TENANT_PROFILE, operation);
            return tenantProfile;
        } catch (Exception e) {
            throw handleException(e, false);
        }
    }

    protected TenantId getTenantId() throws ThingsboardException {
        return getCurrentUser().getTenantId();
    }

    Customer checkCustomerId(CustomerId customerId, Operation operation) throws ThingsboardException {
        try {
            validateId(customerId, "Incorrect customerId " + customerId);
            Customer customer = customerService.findCustomerById(getTenantId(), customerId);
            checkNotNull(customer);
            accessControlService.checkPermission(getCurrentUser(), Resource.CUSTOMER, operation, customerId, customer);
            return customer;
        } catch (Exception e) {
            throw handleException(e, false);
        }
    }

    User checkUserId(UserId userId, Operation operation) throws ThingsboardException {
        try {
            validateId(userId, "Incorrect userId " + userId);
            User user = userService.findUserById(getCurrentUser().getTenantId(), userId);
            checkNotNull(user);
            accessControlService.checkPermission(getCurrentUser(), Resource.USER, operation, userId, user);
            return user;
        } catch (Exception e) {
            throw handleException(e, false);
        }
    }

    protected <I extends EntityId, T extends HasTenantId> void checkEntity(I entityId, T entity, Resource resource) throws ThingsboardException {
        if (entityId == null) {
            accessControlService
                    .checkPermission(getCurrentUser(), resource, Operation.CREATE, null, entity);
        } else {
            checkEntityId(entityId, Operation.WRITE);
        }
    }

    protected void checkEntityId(EntityId entityId, Operation operation) throws ThingsboardException {
        try {
            checkNotNull(entityId);
            validateId(entityId.getId(), "Incorrect entityId " + entityId);
            switch (entityId.getEntityType()) {
                case ALARM:
                    checkAlarmId(new AlarmId(entityId.getId()), operation);
                    return;
                case DEVICE:
                    checkDeviceId(new DeviceId(entityId.getId()), operation);
                    return;
                case DEVICE_PROFILE:
                    checkDeviceProfileId(new DeviceProfileId(entityId.getId()), operation);
                    return;
                case CUSTOMER:
                    checkCustomerId(new CustomerId(entityId.getId()), operation);
                    return;
                case TENANT:
                    checkTenantId(new TenantId(entityId.getId()), operation);
                    return;
                case TENANT_PROFILE:
                    checkTenantProfileId(new TenantProfileId(entityId.getId()), operation);
                    return;
                case RULE_CHAIN:
                    checkRuleChain(new RuleChainId(entityId.getId()), operation);
                    return;
                case RULE_NODE:
                    checkRuleNode(new RuleNodeId(entityId.getId()), operation);
                    return;
                case ASSET:
                    checkAssetId(new AssetId(entityId.getId()), operation);
                    return;
                case DASHBOARD:
                    checkDashboardId(new DashboardId(entityId.getId()), operation);
                    return;
                case USER:
                    checkUserId(new UserId(entityId.getId()), operation);
                    return;
                case ENTITY_VIEW:
                    checkEntityViewId(new EntityViewId(entityId.getId()), operation);
                    return;
                case EDGE:
                    checkEdgeId(new EdgeId(entityId.getId()), operation);
                    return;
                case WIDGETS_BUNDLE:
                    checkWidgetsBundleId(new WidgetsBundleId(entityId.getId()), operation);
                    return;
                case WIDGET_TYPE:
                    checkWidgetTypeId(new WidgetTypeId(entityId.getId()), operation);
                    return;
                default:
                    throw new IllegalArgumentException("Unsupported entity type: " + entityId.getEntityType());
            }
        } catch (Exception e) {
            throw handleException(e, false);
        }
    }

    Device checkDeviceId(DeviceId deviceId, Operation operation) throws ThingsboardException {
        try {
            validateId(deviceId, "Incorrect deviceId " + deviceId);
            Device device = deviceService.findDeviceById(getCurrentUser().getTenantId(), deviceId);
            checkNotNull(device);
            accessControlService.checkPermission(getCurrentUser(), Resource.DEVICE, operation, deviceId, device);
            return device;
        } catch (Exception e) {
            throw handleException(e, false);
        }
    }

    DeviceInfo checkDeviceInfoId(DeviceId deviceId, Operation operation) throws ThingsboardException {
        try {
            validateId(deviceId, "Incorrect deviceId " + deviceId);
            DeviceInfo device = deviceService.findDeviceInfoById(getCurrentUser().getTenantId(), deviceId);
            checkNotNull(device);
            accessControlService.checkPermission(getCurrentUser(), Resource.DEVICE, operation, deviceId, device);
            return device;
        } catch (Exception e) {
            throw handleException(e, false);
        }
    }

    DeviceProfile checkDeviceProfileId(DeviceProfileId deviceProfileId, Operation operation) throws ThingsboardException {
        try {
            validateId(deviceProfileId, "Incorrect deviceProfileId " + deviceProfileId);
            DeviceProfile deviceProfile = deviceProfileService.findDeviceProfileById(getCurrentUser().getTenantId(), deviceProfileId);
            checkNotNull(deviceProfile);
            accessControlService.checkPermission(getCurrentUser(), Resource.DEVICE_PROFILE, operation, deviceProfileId, deviceProfile);
            return deviceProfile;
        } catch (Exception e) {
            throw handleException(e, false);
        }
    }

    protected EntityView checkEntityViewId(EntityViewId entityViewId, Operation operation) throws ThingsboardException {
        try {
            validateId(entityViewId, "Incorrect entityViewId " + entityViewId);
            EntityView entityView = entityViewService.findEntityViewById(getCurrentUser().getTenantId(), entityViewId);
            checkNotNull(entityView);
            accessControlService.checkPermission(getCurrentUser(), Resource.ENTITY_VIEW, operation, entityViewId, entityView);
            return entityView;
        } catch (Exception e) {
            throw handleException(e, false);
        }
    }

    EntityViewInfo checkEntityViewInfoId(EntityViewId entityViewId, Operation operation) throws ThingsboardException {
        try {
            validateId(entityViewId, "Incorrect entityViewId " + entityViewId);
            EntityViewInfo entityView = entityViewService.findEntityViewInfoById(getCurrentUser().getTenantId(), entityViewId);
            checkNotNull(entityView);
            accessControlService.checkPermission(getCurrentUser(), Resource.ENTITY_VIEW, operation, entityViewId, entityView);
            return entityView;
        } catch (Exception e) {
            throw handleException(e, false);
        }
    }

    Asset checkAssetId(AssetId assetId, Operation operation) throws ThingsboardException {
        try {
            validateId(assetId, "Incorrect assetId " + assetId);
            Asset asset = assetService.findAssetById(getCurrentUser().getTenantId(), assetId);
            checkNotNull(asset);
            accessControlService.checkPermission(getCurrentUser(), Resource.ASSET, operation, assetId, asset);
            return asset;
        } catch (Exception e) {
            throw handleException(e, false);
        }
    }

    AssetInfo checkAssetInfoId(AssetId assetId, Operation operation) throws ThingsboardException {
        try {
            validateId(assetId, "Incorrect assetId " + assetId);
            AssetInfo asset = assetService.findAssetInfoById(getCurrentUser().getTenantId(), assetId);
            checkNotNull(asset);
            accessControlService.checkPermission(getCurrentUser(), Resource.ASSET, operation, assetId, asset);
            return asset;
        } catch (Exception e) {
            throw handleException(e, false);
        }
    }

    Alarm checkAlarmId(AlarmId alarmId, Operation operation) throws ThingsboardException {
        try {
            validateId(alarmId, "Incorrect alarmId " + alarmId);
            Alarm alarm = alarmService.findAlarmByIdAsync(getCurrentUser().getTenantId(), alarmId).get();
            checkNotNull(alarm);
            accessControlService.checkPermission(getCurrentUser(), Resource.ALARM, operation, alarmId, alarm);
            return alarm;
        } catch (Exception e) {
            throw handleException(e, false);
        }
    }

    AlarmInfo checkAlarmInfoId(AlarmId alarmId, Operation operation) throws ThingsboardException {
        try {
            validateId(alarmId, "Incorrect alarmId " + alarmId);
            AlarmInfo alarmInfo = alarmService.findAlarmInfoByIdAsync(getCurrentUser().getTenantId(), alarmId).get();
            checkNotNull(alarmInfo);
            accessControlService.checkPermission(getCurrentUser(), Resource.ALARM, operation, alarmId, alarmInfo);
            return alarmInfo;
        } catch (Exception e) {
            throw handleException(e, false);
        }
    }

    WidgetsBundle checkWidgetsBundleId(WidgetsBundleId widgetsBundleId, Operation operation) throws ThingsboardException {
        try {
            validateId(widgetsBundleId, "Incorrect widgetsBundleId " + widgetsBundleId);
            WidgetsBundle widgetsBundle = widgetsBundleService.findWidgetsBundleById(getCurrentUser().getTenantId(), widgetsBundleId);
            checkNotNull(widgetsBundle);
            accessControlService.checkPermission(getCurrentUser(), Resource.WIDGETS_BUNDLE, operation, widgetsBundleId, widgetsBundle);
            return widgetsBundle;
        } catch (Exception e) {
            throw handleException(e, false);
        }
    }

    WidgetType checkWidgetTypeId(WidgetTypeId widgetTypeId, Operation operation) throws ThingsboardException {
        try {
            validateId(widgetTypeId, "Incorrect widgetTypeId " + widgetTypeId);
            WidgetType widgetType = widgetTypeService.findWidgetTypeById(getCurrentUser().getTenantId(), widgetTypeId);
            checkNotNull(widgetType);
            accessControlService.checkPermission(getCurrentUser(), Resource.WIDGET_TYPE, operation, widgetTypeId, widgetType);
            return widgetType;
        } catch (Exception e) {
            throw handleException(e, false);
        }
    }

    Dashboard checkDashboardId(DashboardId dashboardId, Operation operation) throws ThingsboardException {
        try {
            validateId(dashboardId, "Incorrect dashboardId " + dashboardId);
            Dashboard dashboard = dashboardService.findDashboardById(getCurrentUser().getTenantId(), dashboardId);
            checkNotNull(dashboard);
            accessControlService.checkPermission(getCurrentUser(), Resource.DASHBOARD, operation, dashboardId, dashboard);
            return dashboard;
        } catch (Exception e) {
            throw handleException(e, false);
        }
    }

    Edge checkEdgeId(EdgeId edgeId, Operation operation) throws ThingsboardException {
        try {
            validateId(edgeId, "Incorrect edgeId " + edgeId);
            Edge edge = edgeService.findEdgeById(getTenantId(), edgeId);
            checkNotNull(edge);
            accessControlService.checkPermission(getCurrentUser(), Resource.EDGE, operation, edgeId, edge);
            return edge;
        } catch (Exception e) {
            throw handleException(e, false);
        }
    }

    EdgeInfo checkEdgeInfoId(EdgeId edgeId, Operation operation) throws ThingsboardException {
        try {
            validateId(edgeId, "Incorrect edgeId " + edgeId);
            EdgeInfo edge = edgeService.findEdgeInfoById(getCurrentUser().getTenantId(), edgeId);
            checkNotNull(edge);
            accessControlService.checkPermission(getCurrentUser(), Resource.EDGE, operation, edgeId, edge);
            return edge;
        } catch (Exception e) {
            throw handleException(e, false);
        }
    }

    DashboardInfo checkDashboardInfoId(DashboardId dashboardId, Operation operation) throws ThingsboardException {
        try {
            validateId(dashboardId, "Incorrect dashboardId " + dashboardId);
            DashboardInfo dashboardInfo = dashboardService.findDashboardInfoById(getCurrentUser().getTenantId(), dashboardId);
            checkNotNull(dashboardInfo);
            accessControlService.checkPermission(getCurrentUser(), Resource.DASHBOARD, operation, dashboardId, dashboardInfo);
            return dashboardInfo;
        } catch (Exception e) {
            throw handleException(e, false);
        }
    }

    ComponentDescriptor checkComponentDescriptorByClazz(String clazz) throws ThingsboardException {
        try {
            log.debug("[{}] Lookup component descriptor", clazz);
            return checkNotNull(componentDescriptorService.getComponent(clazz));
        } catch (Exception e) {
            throw handleException(e, false);
        }
    }

    List<ComponentDescriptor> checkComponentDescriptorsByType(ComponentType type, RuleChainType ruleChainType) throws ThingsboardException {
        try {
            log.debug("[{}] Lookup component descriptors", type);
            return componentDescriptorService.getComponents(type, ruleChainType);
        } catch (Exception e) {
            throw handleException(e, false);
        }
    }

    List<ComponentDescriptor> checkComponentDescriptorsByTypes(Set<ComponentType> types, RuleChainType ruleChainType) throws ThingsboardException {
        try {
            log.debug("[{}] Lookup component descriptors", types);
            return componentDescriptorService.getComponents(types, ruleChainType);
        } catch (Exception e) {
            throw handleException(e, false);
        }
    }

    protected RuleChain checkRuleChain(RuleChainId ruleChainId, Operation operation) throws ThingsboardException {
        validateId(ruleChainId, "Incorrect ruleChainId " + ruleChainId);
        RuleChain ruleChain = ruleChainService.findRuleChainById(getCurrentUser().getTenantId(), ruleChainId);
        checkNotNull(ruleChain);
        accessControlService.checkPermission(getCurrentUser(), Resource.RULE_CHAIN, operation, ruleChainId, ruleChain);
        return ruleChain;
    }

    protected RuleNode checkRuleNode(RuleNodeId ruleNodeId, Operation operation) throws ThingsboardException {
        validateId(ruleNodeId, "Incorrect ruleNodeId " + ruleNodeId);
        RuleNode ruleNode = ruleChainService.findRuleNodeById(getTenantId(), ruleNodeId);
        checkNotNull(ruleNode);
        checkRuleChain(ruleNode.getRuleChainId(), operation);
        return ruleNode;
    }

    protected <I extends EntityId> I emptyId(EntityType entityType) {
        return (I) EntityIdFactory.getByTypeAndUuid(entityType, ModelConstants.NULL_UUID);
    }

    protected <E extends HasName, I extends EntityId> void logEntityAction(I entityId, E entity, CustomerId customerId,
                                                                           ActionType actionType, Exception e, Object... additionalInfo) throws ThingsboardException {
        logEntityAction(getCurrentUser(), entityId, entity, customerId, actionType, e, additionalInfo);
    }

    protected <E extends HasName, I extends EntityId> void logEntityAction(User user, I entityId, E entity, CustomerId customerId,
                                                                           ActionType actionType, Exception e, Object... additionalInfo) throws ThingsboardException {
        if (customerId == null || customerId.isNullUid()) {
            customerId = user.getCustomerId();
        }
        if (e == null) {
            pushEntityActionToRuleEngine(entityId, entity, user, customerId, actionType, additionalInfo);
        }
        auditLogService.logEntityAction(user.getTenantId(), customerId, user.getId(), user.getName(), entityId, entity, actionType, e, additionalInfo);
    }


    public static Exception toException(Throwable error) {
        return error != null ? (Exception.class.isInstance(error) ? (Exception) error : new Exception(error)) : null;
    }

    private <E extends HasName, I extends EntityId> void pushEntityActionToRuleEngine(I entityId, E entity, User user, CustomerId customerId,
                                                                                      ActionType actionType, Object... additionalInfo) {
        String msgType = null;
        switch (actionType) {
            case ADDED:
                msgType = DataConstants.ENTITY_CREATED;
                break;
            case DELETED:
                msgType = DataConstants.ENTITY_DELETED;
                break;
            case UPDATED:
                msgType = DataConstants.ENTITY_UPDATED;
                break;
            case ASSIGNED_TO_CUSTOMER:
                msgType = DataConstants.ENTITY_ASSIGNED;
                break;
            case UNASSIGNED_FROM_CUSTOMER:
                msgType = DataConstants.ENTITY_UNASSIGNED;
                break;
            case ATTRIBUTES_UPDATED:
                msgType = DataConstants.ATTRIBUTES_UPDATED;
                break;
            case ATTRIBUTES_DELETED:
                msgType = DataConstants.ATTRIBUTES_DELETED;
                break;
            case ALARM_ACK:
                msgType = DataConstants.ALARM_ACK;
                break;
            case ALARM_CLEAR:
                msgType = DataConstants.ALARM_CLEAR;
                break;
            case ASSIGNED_FROM_TENANT:
                msgType = DataConstants.ENTITY_ASSIGNED_FROM_TENANT;
                break;
            case ASSIGNED_TO_TENANT:
                msgType = DataConstants.ENTITY_ASSIGNED_TO_TENANT;
                break;
            case PROVISION_SUCCESS:
                msgType = DataConstants.PROVISION_SUCCESS;
                break;
            case PROVISION_FAILURE:
                msgType = DataConstants.PROVISION_FAILURE;
                break;
            case TIMESERIES_UPDATED:
                msgType = DataConstants.TIMESERIES_UPDATED;
                break;
            case TIMESERIES_DELETED:
                msgType = DataConstants.TIMESERIES_DELETED;
                break;
            case ASSIGNED_TO_EDGE:
                msgType = DataConstants.ENTITY_ASSIGNED_TO_EDGE;
                break;
            case UNASSIGNED_FROM_EDGE:
                msgType = DataConstants.ENTITY_UNASSIGNED_FROM_EDGE;
                break;
        }
        if (!StringUtils.isEmpty(msgType)) {
            try {
                TbMsgMetaData metaData = new TbMsgMetaData();
                metaData.putValue("userId", user.getId().toString());
                metaData.putValue("userName", user.getName());
                if (customerId != null && !customerId.isNullUid()) {
                    metaData.putValue("customerId", customerId.toString());
                }
                if (actionType == ActionType.ASSIGNED_TO_CUSTOMER) {
                    String strCustomerId = extractParameter(String.class, 1, additionalInfo);
                    String strCustomerName = extractParameter(String.class, 2, additionalInfo);
                    metaData.putValue("assignedCustomerId", strCustomerId);
                    metaData.putValue("assignedCustomerName", strCustomerName);
                } else if (actionType == ActionType.UNASSIGNED_FROM_CUSTOMER) {
                    String strCustomerId = extractParameter(String.class, 1, additionalInfo);
                    String strCustomerName = extractParameter(String.class, 2, additionalInfo);
                    metaData.putValue("unassignedCustomerId", strCustomerId);
                    metaData.putValue("unassignedCustomerName", strCustomerName);
                } else if (actionType == ActionType.ASSIGNED_FROM_TENANT) {
                    String strTenantId = extractParameter(String.class, 0, additionalInfo);
                    String strTenantName = extractParameter(String.class, 1, additionalInfo);
                    metaData.putValue("assignedFromTenantId", strTenantId);
                    metaData.putValue("assignedFromTenantName", strTenantName);
                } else if (actionType == ActionType.ASSIGNED_TO_TENANT) {
                    String strTenantId = extractParameter(String.class, 0, additionalInfo);
                    String strTenantName = extractParameter(String.class, 1, additionalInfo);
                    metaData.putValue("assignedToTenantId", strTenantId);
                    metaData.putValue("assignedToTenantName", strTenantName);
                } else if (actionType == ActionType.ASSIGNED_TO_EDGE) {
                    String strEdgeId = extractParameter(String.class, 1, additionalInfo);
                    String strEdgeName = extractParameter(String.class, 2, additionalInfo);
                    metaData.putValue("assignedEdgeId", strEdgeId);
                    metaData.putValue("assignedEdgeName", strEdgeName);
                } else if (actionType == ActionType.UNASSIGNED_FROM_EDGE) {
                    String strEdgeId = extractParameter(String.class, 1, additionalInfo);
                    String strEdgeName = extractParameter(String.class, 2, additionalInfo);
                    metaData.putValue("unassignedEdgeId", strEdgeId);
                    metaData.putValue("unassignedEdgeName", strEdgeName);
                }
                ObjectNode entityNode;
                if (entity != null) {
                    entityNode = json.valueToTree(entity);
                    if (entityId.getEntityType() == EntityType.DASHBOARD) {
                        entityNode.put("configuration", "");
                    }
                } else {
                    entityNode = json.createObjectNode();
                    if (actionType == ActionType.ATTRIBUTES_UPDATED) {
                        String scope = extractParameter(String.class, 0, additionalInfo);
                        List<AttributeKvEntry> attributes = extractParameter(List.class, 1, additionalInfo);
                        metaData.putValue("scope", scope);
                        if (attributes != null) {
                            for (AttributeKvEntry attr : attributes) {
                                addKvEntry(entityNode, attr);
                            }
                        }
                    } else if (actionType == ActionType.ATTRIBUTES_DELETED) {
                        String scope = extractParameter(String.class, 0, additionalInfo);
                        List<String> keys = extractParameter(List.class, 1, additionalInfo);
                        metaData.putValue("scope", scope);
                        ArrayNode attrsArrayNode = entityNode.putArray("attributes");
                        if (keys != null) {
                            keys.forEach(attrsArrayNode::add);
                        }
                    } else if (actionType == ActionType.TIMESERIES_UPDATED) {
                        List<TsKvEntry> timeseries = extractParameter(List.class, 0, additionalInfo);
                        addTimeseries(entityNode, timeseries);
                    } else if (actionType == ActionType.TIMESERIES_DELETED) {
                        List<String> keys = extractParameter(List.class, 0, additionalInfo);
                        if (keys != null) {
                            ArrayNode timeseriesArrayNode = entityNode.putArray("timeseries");
                            keys.forEach(timeseriesArrayNode::add);
                        }
                        entityNode.put("startTs", extractParameter(Long.class, 1, additionalInfo));
                        entityNode.put("endTs", extractParameter(Long.class, 2, additionalInfo));
                    }
                }
                TbMsg tbMsg = TbMsg.newMsg(msgType, entityId, metaData, TbMsgDataType.JSON, json.writeValueAsString(entityNode));
                TenantId tenantId = user.getTenantId();
                if (tenantId.isNullUid()) {
                    if (entity instanceof HasTenantId) {
                        tenantId = ((HasTenantId) entity).getTenantId();
                    }
                }
                tbClusterService.pushMsgToRuleEngine(tenantId, entityId, tbMsg, null);
            } catch (Exception e) {
                log.warn("[{}] Failed to push entity action to rule engine: {}", entityId, actionType, e);
            }
        }
    }

    private void addKvEntry(ObjectNode entityNode, KvEntry kvEntry) throws Exception {
        if (kvEntry.getDataType() == DataType.BOOLEAN) {
            kvEntry.getBooleanValue().ifPresent(value -> entityNode.put(kvEntry.getKey(), value));
        } else if (kvEntry.getDataType() == DataType.DOUBLE) {
            kvEntry.getDoubleValue().ifPresent(value -> entityNode.put(kvEntry.getKey(), value));
        } else if (kvEntry.getDataType() == DataType.LONG) {
            kvEntry.getLongValue().ifPresent(value -> entityNode.put(kvEntry.getKey(), value));
        } else if (kvEntry.getDataType() == DataType.JSON) {
            if (kvEntry.getJsonValue().isPresent()) {
                entityNode.set(kvEntry.getKey(), json.readTree(kvEntry.getJsonValue().get()));
            }
        } else {
            entityNode.put(kvEntry.getKey(), kvEntry.getValueAsString());
        }
    }

    private <T> T extractParameter(Class<T> clazz, int index, Object... additionalInfo) {
        T result = null;
        if (additionalInfo != null && additionalInfo.length > index) {
            Object paramObject = additionalInfo[index];
            if (clazz.isInstance(paramObject)) {
                result = clazz.cast(paramObject);
            }
        }
        return result;
    }

    protected <E extends HasName> String entityToStr(E entity) {
        try {
            return json.writeValueAsString(json.valueToTree(entity));
        } catch (JsonProcessingException e) {
            log.warn("[{}] Failed to convert entity to string!", entity, e);
        }
        return null;
    }

    protected void sendRelationNotificationMsg(TenantId tenantId, EntityRelation relation, EdgeEventActionType action) {
        try {
            if (!relation.getFrom().getEntityType().equals(EntityType.EDGE) &&
                    !relation.getTo().getEntityType().equals(EntityType.EDGE)) {
                sendNotificationMsgToEdgeService(tenantId, null, null, json.writeValueAsString(relation), EdgeEventType.RELATION, action);
            }
        } catch (Exception e) {
            log.warn("Failed to push relation to core: {}", relation, e);
        }
    }

    protected void sendDeleteNotificationMsg(TenantId tenantId, EntityId entityId, List<EdgeId> edgeIds) {
        if (edgeIds != null && !edgeIds.isEmpty()) {
            for (EdgeId edgeId : edgeIds) {
                sendNotificationMsgToEdgeService(tenantId, edgeId, entityId, null, null, EdgeEventActionType.DELETED);
            }
        }
    }

    protected void sendEntityAssignToCustomerNotificationMsg(TenantId tenantId, EntityId entityId, CustomerId customerId, EdgeEventActionType action) {
        try {
            sendNotificationMsgToEdgeService(tenantId, null, entityId, json.writeValueAsString(customerId), null, action);
        } catch (Exception e) {
            log.warn("Failed to push assign/unassign to/from customer to core: {}", customerId, e);
        }
    }

    protected void sendEntityNotificationMsg(TenantId tenantId, EntityId entityId, EdgeEventActionType action) {
        sendNotificationMsgToEdgeService(tenantId, null, entityId, null, null, action);
    }

    protected void sendEntityAssignToEdgeNotificationMsg(TenantId tenantId, EdgeId edgeId, EntityId entityId, EdgeEventActionType action) {
        sendNotificationMsgToEdgeService(tenantId, edgeId, entityId, null, null, action);
    }

    private void sendNotificationMsgToEdgeService(TenantId tenantId, EdgeId edgeId, EntityId entityId, String body, EdgeEventType type, EdgeEventActionType action) {
        if (!edgesEnabled) {
            return;
        }
        if (type == null) {
            if (entityId != null) {
                type = EdgeUtils.getEdgeEventTypeByEntityType(entityId.getEntityType());
            } else {
                log.trace("[{}] entity id and type are null. Ignoring this notification", tenantId);
                return;
            }
            if (type == null) {
                log.trace("[{}] edge event type is null. Ignoring this notification [{}]", tenantId, entityId);
                return;
            }
        }
        TransportProtos.EdgeNotificationMsgProto.Builder builder = TransportProtos.EdgeNotificationMsgProto.newBuilder();
        builder.setTenantIdMSB(tenantId.getId().getMostSignificantBits());
        builder.setTenantIdLSB(tenantId.getId().getLeastSignificantBits());
        builder.setType(type.name());
        builder.setAction(action.name());
        if (entityId != null) {
            builder.setEntityIdMSB(entityId.getId().getMostSignificantBits());
            builder.setEntityIdLSB(entityId.getId().getLeastSignificantBits());
            builder.setEntityType(entityId.getEntityType().name());
        }
        if (edgeId != null) {
            builder.setEdgeIdMSB(edgeId.getId().getMostSignificantBits());
            builder.setEdgeIdLSB(edgeId.getId().getLeastSignificantBits());
        }
        if (body != null) {
            builder.setBody(body);
        }
        TransportProtos.EdgeNotificationMsgProto msg = builder.build();
        log.trace("[{}] sending notification to edge service {}", tenantId.getId(), msg);
        tbClusterService.pushMsgToCore(tenantId, entityId != null ? entityId : tenantId,
                TransportProtos.ToCoreMsg.newBuilder().setEdgeNotificationMsg(msg).build(), null);
    }

<<<<<<< HEAD
    private void addTimeseries(ObjectNode entityNode, List<TsKvEntry> timeseries) throws Exception {
        if (timeseries != null && !timeseries.isEmpty()) {
            ArrayNode result = entityNode.putArray("timeseries");
            Map<Long, List<TsKvEntry>> groupedTelemetry = timeseries.stream()
                    .collect(Collectors.groupingBy(TsKvEntry::getTs));
            for (Map.Entry<Long, List<TsKvEntry>> entry : groupedTelemetry.entrySet()) {
                ObjectNode element = json.createObjectNode();
                element.put("ts", entry.getKey());
                ObjectNode values = element.putObject("values");
                for (TsKvEntry tsKvEntry : entry.getValue()) {
                    addKvEntry(values, tsKvEntry);
                }
                result.add(element);
            }
        }
=======
    protected List<EdgeId> findRelatedEdgeIds(TenantId tenantId, EntityId entityId) {
        if (!edgesEnabled) {
            return null;
        }
        List<EdgeId> result = null;
        try {
            result = edgeService.findRelatedEdgeIdsByEntityId(tenantId, entityId).get();
        } catch (Exception e) {
            log.error("[{}] can't find related edge ids for entity [{}]", tenantId, entityId, e);
        }
        return result;
>>>>>>> 0e7af5a6
    }
}<|MERGE_RESOLUTION|>--- conflicted
+++ resolved
@@ -1001,7 +1001,19 @@
                 TransportProtos.ToCoreMsg.newBuilder().setEdgeNotificationMsg(msg).build(), null);
     }
 
-<<<<<<< HEAD
+    protected List<EdgeId> findRelatedEdgeIds(TenantId tenantId, EntityId entityId) {
+        if (!edgesEnabled) {
+            return null;
+        }
+        List<EdgeId> result = null;
+        try {
+            result = edgeService.findRelatedEdgeIdsByEntityId(tenantId, entityId).get();
+        } catch (Exception e) {
+            log.error("[{}] can't find related edge ids for entity [{}]", tenantId, entityId, e);
+        }
+        return result;
+    }
+
     private void addTimeseries(ObjectNode entityNode, List<TsKvEntry> timeseries) throws Exception {
         if (timeseries != null && !timeseries.isEmpty()) {
             ArrayNode result = entityNode.putArray("timeseries");
@@ -1017,18 +1029,5 @@
                 result.add(element);
             }
         }
-=======
-    protected List<EdgeId> findRelatedEdgeIds(TenantId tenantId, EntityId entityId) {
-        if (!edgesEnabled) {
-            return null;
-        }
-        List<EdgeId> result = null;
-        try {
-            result = edgeService.findRelatedEdgeIdsByEntityId(tenantId, entityId).get();
-        } catch (Exception e) {
-            log.error("[{}] can't find related edge ids for entity [{}]", tenantId, entityId, e);
-        }
-        return result;
->>>>>>> 0e7af5a6
     }
 }