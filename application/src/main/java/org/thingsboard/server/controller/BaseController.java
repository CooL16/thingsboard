/**
 * Copyright © 2016-2023 The Thingsboard Authors
 *
 * Licensed under the Apache License, Version 2.0 (the "License");
 * you may not use this file except in compliance with the License.
 * You may obtain a copy of the License at
 *
 *     http://www.apache.org/licenses/LICENSE-2.0
 *
 * Unless required by applicable law or agreed to in writing, software
 * distributed under the License is distributed on an "AS IS" BASIS,
 * WITHOUT WARRANTIES OR CONDITIONS OF ANY KIND, either express or implied.
 * See the License for the specific language governing permissions and
 * limitations under the License.
 */
package org.thingsboard.server.controller;

import com.fasterxml.jackson.databind.ObjectMapper;
import com.fasterxml.jackson.databind.node.ObjectNode;
import com.google.common.util.concurrent.FutureCallback;
import com.google.common.util.concurrent.Futures;
import com.google.common.util.concurrent.ListenableFuture;
import com.google.common.util.concurrent.MoreExecutors;
import lombok.Getter;
import lombok.extern.slf4j.Slf4j;
import org.springframework.beans.factory.annotation.Autowired;
import org.springframework.beans.factory.annotation.Value;
import org.springframework.context.support.DefaultMessageSourceResolvable;
import org.springframework.http.MediaType;
import org.springframework.security.core.Authentication;
import org.springframework.security.core.context.SecurityContextHolder;
import org.springframework.web.bind.MethodArgumentNotValidException;
import org.springframework.web.bind.annotation.ExceptionHandler;
import org.springframework.web.context.request.async.AsyncRequestTimeoutException;
import org.springframework.web.context.request.async.DeferredResult;
import org.thingsboard.server.cluster.TbClusterService;
import org.thingsboard.server.common.data.Customer;
import org.thingsboard.server.common.data.Dashboard;
import org.thingsboard.server.common.data.DashboardInfo;
import org.thingsboard.server.common.data.Device;
import org.thingsboard.server.common.data.DeviceInfo;
import org.thingsboard.server.common.data.DeviceProfile;
import org.thingsboard.server.common.data.EntityType;
import org.thingsboard.server.common.data.EntityView;
import org.thingsboard.server.common.data.EntityViewInfo;
import org.thingsboard.server.common.data.HasTenantId;
import org.thingsboard.server.common.data.OtaPackage;
import org.thingsboard.server.common.data.OtaPackageInfo;
import org.thingsboard.server.common.data.StringUtils;
import org.thingsboard.server.common.data.TbResource;
import org.thingsboard.server.common.data.TbResourceInfo;
import org.thingsboard.server.common.data.Tenant;
import org.thingsboard.server.common.data.TenantInfo;
import org.thingsboard.server.common.data.TenantProfile;
import org.thingsboard.server.common.data.User;
import org.thingsboard.server.common.data.alarm.Alarm;
import org.thingsboard.server.common.data.alarm.AlarmComment;
import org.thingsboard.server.common.data.alarm.AlarmInfo;
import org.thingsboard.server.common.data.alarm.rule.AlarmRule;
import org.thingsboard.server.common.data.asset.Asset;
import org.thingsboard.server.common.data.asset.AssetInfo;
import org.thingsboard.server.common.data.asset.AssetProfile;
import org.thingsboard.server.common.data.edge.Edge;
import org.thingsboard.server.common.data.edge.EdgeEventActionType;
import org.thingsboard.server.common.data.edge.EdgeEventType;
import org.thingsboard.server.common.data.edge.EdgeInfo;
import org.thingsboard.server.common.data.exception.ThingsboardErrorCode;
import org.thingsboard.server.common.data.exception.ThingsboardException;
import org.thingsboard.server.common.data.id.AlarmCommentId;
import org.thingsboard.server.common.data.id.AlarmId;
import org.thingsboard.server.common.data.id.AlarmRuleId;
import org.thingsboard.server.common.data.id.AssetId;
import org.thingsboard.server.common.data.id.AssetProfileId;
import org.thingsboard.server.common.data.id.CustomerId;
import org.thingsboard.server.common.data.id.DashboardId;
import org.thingsboard.server.common.data.id.DeviceId;
import org.thingsboard.server.common.data.id.DeviceProfileId;
import org.thingsboard.server.common.data.id.EdgeId;
import org.thingsboard.server.common.data.id.EntityId;
import org.thingsboard.server.common.data.id.EntityIdFactory;
import org.thingsboard.server.common.data.id.EntityViewId;
import org.thingsboard.server.common.data.id.OtaPackageId;
import org.thingsboard.server.common.data.id.QueueId;
import org.thingsboard.server.common.data.id.RpcId;
import org.thingsboard.server.common.data.id.RuleChainId;
import org.thingsboard.server.common.data.id.RuleNodeId;
import org.thingsboard.server.common.data.id.TbResourceId;
import org.thingsboard.server.common.data.id.TenantId;
import org.thingsboard.server.common.data.id.TenantProfileId;
import org.thingsboard.server.common.data.id.UserId;
import org.thingsboard.server.common.data.id.WidgetTypeId;
import org.thingsboard.server.common.data.id.WidgetsBundleId;
import org.thingsboard.server.common.data.page.PageLink;
import org.thingsboard.server.common.data.page.SortOrder;
import org.thingsboard.server.common.data.page.TimePageLink;
import org.thingsboard.server.common.data.plugin.ComponentDescriptor;
import org.thingsboard.server.common.data.plugin.ComponentType;
import org.thingsboard.server.common.data.queue.Queue;
import org.thingsboard.server.common.data.rpc.Rpc;
import org.thingsboard.server.common.data.rule.RuleChain;
import org.thingsboard.server.common.data.rule.RuleChainType;
import org.thingsboard.server.common.data.rule.RuleNode;
import org.thingsboard.server.common.data.widget.WidgetTypeDetails;
import org.thingsboard.server.common.data.widget.WidgetsBundle;
<<<<<<< HEAD
import org.thingsboard.server.dao.alarm.rule.AlarmRuleService;
=======
import org.thingsboard.server.dao.alarm.AlarmCommentService;
>>>>>>> 17d1dd25
import org.thingsboard.server.dao.asset.AssetProfileService;
import org.thingsboard.server.dao.asset.AssetService;
import org.thingsboard.server.dao.attributes.AttributesService;
import org.thingsboard.server.dao.audit.AuditLogService;
import org.thingsboard.server.dao.customer.CustomerService;
import org.thingsboard.server.dao.dashboard.DashboardService;
import org.thingsboard.server.dao.device.ClaimDevicesService;
import org.thingsboard.server.dao.device.DeviceCredentialsService;
import org.thingsboard.server.dao.device.DeviceProfileService;
import org.thingsboard.server.dao.device.DeviceService;
import org.thingsboard.server.dao.edge.EdgeService;
import org.thingsboard.server.dao.entityview.EntityViewService;
import org.thingsboard.server.dao.exception.DataValidationException;
import org.thingsboard.server.dao.exception.IncorrectParameterException;
import org.thingsboard.server.dao.model.ModelConstants;
import org.thingsboard.server.dao.oauth2.OAuth2ConfigTemplateService;
import org.thingsboard.server.dao.oauth2.OAuth2Service;
import org.thingsboard.server.dao.ota.OtaPackageService;
import org.thingsboard.server.dao.queue.QueueService;
import org.thingsboard.server.dao.relation.RelationService;
import org.thingsboard.server.dao.rpc.RpcService;
import org.thingsboard.server.dao.rule.RuleChainService;
import org.thingsboard.server.dao.service.Validator;
import org.thingsboard.server.dao.tenant.TbTenantProfileCache;
import org.thingsboard.server.dao.tenant.TenantProfileService;
import org.thingsboard.server.dao.tenant.TenantService;
import org.thingsboard.server.dao.user.UserService;
import org.thingsboard.server.dao.widget.WidgetTypeService;
import org.thingsboard.server.dao.widget.WidgetsBundleService;
import org.thingsboard.server.exception.ThingsboardErrorResponseHandler;
import org.thingsboard.server.queue.discovery.PartitionService;
import org.thingsboard.server.queue.provider.TbQueueProducerProvider;
import org.thingsboard.server.queue.util.TbCoreComponent;
import org.thingsboard.server.service.component.ComponentDiscoveryService;
import org.thingsboard.server.service.edge.instructions.EdgeInstallService;
import org.thingsboard.server.service.edge.rpc.EdgeRpcService;
import org.thingsboard.server.service.entitiy.TbNotificationEntityService;
import org.thingsboard.server.service.ota.OtaPackageStateService;
import org.thingsboard.server.service.profile.TbAssetProfileCache;
import org.thingsboard.server.service.profile.TbDeviceProfileCache;
import org.thingsboard.server.service.resource.TbResourceService;
import org.thingsboard.server.service.security.model.SecurityUser;
import org.thingsboard.server.service.security.permission.AccessControlService;
import org.thingsboard.server.service.security.permission.Operation;
import org.thingsboard.server.service.security.permission.Resource;
import org.thingsboard.server.service.state.DeviceStateService;
import org.thingsboard.server.service.sync.vc.EntitiesVersionControlService;
import org.thingsboard.server.service.telemetry.AlarmSubscriptionService;
import org.thingsboard.server.service.telemetry.TelemetrySubscriptionService;

import javax.mail.MessagingException;
import javax.servlet.http.HttpServletResponse;
import java.util.List;
import java.util.Optional;
import java.util.Set;
import java.util.UUID;
import java.util.stream.Collectors;

import static org.thingsboard.server.controller.ControllerConstants.INCORRECT_TENANT_ID;
import static org.thingsboard.server.controller.UserController.YOU_DON_T_HAVE_PERMISSION_TO_PERFORM_THIS_OPERATION;
import static org.thingsboard.server.dao.service.Validator.validateId;

@Slf4j
@TbCoreComponent
public abstract class BaseController {

    /*Swagger UI description*/

    private static final ObjectMapper json = new ObjectMapper();

    @Autowired
    private ThingsboardErrorResponseHandler errorResponseHandler;

    @Autowired
    protected AccessControlService accessControlService;

    @Autowired
    protected TenantService tenantService;

    @Autowired
    protected TenantProfileService tenantProfileService;

    @Autowired
    protected CustomerService customerService;

    @Autowired
    protected UserService userService;

    @Autowired
    protected DeviceService deviceService;

    @Autowired
    protected DeviceProfileService deviceProfileService;

    @Autowired
    protected AssetService assetService;

    @Autowired
    protected AssetProfileService assetProfileService;

    @Autowired
    protected AlarmSubscriptionService alarmService;

    @Autowired
<<<<<<< HEAD
    protected AlarmRuleService alarmRuleService;
=======
    protected AlarmCommentService alarmCommentService;
>>>>>>> 17d1dd25

    @Autowired
    protected DeviceCredentialsService deviceCredentialsService;

    @Autowired
    protected WidgetsBundleService widgetsBundleService;

    @Autowired
    protected WidgetTypeService widgetTypeService;

    @Autowired
    protected DashboardService dashboardService;

    @Autowired
    protected OAuth2Service oAuth2Service;

    @Autowired
    protected OAuth2ConfigTemplateService oAuth2ConfigTemplateService;

    @Autowired
    protected ComponentDiscoveryService componentDescriptorService;

    @Autowired
    protected RuleChainService ruleChainService;

    @Autowired
    protected TbClusterService tbClusterService;

    @Autowired
    protected RelationService relationService;

    @Autowired
    protected AuditLogService auditLogService;

    @Autowired
    protected DeviceStateService deviceStateService;

    @Autowired
    protected EntityViewService entityViewService;

    @Autowired
    protected TelemetrySubscriptionService tsSubService;

    @Autowired
    protected AttributesService attributesService;

    @Autowired
    protected ClaimDevicesService claimDevicesService;

    @Autowired
    protected PartitionService partitionService;

    @Autowired
    protected TbResourceService resourceService;

    @Autowired
    protected OtaPackageService otaPackageService;

    @Autowired
    protected OtaPackageStateService otaPackageStateService;

    @Autowired
    protected RpcService rpcService;

    @Autowired
    protected TbQueueProducerProvider producerProvider;

    @Autowired
    protected TbTenantProfileCache tenantProfileCache;

    @Autowired
    protected TbDeviceProfileCache deviceProfileCache;

    @Autowired
    protected TbAssetProfileCache assetProfileCache;

    @Autowired(required = false)
    protected EdgeService edgeService;

    @Autowired(required = false)
    protected EdgeRpcService edgeRpcService;

    @Autowired(required = false)
    protected EdgeInstallService edgeInstallService;

    @Autowired
    protected TbNotificationEntityService notificationEntityService;

    @Autowired
    protected QueueService queueService;

    @Autowired
    protected EntitiesVersionControlService vcService;

    @Value("${server.log_controller_error_stack_trace}")
    @Getter
    private boolean logControllerErrorStackTrace;

    @Value("${edges.enabled}")
    @Getter
    protected boolean edgesEnabled;

    @ExceptionHandler(Exception.class)
    public void handleControllerException(Exception e, HttpServletResponse response) {
        ThingsboardException thingsboardException = handleException(e);
        if (thingsboardException.getErrorCode() == ThingsboardErrorCode.GENERAL && thingsboardException.getCause() instanceof Exception
                && StringUtils.equals(thingsboardException.getCause().getMessage(), thingsboardException.getMessage())) {
            e = (Exception) thingsboardException.getCause();
        } else {
            e = thingsboardException;
        }
        errorResponseHandler.handle(e, response);
    }

    @ExceptionHandler(ThingsboardException.class)
    public void handleThingsboardException(ThingsboardException ex, HttpServletResponse response) {
        errorResponseHandler.handle(ex, response);
    }

    /**
     * @deprecated Exceptions that are not of {@link ThingsboardException} type
     * are now caught and mapped to {@link ThingsboardException} by
     * {@link ExceptionHandler} {@link BaseController#handleControllerException(Exception, HttpServletResponse)}
     * which basically acts like the following boilerplate:
     * {@code
     *  try {
     *      someExceptionThrowingMethod();
     *  } catch (Exception e) {
     *      throw handleException(e);
     *  }
     * }
     * */
    @Deprecated
    ThingsboardException handleException(Exception exception) {
        return handleException(exception, true);
    }

    private ThingsboardException handleException(Exception exception, boolean logException) {
        if (logException && logControllerErrorStackTrace) {
            log.error("Error [{}]", exception.getMessage(), exception);
        }

        String cause = "";
        if (exception.getCause() != null) {
            cause = exception.getCause().getClass().getCanonicalName();
        }

        if (exception instanceof ThingsboardException) {
            return (ThingsboardException) exception;
        } else if (exception instanceof IllegalArgumentException || exception instanceof IncorrectParameterException
                || exception instanceof DataValidationException || cause.contains("IncorrectParameterException")) {
            return new ThingsboardException(exception.getMessage(), ThingsboardErrorCode.BAD_REQUEST_PARAMS);
        } else if (exception instanceof MessagingException) {
            return new ThingsboardException("Unable to send mail: " + exception.getMessage(), ThingsboardErrorCode.GENERAL);
        } else if (exception instanceof AsyncRequestTimeoutException) {
            return new ThingsboardException("Request timeout", ThingsboardErrorCode.GENERAL);
        } else {
            return new ThingsboardException(exception.getMessage(), exception, ThingsboardErrorCode.GENERAL);
        }
    }

    /**
     * Handles validation error for controller method arguments annotated with @{@link javax.validation.Valid}
     * */
    @ExceptionHandler(MethodArgumentNotValidException.class)
    public void handleValidationError(MethodArgumentNotValidException e, HttpServletResponse response) {
        String errorMessage = "Validation error: " + e.getBindingResult().getAllErrors().stream()
                .map(DefaultMessageSourceResolvable::getDefaultMessage)
                .collect(Collectors.joining(", "));
        ThingsboardException thingsboardException = new ThingsboardException(errorMessage, ThingsboardErrorCode.BAD_REQUEST_PARAMS);
        handleThingsboardException(thingsboardException, response);
    }

    <T> T checkNotNull(T reference) throws ThingsboardException {
        return checkNotNull(reference, "Requested item wasn't found!");
    }

    <T> T checkNotNull(T reference, String notFoundMessage) throws ThingsboardException {
        if (reference == null) {
            throw new ThingsboardException(notFoundMessage, ThingsboardErrorCode.ITEM_NOT_FOUND);
        }
        return reference;
    }

    <T> T checkNotNull(Optional<T> reference) throws ThingsboardException {
        return checkNotNull(reference, "Requested item wasn't found!");
    }

    <T> T checkNotNull(Optional<T> reference, String notFoundMessage) throws ThingsboardException {
        if (reference.isPresent()) {
            return reference.get();
        } else {
            throw new ThingsboardException(notFoundMessage, ThingsboardErrorCode.ITEM_NOT_FOUND);
        }
    }

    void checkParameter(String name, String param) throws ThingsboardException {
        if (StringUtils.isEmpty(param)) {
            throw new ThingsboardException("Parameter '" + name + "' can't be empty!", ThingsboardErrorCode.BAD_REQUEST_PARAMS);
        }
    }

    void checkArrayParameter(String name, String[] params) throws ThingsboardException {
        if (params == null || params.length == 0) {
            throw new ThingsboardException("Parameter '" + name + "' can't be empty!", ThingsboardErrorCode.BAD_REQUEST_PARAMS);
        } else {
            for (String param : params) {
                checkParameter(name, param);
            }
        }
    }

    UUID toUUID(String id) throws ThingsboardException {
        try {
            return UUID.fromString(id);
        } catch (IllegalArgumentException e) {
            throw handleException(e, false);
        }
    }

    PageLink createPageLink(int pageSize, int page, String textSearch, String sortProperty, String sortOrder) throws ThingsboardException {
        if (StringUtils.isNotEmpty(sortProperty)) {
            if (!Validator.isValidProperty(sortProperty)) {
                throw new IllegalArgumentException("Invalid sort property");
            }
            SortOrder.Direction direction = SortOrder.Direction.ASC;
            if (StringUtils.isNotEmpty(sortOrder)) {
                try {
                    direction = SortOrder.Direction.valueOf(sortOrder.toUpperCase());
                } catch (IllegalArgumentException e) {
                    throw new ThingsboardException("Unsupported sort order '" + sortOrder + "'! Only 'ASC' or 'DESC' types are allowed.", ThingsboardErrorCode.BAD_REQUEST_PARAMS);
                }
            }
            SortOrder sort = new SortOrder(sortProperty, direction);
            return new PageLink(pageSize, page, textSearch, sort);
        } else {
            return new PageLink(pageSize, page, textSearch);
        }
    }

    TimePageLink createTimePageLink(int pageSize, int page, String textSearch,
                                    String sortProperty, String sortOrder, Long startTime, Long endTime) throws ThingsboardException {
        PageLink pageLink = this.createPageLink(pageSize, page, textSearch, sortProperty, sortOrder);
        return new TimePageLink(pageLink, startTime, endTime);
    }

    protected SecurityUser getCurrentUser() throws ThingsboardException {
        Authentication authentication = SecurityContextHolder.getContext().getAuthentication();
        if (authentication != null && authentication.getPrincipal() instanceof SecurityUser) {
            return (SecurityUser) authentication.getPrincipal();
        } else {
            throw new ThingsboardException("You aren't authorized to perform this operation!", ThingsboardErrorCode.AUTHENTICATION);
        }
    }

    Tenant checkTenantId(TenantId tenantId, Operation operation) throws ThingsboardException {
        try {
            validateId(tenantId, INCORRECT_TENANT_ID + tenantId);
            Tenant tenant = tenantService.findTenantById(tenantId);
            checkNotNull(tenant, "Tenant with id [" + tenantId + "] is not found");
            accessControlService.checkPermission(getCurrentUser(), Resource.TENANT, operation, tenantId, tenant);
            return tenant;
        } catch (Exception e) {
            throw handleException(e, false);
        }
    }

    TenantInfo checkTenantInfoId(TenantId tenantId, Operation operation) throws ThingsboardException {
        try {
            validateId(tenantId, INCORRECT_TENANT_ID + tenantId);
            TenantInfo tenant = tenantService.findTenantInfoById(tenantId);
            checkNotNull(tenant, "Tenant with id [" + tenantId + "] is not found");
            accessControlService.checkPermission(getCurrentUser(), Resource.TENANT, operation, tenantId, tenant);
            return tenant;
        } catch (Exception e) {
            throw handleException(e, false);
        }
    }

    TenantProfile checkTenantProfileId(TenantProfileId tenantProfileId, Operation operation) throws ThingsboardException {
        try {
            validateId(tenantProfileId, "Incorrect tenantProfileId " + tenantProfileId);
            TenantProfile tenantProfile = tenantProfileService.findTenantProfileById(getTenantId(), tenantProfileId);
            checkNotNull(tenantProfile, "Tenant profile with id [" + tenantProfileId + "] is not found");
            accessControlService.checkPermission(getCurrentUser(), Resource.TENANT_PROFILE, operation);
            return tenantProfile;
        } catch (Exception e) {
            throw handleException(e, false);
        }
    }

    protected TenantId getTenantId() throws ThingsboardException {
        return getCurrentUser().getTenantId();
    }

    Customer checkCustomerId(CustomerId customerId, Operation operation) throws ThingsboardException {
        try {
            validateId(customerId, "Incorrect customerId " + customerId);
            Customer customer = customerService.findCustomerById(getTenantId(), customerId);
            checkNotNull(customer, "Customer with id [" + customerId + "] is not found");
            accessControlService.checkPermission(getCurrentUser(), Resource.CUSTOMER, operation, customerId, customer);
            return customer;
        } catch (Exception e) {
            throw handleException(e, false);
        }
    }

    User checkUserId(UserId userId, Operation operation) throws ThingsboardException {
        try {
            validateId(userId, "Incorrect userId " + userId);
            User user = userService.findUserById(getCurrentUser().getTenantId(), userId);
            checkNotNull(user, "User with id [" + userId + "] is not found");
            accessControlService.checkPermission(getCurrentUser(), Resource.USER, operation, userId, user);
            return user;
        } catch (Exception e) {
            throw handleException(e, false);
        }
    }

    protected <I extends EntityId, T extends HasTenantId> void checkEntity(I entityId, T entity, Resource resource) throws ThingsboardException {
        if (entityId == null) {
            accessControlService
                    .checkPermission(getCurrentUser(), resource, Operation.CREATE, null, entity);
        } else {
            checkEntityId(entityId, Operation.WRITE);
        }
    }

    protected void checkEntityId(EntityId entityId, Operation operation) throws ThingsboardException {
        try {
            if (entityId == null) {
                throw new ThingsboardException("Parameter entityId can't be empty!", ThingsboardErrorCode.BAD_REQUEST_PARAMS);
            }
            validateId(entityId.getId(), "Incorrect entityId " + entityId);
            switch (entityId.getEntityType()) {
                case ALARM:
                    checkAlarmId(new AlarmId(entityId.getId()), operation);
                    return;
                case ALARM_RULE:

                    return;
                case DEVICE:
                    checkDeviceId(new DeviceId(entityId.getId()), operation);
                    return;
                case DEVICE_PROFILE:
                    checkDeviceProfileId(new DeviceProfileId(entityId.getId()), operation);
                    return;
                case CUSTOMER:
                    checkCustomerId(new CustomerId(entityId.getId()), operation);
                    return;
                case TENANT:
                    checkTenantId(TenantId.fromUUID(entityId.getId()), operation);
                    return;
                case TENANT_PROFILE:
                    checkTenantProfileId(new TenantProfileId(entityId.getId()), operation);
                    return;
                case RULE_CHAIN:
                    checkRuleChain(new RuleChainId(entityId.getId()), operation);
                    return;
                case RULE_NODE:
                    checkRuleNode(new RuleNodeId(entityId.getId()), operation);
                    return;
                case ASSET:
                    checkAssetId(new AssetId(entityId.getId()), operation);
                    return;
                case ASSET_PROFILE:
                    checkAssetProfileId(new AssetProfileId(entityId.getId()), operation);
                    return;
                case DASHBOARD:
                    checkDashboardId(new DashboardId(entityId.getId()), operation);
                    return;
                case USER:
                    checkUserId(new UserId(entityId.getId()), operation);
                    return;
                case ENTITY_VIEW:
                    checkEntityViewId(new EntityViewId(entityId.getId()), operation);
                    return;
                case EDGE:
                    checkEdgeId(new EdgeId(entityId.getId()), operation);
                    return;
                case WIDGETS_BUNDLE:
                    checkWidgetsBundleId(new WidgetsBundleId(entityId.getId()), operation);
                    return;
                case WIDGET_TYPE:
                    checkWidgetTypeId(new WidgetTypeId(entityId.getId()), operation);
                    return;
                case TB_RESOURCE:
                    checkResourceId(new TbResourceId(entityId.getId()), operation);
                    return;
                case OTA_PACKAGE:
                    checkOtaPackageId(new OtaPackageId(entityId.getId()), operation);
                    return;
                case QUEUE:
                    checkQueueId(new QueueId(entityId.getId()), operation);
                    return;
                default:
                    throw new IllegalArgumentException("Unsupported entity type: " + entityId.getEntityType());
            }
        } catch (Exception e) {
            throw handleException(e, false);
        }
    }

    Device checkDeviceId(DeviceId deviceId, Operation operation) throws ThingsboardException {
        try {
            validateId(deviceId, "Incorrect deviceId " + deviceId);
            Device device = deviceService.findDeviceById(getCurrentUser().getTenantId(), deviceId);
            checkNotNull(device, "Device with id [" + deviceId + "] is not found");
            accessControlService.checkPermission(getCurrentUser(), Resource.DEVICE, operation, deviceId, device);
            return device;
        } catch (Exception e) {
            throw handleException(e, false);
        }
    }

    DeviceInfo checkDeviceInfoId(DeviceId deviceId, Operation operation) throws ThingsboardException {
        try {
            validateId(deviceId, "Incorrect deviceId " + deviceId);
            DeviceInfo device = deviceService.findDeviceInfoById(getCurrentUser().getTenantId(), deviceId);
            checkNotNull(device, "Device with id [" + deviceId + "] is not found");
            accessControlService.checkPermission(getCurrentUser(), Resource.DEVICE, operation, deviceId, device);
            return device;
        } catch (Exception e) {
            throw handleException(e, false);
        }
    }

    DeviceProfile checkDeviceProfileId(DeviceProfileId deviceProfileId, Operation operation) throws ThingsboardException {
        try {
            validateId(deviceProfileId, "Incorrect deviceProfileId " + deviceProfileId);
            DeviceProfile deviceProfile = deviceProfileService.findDeviceProfileById(getCurrentUser().getTenantId(), deviceProfileId);
            checkNotNull(deviceProfile, "Device profile with id [" + deviceProfileId + "] is not found");
            accessControlService.checkPermission(getCurrentUser(), Resource.DEVICE_PROFILE, operation, deviceProfileId, deviceProfile);
            return deviceProfile;
        } catch (Exception e) {
            throw handleException(e, false);
        }
    }

    protected EntityView checkEntityViewId(EntityViewId entityViewId, Operation operation) throws ThingsboardException {
        try {
            validateId(entityViewId, "Incorrect entityViewId " + entityViewId);
            EntityView entityView = entityViewService.findEntityViewById(getCurrentUser().getTenantId(), entityViewId);
            checkNotNull(entityView, "Entity view with id [" + entityViewId + "] is not found");
            accessControlService.checkPermission(getCurrentUser(), Resource.ENTITY_VIEW, operation, entityViewId, entityView);
            return entityView;
        } catch (Exception e) {
            throw handleException(e, false);
        }
    }

    EntityViewInfo checkEntityViewInfoId(EntityViewId entityViewId, Operation operation) throws ThingsboardException {
        try {
            validateId(entityViewId, "Incorrect entityViewId " + entityViewId);
            EntityViewInfo entityView = entityViewService.findEntityViewInfoById(getCurrentUser().getTenantId(), entityViewId);
            checkNotNull(entityView, "Entity view with id [" + entityViewId + "] is not found");
            accessControlService.checkPermission(getCurrentUser(), Resource.ENTITY_VIEW, operation, entityViewId, entityView);
            return entityView;
        } catch (Exception e) {
            throw handleException(e, false);
        }
    }

    Asset checkAssetId(AssetId assetId, Operation operation) throws ThingsboardException {
        try {
            validateId(assetId, "Incorrect assetId " + assetId);
            Asset asset = assetService.findAssetById(getCurrentUser().getTenantId(), assetId);
            checkNotNull(asset, "Asset with id [" + assetId + "] is not found");
            accessControlService.checkPermission(getCurrentUser(), Resource.ASSET, operation, assetId, asset);
            return asset;
        } catch (Exception e) {
            throw handleException(e, false);
        }
    }

    AssetInfo checkAssetInfoId(AssetId assetId, Operation operation) throws ThingsboardException {
        try {
            validateId(assetId, "Incorrect assetId " + assetId);
            AssetInfo asset = assetService.findAssetInfoById(getCurrentUser().getTenantId(), assetId);
            checkNotNull(asset, "Asset with id [" + assetId + "] is not found");
            accessControlService.checkPermission(getCurrentUser(), Resource.ASSET, operation, assetId, asset);
            return asset;
        } catch (Exception e) {
            throw handleException(e, false);
        }
    }

    AssetProfile checkAssetProfileId(AssetProfileId assetProfileId, Operation operation) throws ThingsboardException {
        try {
            validateId(assetProfileId, "Incorrect assetProfileId " + assetProfileId);
            AssetProfile assetProfile = assetProfileService.findAssetProfileById(getCurrentUser().getTenantId(), assetProfileId);
            checkNotNull(assetProfile, "Asset profile with id [" + assetProfileId + "] is not found");
            accessControlService.checkPermission(getCurrentUser(), Resource.ASSET_PROFILE, operation, assetProfileId, assetProfile);
            return assetProfile;
        } catch (Exception e) {
            throw handleException(e, false);
        }
    }

    Alarm checkAlarmId(AlarmId alarmId, Operation operation) throws ThingsboardException {
        try {
            validateId(alarmId, "Incorrect alarmId " + alarmId);
            Alarm alarm = alarmService.findAlarmByIdAsync(getCurrentUser().getTenantId(), alarmId).get();
            checkNotNull(alarm, "Alarm with id [" + alarmId + "] is not found");
            accessControlService.checkPermission(getCurrentUser(), Resource.ALARM, operation, alarmId, alarm);
            return alarm;
        } catch (Exception e) {
            throw handleException(e, false);
        }
    }

    AlarmInfo checkAlarmInfoId(AlarmId alarmId, Operation operation) throws ThingsboardException {
        try {
            validateId(alarmId, "Incorrect alarmId " + alarmId);
            AlarmInfo alarmInfo = alarmService.findAlarmInfoByIdAsync(getCurrentUser().getTenantId(), alarmId).get();
            checkNotNull(alarmInfo, "Alarm with id [" + alarmId + "] is not found");
            accessControlService.checkPermission(getCurrentUser(), Resource.ALARM, operation, alarmId, alarmInfo);
            return alarmInfo;
        } catch (Exception e) {
            throw handleException(e, false);
        }
    }

<<<<<<< HEAD
    AlarmRule checkAlarmRuleId(AlarmRuleId alarmRuleId, Operation operation) throws ThingsboardException {
        try {
            validateId(alarmRuleId, "Incorrect alarmRuleId " + alarmRuleId);
            AlarmRule alarmRule = alarmRuleService.findAlarmRuleById(getCurrentUser().getTenantId(), alarmRuleId);
            checkNotNull(alarmRule, "AlarmRule with id [" + alarmRuleId + "] is not found");
            accessControlService.checkPermission(getCurrentUser(), Resource.ALARM_RULE, operation, alarmRuleId, alarmRule);
            return alarmRule;
=======
    AlarmComment checkAlarmCommentId(AlarmCommentId alarmCommentId, AlarmId alarmId) throws ThingsboardException {
        try {
            validateId(alarmCommentId, "Incorrect alarmCommentId " + alarmCommentId);
            AlarmComment alarmComment = alarmCommentService.findAlarmCommentByIdAsync(getCurrentUser().getTenantId(), alarmCommentId).get();
            checkNotNull(alarmComment, "Alarm comment with id [" + alarmCommentId + "] is not found");
            if (!alarmId.equals(alarmComment.getAlarmId())) {
                throw new ThingsboardException("Alarm id does not match with comment alarm id", ThingsboardErrorCode.BAD_REQUEST_PARAMS);
            }
           return alarmComment;
>>>>>>> 17d1dd25
        } catch (Exception e) {
            throw handleException(e, false);
        }
    }

    WidgetsBundle checkWidgetsBundleId(WidgetsBundleId widgetsBundleId, Operation operation) throws ThingsboardException {
        try {
            validateId(widgetsBundleId, "Incorrect widgetsBundleId " + widgetsBundleId);
            WidgetsBundle widgetsBundle = widgetsBundleService.findWidgetsBundleById(getCurrentUser().getTenantId(), widgetsBundleId);
            checkNotNull(widgetsBundle, "Widgets bundle with id [" + widgetsBundleId + "] is not found");
            accessControlService.checkPermission(getCurrentUser(), Resource.WIDGETS_BUNDLE, operation, widgetsBundleId, widgetsBundle);
            return widgetsBundle;
        } catch (Exception e) {
            throw handleException(e, false);
        }
    }

    WidgetTypeDetails checkWidgetTypeId(WidgetTypeId widgetTypeId, Operation operation) throws ThingsboardException {
        try {
            validateId(widgetTypeId, "Incorrect widgetTypeId " + widgetTypeId);
            WidgetTypeDetails widgetTypeDetails = widgetTypeService.findWidgetTypeDetailsById(getCurrentUser().getTenantId(), widgetTypeId);
            checkNotNull(widgetTypeDetails, "Widget type with id [" + widgetTypeId + "] is not found");
            accessControlService.checkPermission(getCurrentUser(), Resource.WIDGET_TYPE, operation, widgetTypeId, widgetTypeDetails);
            return widgetTypeDetails;
        } catch (Exception e) {
            throw handleException(e, false);
        }
    }

    Dashboard checkDashboardId(DashboardId dashboardId, Operation operation) throws ThingsboardException {
        try {
            validateId(dashboardId, "Incorrect dashboardId " + dashboardId);
            Dashboard dashboard = dashboardService.findDashboardById(getCurrentUser().getTenantId(), dashboardId);
            checkNotNull(dashboard, "Dashboard with id [" + dashboardId + "] is not found");
            accessControlService.checkPermission(getCurrentUser(), Resource.DASHBOARD, operation, dashboardId, dashboard);
            return dashboard;
        } catch (Exception e) {
            throw handleException(e, false);
        }
    }

    Edge checkEdgeId(EdgeId edgeId, Operation operation) throws ThingsboardException {
        try {
            validateId(edgeId, "Incorrect edgeId " + edgeId);
            Edge edge = edgeService.findEdgeById(getTenantId(), edgeId);
            checkNotNull(edge, "Edge with id [" + edgeId + "] is not found");
            accessControlService.checkPermission(getCurrentUser(), Resource.EDGE, operation, edgeId, edge);
            return edge;
        } catch (Exception e) {
            throw handleException(e, false);
        }
    }

    EdgeInfo checkEdgeInfoId(EdgeId edgeId, Operation operation) throws ThingsboardException {
        try {
            validateId(edgeId, "Incorrect edgeId " + edgeId);
            EdgeInfo edge = edgeService.findEdgeInfoById(getCurrentUser().getTenantId(), edgeId);
            checkNotNull(edge, "Edge with id [" + edgeId + "] is not found");
            accessControlService.checkPermission(getCurrentUser(), Resource.EDGE, operation, edgeId, edge);
            return edge;
        } catch (Exception e) {
            throw handleException(e, false);
        }
    }

    DashboardInfo checkDashboardInfoId(DashboardId dashboardId, Operation operation) throws ThingsboardException {
        try {
            validateId(dashboardId, "Incorrect dashboardId " + dashboardId);
            DashboardInfo dashboardInfo = dashboardService.findDashboardInfoById(getCurrentUser().getTenantId(), dashboardId);
            checkNotNull(dashboardInfo, "Dashboard with id [" + dashboardId + "] is not found");
            accessControlService.checkPermission(getCurrentUser(), Resource.DASHBOARD, operation, dashboardId, dashboardInfo);
            return dashboardInfo;
        } catch (Exception e) {
            throw handleException(e, false);
        }
    }

    ComponentDescriptor checkComponentDescriptorByClazz(String clazz) throws ThingsboardException {
        try {
            log.debug("[{}] Lookup component descriptor", clazz);
            return checkNotNull(componentDescriptorService.getComponent(clazz));
        } catch (Exception e) {
            throw handleException(e, false);
        }
    }

    List<ComponentDescriptor> checkComponentDescriptorsByType(ComponentType type, RuleChainType ruleChainType) throws ThingsboardException {
        try {
            log.debug("[{}] Lookup component descriptors", type);
            return componentDescriptorService.getComponents(type, ruleChainType);
        } catch (Exception e) {
            throw handleException(e, false);
        }
    }

    List<ComponentDescriptor> checkComponentDescriptorsByTypes(Set<ComponentType> types, RuleChainType ruleChainType) throws ThingsboardException {
        try {
            log.debug("[{}] Lookup component descriptors", types);
            return componentDescriptorService.getComponents(types, ruleChainType);
        } catch (Exception e) {
            throw handleException(e, false);
        }
    }

    protected RuleChain checkRuleChain(RuleChainId ruleChainId, Operation operation) throws ThingsboardException {
        validateId(ruleChainId, "Incorrect ruleChainId " + ruleChainId);
        RuleChain ruleChain = ruleChainService.findRuleChainById(getCurrentUser().getTenantId(), ruleChainId);
        checkNotNull(ruleChain, "Rule chain with id [" + ruleChainId + "] is not found");
        accessControlService.checkPermission(getCurrentUser(), Resource.RULE_CHAIN, operation, ruleChainId, ruleChain);
        return ruleChain;
    }

    protected RuleNode checkRuleNode(RuleNodeId ruleNodeId, Operation operation) throws ThingsboardException {
        validateId(ruleNodeId, "Incorrect ruleNodeId " + ruleNodeId);
        RuleNode ruleNode = ruleChainService.findRuleNodeById(getTenantId(), ruleNodeId);
        checkNotNull(ruleNode, "Rule node with id [" + ruleNodeId + "] is not found");
        checkRuleChain(ruleNode.getRuleChainId(), operation);
        return ruleNode;
    }

    TbResource checkResourceId(TbResourceId resourceId, Operation operation) throws ThingsboardException {
        try {
            validateId(resourceId, "Incorrect resourceId " + resourceId);
            TbResource resource = resourceService.findResourceById(getCurrentUser().getTenantId(), resourceId);
            checkNotNull(resource, "Resource with id [" + resourceId + "] is not found");
            accessControlService.checkPermission(getCurrentUser(), Resource.TB_RESOURCE, operation, resourceId, resource);
            return resource;
        } catch (Exception e) {
            throw handleException(e, false);
        }
    }

    TbResourceInfo checkResourceInfoId(TbResourceId resourceId, Operation operation) throws ThingsboardException {
        try {
            validateId(resourceId, "Incorrect resourceId " + resourceId);
            TbResourceInfo resourceInfo = resourceService.findResourceInfoById(getCurrentUser().getTenantId(), resourceId);
            checkNotNull(resourceInfo, "Resource with id [" + resourceId + "] is not found");
            accessControlService.checkPermission(getCurrentUser(), Resource.TB_RESOURCE, operation, resourceId, resourceInfo);
            return resourceInfo;
        } catch (Exception e) {
            throw handleException(e, false);
        }
    }

    OtaPackage checkOtaPackageId(OtaPackageId otaPackageId, Operation operation) throws ThingsboardException {
        try {
            validateId(otaPackageId, "Incorrect otaPackageId " + otaPackageId);
            OtaPackage otaPackage = otaPackageService.findOtaPackageById(getCurrentUser().getTenantId(), otaPackageId);
            checkNotNull(otaPackage, "OTA package with id [" + otaPackageId + "] is not found");
            accessControlService.checkPermission(getCurrentUser(), Resource.OTA_PACKAGE, operation, otaPackageId, otaPackage);
            return otaPackage;
        } catch (Exception e) {
            throw handleException(e, false);
        }
    }

    OtaPackageInfo checkOtaPackageInfoId(OtaPackageId otaPackageId, Operation operation) throws ThingsboardException {
        try {
            validateId(otaPackageId, "Incorrect otaPackageId " + otaPackageId);
            OtaPackageInfo otaPackageIn = otaPackageService.findOtaPackageInfoById(getCurrentUser().getTenantId(), otaPackageId);
            checkNotNull(otaPackageIn, "OTA package with id [" + otaPackageId + "] is not found");
            accessControlService.checkPermission(getCurrentUser(), Resource.OTA_PACKAGE, operation, otaPackageId, otaPackageIn);
            return otaPackageIn;
        } catch (Exception e) {
            throw handleException(e, false);
        }
    }

    Rpc checkRpcId(RpcId rpcId, Operation operation) throws ThingsboardException {
        try {
            validateId(rpcId, "Incorrect rpcId " + rpcId);
            Rpc rpc = rpcService.findById(getCurrentUser().getTenantId(), rpcId);
            checkNotNull(rpc, "RPC with id [" + rpcId + "] is not found");
            accessControlService.checkPermission(getCurrentUser(), Resource.RPC, operation, rpcId, rpc);
            return rpc;
        } catch (Exception e) {
            throw handleException(e, false);
        }
    }

    protected Queue checkQueueId(QueueId queueId, Operation operation) throws ThingsboardException {
        validateId(queueId, "Incorrect queueId " + queueId);
        Queue queue = queueService.findQueueById(getCurrentUser().getTenantId(), queueId);
        checkNotNull(queue);
        accessControlService.checkPermission(getCurrentUser(), Resource.QUEUE, operation, queueId, queue);
        TenantId tenantId = getTenantId();
        if (queue.getTenantId().isNullUid() && !tenantId.isNullUid()) {
            TenantProfile tenantProfile = tenantProfileCache.get(tenantId);
            if (tenantProfile.isIsolatedTbRuleEngine()) {
                throw new ThingsboardException(YOU_DON_T_HAVE_PERMISSION_TO_PERFORM_THIS_OPERATION,
                        ThingsboardErrorCode.PERMISSION_DENIED);
            }
        }
        return queue;
    }

    protected <I extends EntityId> I emptyId(EntityType entityType) {
        return (I) EntityIdFactory.getByTypeAndUuid(entityType, ModelConstants.NULL_UUID);
    }

    public static Exception toException(Throwable error) {
        return error != null ? (Exception.class.isInstance(error) ? (Exception) error : new Exception(error)) : null;
    }

    protected void sendEntityNotificationMsg(TenantId tenantId, EntityId entityId, EdgeEventActionType action) {
        sendNotificationMsgToEdge(tenantId, null, entityId, null, null, action);
    }

    protected void sendEntityAssignToEdgeNotificationMsg(TenantId tenantId, EdgeId edgeId, EntityId entityId, EdgeEventActionType action) {
        sendNotificationMsgToEdge(tenantId, edgeId, entityId, null, null, action);
    }

    private void sendNotificationMsgToEdge(TenantId tenantId, EdgeId edgeId, EntityId entityId, String body, EdgeEventType type, EdgeEventActionType action) {
        tbClusterService.sendNotificationMsgToEdge(tenantId, edgeId, entityId, body, type, action);
    }

    protected void processDashboardIdFromAdditionalInfo(ObjectNode additionalInfo, String requiredFields) throws ThingsboardException {
        String dashboardId = additionalInfo.has(requiredFields) ? additionalInfo.get(requiredFields).asText() : null;
        if (dashboardId != null && !dashboardId.equals("null")) {
            if (dashboardService.findDashboardById(getTenantId(), new DashboardId(UUID.fromString(dashboardId))) == null) {
                additionalInfo.remove(requiredFields);
            }
        }
    }

    protected MediaType parseMediaType(String contentType) {
        try {
            return MediaType.parseMediaType(contentType);
        } catch (Exception e) {
            return MediaType.APPLICATION_OCTET_STREAM;
        }
    }

    protected <T> DeferredResult<T> wrapFuture(ListenableFuture<T> future) {
        final DeferredResult<T> deferredResult = new DeferredResult<>();
        Futures.addCallback(future, new FutureCallback<>() {
            @Override
            public void onSuccess(T result) {
                deferredResult.setResult(result);
            }

            @Override
            public void onFailure(Throwable t) {
                deferredResult.setErrorResult(t);
            }
        }, MoreExecutors.directExecutor());
        return deferredResult;
    }
}<|MERGE_RESOLUTION|>--- conflicted
+++ resolved
@@ -102,11 +102,8 @@
 import org.thingsboard.server.common.data.rule.RuleNode;
 import org.thingsboard.server.common.data.widget.WidgetTypeDetails;
 import org.thingsboard.server.common.data.widget.WidgetsBundle;
-<<<<<<< HEAD
+import org.thingsboard.server.dao.alarm.AlarmCommentService;
 import org.thingsboard.server.dao.alarm.rule.AlarmRuleService;
-=======
-import org.thingsboard.server.dao.alarm.AlarmCommentService;
->>>>>>> 17d1dd25
 import org.thingsboard.server.dao.asset.AssetProfileService;
 import org.thingsboard.server.dao.asset.AssetService;
 import org.thingsboard.server.dao.attributes.AttributesService;
@@ -211,11 +208,10 @@
     protected AlarmSubscriptionService alarmService;
 
     @Autowired
-<<<<<<< HEAD
     protected AlarmRuleService alarmRuleService;
-=======
+
+    @Autowired
     protected AlarmCommentService alarmCommentService;
->>>>>>> 17d1dd25
 
     @Autowired
     protected DeviceCredentialsService deviceCredentialsService;
@@ -739,7 +735,6 @@
         }
     }
 
-<<<<<<< HEAD
     AlarmRule checkAlarmRuleId(AlarmRuleId alarmRuleId, Operation operation) throws ThingsboardException {
         try {
             validateId(alarmRuleId, "Incorrect alarmRuleId " + alarmRuleId);
@@ -747,7 +742,11 @@
             checkNotNull(alarmRule, "AlarmRule with id [" + alarmRuleId + "] is not found");
             accessControlService.checkPermission(getCurrentUser(), Resource.ALARM_RULE, operation, alarmRuleId, alarmRule);
             return alarmRule;
-=======
+        } catch (Exception e) {
+            throw handleException(e, false);
+        }
+    }
+
     AlarmComment checkAlarmCommentId(AlarmCommentId alarmCommentId, AlarmId alarmId) throws ThingsboardException {
         try {
             validateId(alarmCommentId, "Incorrect alarmCommentId " + alarmCommentId);
@@ -756,8 +755,7 @@
             if (!alarmId.equals(alarmComment.getAlarmId())) {
                 throw new ThingsboardException("Alarm id does not match with comment alarm id", ThingsboardErrorCode.BAD_REQUEST_PARAMS);
             }
-           return alarmComment;
->>>>>>> 17d1dd25
+            return alarmComment;
         } catch (Exception e) {
             throw handleException(e, false);
         }
