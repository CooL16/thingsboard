--- conflicted
+++ resolved
@@ -914,10 +914,10 @@
         }
     }
 
-<<<<<<< HEAD
     protected <T> ResponseEntity<T> response(HttpStatus status) {
         return ResponseEntity.status(status).build();
-=======
+    }
+
     protected List<OAuth2ClientId> getOAuth2ClientIds(UUID[] ids) throws ThingsboardException {
         if (ids == null) {
             return Collections.emptyList();
@@ -929,7 +929,6 @@
             oAuth2ClientIds.add(oauth2ClientId);
         }
         return oAuth2ClientIds;
->>>>>>> bf6bd064
     }
 
 }