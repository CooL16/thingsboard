/**
 * Copyright © 2016-2020 The Thingsboard Authors
 *
 * Licensed under the Apache License, Version 2.0 (the "License");
 * you may not use this file except in compliance with the License.
 * You may obtain a copy of the License at
 *
 *     http://www.apache.org/licenses/LICENSE-2.0
 *
 * Unless required by applicable law or agreed to in writing, software
 * distributed under the License is distributed on an "AS IS" BASIS,
 * WITHOUT WARRANTIES OR CONDITIONS OF ANY KIND, either express or implied.
 * See the License for the specific language governing permissions and
 * limitations under the License.
 */
package org.thingsboard.server.controller;

import com.google.common.util.concurrent.FutureCallback;
import com.google.common.util.concurrent.Futures;
import com.google.common.util.concurrent.ListenableFuture;
import com.google.common.util.concurrent.MoreExecutors;
import org.springframework.http.HttpStatus;
import org.springframework.http.ResponseEntity;
import org.springframework.security.access.prepost.PreAuthorize;
import org.springframework.web.bind.annotation.PathVariable;
import org.springframework.web.bind.annotation.RequestBody;
import org.springframework.web.bind.annotation.RequestMapping;
import org.springframework.web.bind.annotation.RequestMethod;
import org.springframework.web.bind.annotation.RequestParam;
import org.springframework.web.bind.annotation.ResponseBody;
import org.springframework.web.bind.annotation.ResponseStatus;
import org.springframework.web.bind.annotation.RestController;
import org.springframework.web.context.request.async.DeferredResult;
import org.thingsboard.rule.engine.api.msg.DeviceCredentialsUpdateNotificationMsg;
import org.thingsboard.rule.engine.api.msg.DeviceNameOrTypeUpdateMsg;
import org.thingsboard.server.common.data.ClaimRequest;
import org.thingsboard.server.common.data.Customer;
import org.thingsboard.server.common.data.DataConstants;
import org.thingsboard.server.common.data.Device;
import org.thingsboard.server.common.data.DeviceInfo;
import org.thingsboard.server.common.data.EntitySubtype;
import org.thingsboard.server.common.data.EntityType;
import org.thingsboard.server.common.data.Tenant;
import org.thingsboard.server.common.data.audit.ActionType;
import org.thingsboard.server.common.data.device.DeviceSearchQuery;
<<<<<<< HEAD
import org.thingsboard.server.common.data.edge.Edge;
import org.thingsboard.server.common.data.edge.EdgeEventType;
import org.thingsboard.server.common.data.exception.ThingsboardException;
import org.thingsboard.server.common.data.id.CustomerId;
import org.thingsboard.server.common.data.id.DeviceId;
import org.thingsboard.server.common.data.id.EdgeId;
=======
import org.thingsboard.server.common.data.exception.ThingsboardErrorCode;
import org.thingsboard.server.common.data.exception.ThingsboardException;
import org.thingsboard.server.common.data.id.CustomerId;
import org.thingsboard.server.common.data.id.DeviceId;
import org.thingsboard.server.common.data.id.DeviceProfileId;
>>>>>>> 40e13cce
import org.thingsboard.server.common.data.id.TenantId;
import org.thingsboard.server.common.data.page.PageData;
import org.thingsboard.server.common.data.page.PageLink;
import org.thingsboard.server.common.data.page.TimePageLink;
import org.thingsboard.server.common.data.security.DeviceCredentials;
import org.thingsboard.server.common.msg.TbMsg;
import org.thingsboard.server.common.msg.TbMsgDataType;
import org.thingsboard.server.common.msg.TbMsgMetaData;
import org.thingsboard.server.dao.device.claim.ClaimResponse;
import org.thingsboard.server.dao.device.claim.ClaimResult;
import org.thingsboard.server.dao.exception.IncorrectParameterException;
import org.thingsboard.server.dao.model.ModelConstants;
import org.thingsboard.server.gen.transport.TransportProtos;
import org.thingsboard.server.queue.util.TbCoreComponent;
import org.thingsboard.server.service.security.model.SecurityUser;
import org.thingsboard.server.service.security.permission.Operation;
import org.thingsboard.server.service.security.permission.Resource;

import javax.annotation.Nullable;
import java.io.IOException;
import java.util.ArrayList;
import java.util.List;
import java.util.stream.Collectors;

import static org.thingsboard.server.controller.EdgeController.EDGE_ID;

@RestController
@TbCoreComponent
@RequestMapping("/api")
public class DeviceController extends BaseController {

    private static final String DEVICE_ID = "deviceId";
    private static final String DEVICE_NAME = "deviceName";
    private static final String TENANT_ID = "tenantId";

    @PreAuthorize("hasAnyAuthority('TENANT_ADMIN', 'CUSTOMER_USER')")
    @RequestMapping(value = "/device/{deviceId}", method = RequestMethod.GET)
    @ResponseBody
    public Device getDeviceById(@PathVariable(DEVICE_ID) String strDeviceId) throws ThingsboardException {
        checkParameter(DEVICE_ID, strDeviceId);
        try {
            DeviceId deviceId = new DeviceId(toUUID(strDeviceId));
            return checkDeviceId(deviceId, Operation.READ);
        } catch (Exception e) {
            throw handleException(e);
        }
    }

    @PreAuthorize("hasAnyAuthority('TENANT_ADMIN', 'CUSTOMER_USER')")
    @RequestMapping(value = "/device/info/{deviceId}", method = RequestMethod.GET)
    @ResponseBody
    public DeviceInfo getDeviceInfoById(@PathVariable(DEVICE_ID) String strDeviceId) throws ThingsboardException {
        checkParameter(DEVICE_ID, strDeviceId);
        try {
            DeviceId deviceId = new DeviceId(toUUID(strDeviceId));
            return checkDeviceInfoId(deviceId, Operation.READ);
        } catch (Exception e) {
            throw handleException(e);
        }
    }

    @PreAuthorize("hasAnyAuthority('TENANT_ADMIN', 'CUSTOMER_USER')")
    @RequestMapping(value = "/device", method = RequestMethod.POST)
    @ResponseBody
    public Device saveDevice(@RequestBody Device device,
                             @RequestParam(name = "accessToken", required = false) String accessToken) throws ThingsboardException {
        try {
            device.setTenantId(getCurrentUser().getTenantId());

            checkEntity(device.getId(), device, Resource.DEVICE);

            Device savedDevice = checkNotNull(deviceService.saveDeviceWithAccessToken(device, accessToken));

            tbClusterService.pushMsgToCore(new DeviceNameOrTypeUpdateMsg(savedDevice.getTenantId(),
                    savedDevice.getId(), savedDevice.getName(), savedDevice.getType()), null);

            sendNotificationMsgToEdgeService(savedDevice.getTenantId(), null, savedDevice.getId(),
                    EdgeEventType.DEVICE, device.getId() == null ? ActionType.ADDED : ActionType.UPDATED);

            logEntityAction(savedDevice.getId(), savedDevice,
                    savedDevice.getCustomerId(),
                    device.getId() == null ? ActionType.ADDED : ActionType.UPDATED, null);

            if (device.getId() == null) {
                deviceStateService.onDeviceAdded(savedDevice);
            } else {
                deviceStateService.onDeviceUpdated(savedDevice);
            }
            return savedDevice;
        } catch (Exception e) {
            logEntityAction(emptyId(EntityType.DEVICE), device,
                    null, device.getId() == null ? ActionType.ADDED : ActionType.UPDATED, e);
            throw handleException(e);
        }
    }

    @PreAuthorize("hasAuthority('TENANT_ADMIN')")
    @RequestMapping(value = "/device/{deviceId}", method = RequestMethod.DELETE)
    @ResponseStatus(value = HttpStatus.OK)
    public void deleteDevice(@PathVariable(DEVICE_ID) String strDeviceId) throws ThingsboardException {
        checkParameter(DEVICE_ID, strDeviceId);
        try {
            DeviceId deviceId = new DeviceId(toUUID(strDeviceId));
            Device device = checkDeviceId(deviceId, Operation.DELETE);
            deviceService.deleteDevice(getCurrentUser().getTenantId(), deviceId);

            logEntityAction(deviceId, device,
                    device.getCustomerId(),
                    ActionType.DELETED, null, strDeviceId);

            sendNotificationMsgToEdgeService(getTenantId(), null, deviceId, EdgeEventType.DEVICE, ActionType.DELETED);

            deviceStateService.onDeviceDeleted(device);
        } catch (Exception e) {
            logEntityAction(emptyId(EntityType.DEVICE),
                    null,
                    null,
                    ActionType.DELETED, e, strDeviceId);
            throw handleException(e);
        }
    }

    @PreAuthorize("hasAuthority('TENANT_ADMIN')")
    @RequestMapping(value = "/customer/{customerId}/device/{deviceId}", method = RequestMethod.POST)
    @ResponseBody
    public Device assignDeviceToCustomer(@PathVariable("customerId") String strCustomerId,
                                         @PathVariable(DEVICE_ID) String strDeviceId) throws ThingsboardException {
        checkParameter("customerId", strCustomerId);
        checkParameter(DEVICE_ID, strDeviceId);
        try {
            CustomerId customerId = new CustomerId(toUUID(strCustomerId));
            Customer customer = checkCustomerId(customerId, Operation.READ);

            DeviceId deviceId = new DeviceId(toUUID(strDeviceId));
            checkDeviceId(deviceId, Operation.ASSIGN_TO_CUSTOMER);

            Device savedDevice = checkNotNull(deviceService.assignDeviceToCustomer(getCurrentUser().getTenantId(), deviceId, customerId));

            logEntityAction(deviceId, savedDevice,
                    savedDevice.getCustomerId(),
                    ActionType.ASSIGNED_TO_CUSTOMER, null, strDeviceId, strCustomerId, customer.getName());

            return savedDevice;
        } catch (Exception e) {
            logEntityAction(emptyId(EntityType.DEVICE), null,
                    null,
                    ActionType.ASSIGNED_TO_CUSTOMER, e, strDeviceId, strCustomerId);
            throw handleException(e);
        }
    }

    @PreAuthorize("hasAuthority('TENANT_ADMIN')")
    @RequestMapping(value = "/customer/device/{deviceId}", method = RequestMethod.DELETE)
    @ResponseBody
    public Device unassignDeviceFromCustomer(@PathVariable(DEVICE_ID) String strDeviceId) throws ThingsboardException {
        checkParameter(DEVICE_ID, strDeviceId);
        try {
            DeviceId deviceId = new DeviceId(toUUID(strDeviceId));
            Device device = checkDeviceId(deviceId, Operation.UNASSIGN_FROM_CUSTOMER);
            if (device.getCustomerId() == null || device.getCustomerId().getId().equals(ModelConstants.NULL_UUID)) {
                throw new IncorrectParameterException("Device isn't assigned to any customer!");
            }
            Customer customer = checkCustomerId(device.getCustomerId(), Operation.READ);

            Device savedDevice = checkNotNull(deviceService.unassignDeviceFromCustomer(getCurrentUser().getTenantId(), deviceId));

            logEntityAction(deviceId, device,
                    device.getCustomerId(),
                    ActionType.UNASSIGNED_FROM_CUSTOMER, null, strDeviceId, customer.getId().toString(), customer.getName());

            return savedDevice;
        } catch (Exception e) {
            logEntityAction(emptyId(EntityType.DEVICE), null,
                    null,
                    ActionType.UNASSIGNED_FROM_CUSTOMER, e, strDeviceId);
            throw handleException(e);
        }
    }

    @PreAuthorize("hasAuthority('TENANT_ADMIN')")
    @RequestMapping(value = "/customer/public/device/{deviceId}", method = RequestMethod.POST)
    @ResponseBody
    public Device assignDeviceToPublicCustomer(@PathVariable(DEVICE_ID) String strDeviceId) throws ThingsboardException {
        checkParameter(DEVICE_ID, strDeviceId);
        try {
            DeviceId deviceId = new DeviceId(toUUID(strDeviceId));
            Device device = checkDeviceId(deviceId, Operation.ASSIGN_TO_CUSTOMER);
            Customer publicCustomer = customerService.findOrCreatePublicCustomer(device.getTenantId());
            Device savedDevice = checkNotNull(deviceService.assignDeviceToCustomer(getCurrentUser().getTenantId(), deviceId, publicCustomer.getId()));

            logEntityAction(deviceId, savedDevice,
                    savedDevice.getCustomerId(),
                    ActionType.ASSIGNED_TO_CUSTOMER, null, strDeviceId, publicCustomer.getId().toString(), publicCustomer.getName());

            return savedDevice;
        } catch (Exception e) {
            logEntityAction(emptyId(EntityType.DEVICE), null,
                    null,
                    ActionType.ASSIGNED_TO_CUSTOMER, e, strDeviceId);
            throw handleException(e);
        }
    }

    @PreAuthorize("hasAnyAuthority('TENANT_ADMIN', 'CUSTOMER_USER')")
    @RequestMapping(value = "/device/{deviceId}/credentials", method = RequestMethod.GET)
    @ResponseBody
    public DeviceCredentials getDeviceCredentialsByDeviceId(@PathVariable(DEVICE_ID) String strDeviceId) throws ThingsboardException {
        checkParameter(DEVICE_ID, strDeviceId);
        try {
            DeviceId deviceId = new DeviceId(toUUID(strDeviceId));
            Device device = checkDeviceId(deviceId, Operation.READ_CREDENTIALS);
            DeviceCredentials deviceCredentials = checkNotNull(deviceCredentialsService.findDeviceCredentialsByDeviceId(getCurrentUser().getTenantId(), deviceId));
            logEntityAction(deviceId, device,
                    device.getCustomerId(),
                    ActionType.CREDENTIALS_READ, null, strDeviceId);
            return deviceCredentials;
        } catch (Exception e) {
            logEntityAction(emptyId(EntityType.DEVICE), null,
                    null,
                    ActionType.CREDENTIALS_READ, e, strDeviceId);
            throw handleException(e);
        }
    }

    @PreAuthorize("hasAuthority('TENANT_ADMIN')")
    @RequestMapping(value = "/device/credentials", method = RequestMethod.POST)
    @ResponseBody
    public DeviceCredentials saveDeviceCredentials(@RequestBody DeviceCredentials deviceCredentials) throws ThingsboardException {
        checkNotNull(deviceCredentials);
        try {
            Device device = checkDeviceId(deviceCredentials.getDeviceId(), Operation.WRITE_CREDENTIALS);
            DeviceCredentials result = checkNotNull(deviceCredentialsService.updateDeviceCredentials(getCurrentUser().getTenantId(), deviceCredentials));

            tbClusterService.pushMsgToCore(new DeviceCredentialsUpdateNotificationMsg(getCurrentUser().getTenantId(), deviceCredentials.getDeviceId()), null);

            sendNotificationMsgToEdgeService(getTenantId(), null, device.getId(), EdgeEventType.DEVICE, ActionType.CREDENTIALS_UPDATED);

            logEntityAction(device.getId(), device,
                    device.getCustomerId(),
                    ActionType.CREDENTIALS_UPDATED, null, deviceCredentials);
            return result;
        } catch (Exception e) {
            logEntityAction(emptyId(EntityType.DEVICE), null,
                    null,
                    ActionType.CREDENTIALS_UPDATED, e, deviceCredentials);
            throw handleException(e);
        }
    }

    @PreAuthorize("hasAuthority('TENANT_ADMIN')")
    @RequestMapping(value = "/tenant/devices", params = {"pageSize", "page"}, method = RequestMethod.GET)
    @ResponseBody
    public PageData<Device> getTenantDevices(
            @RequestParam int pageSize,
            @RequestParam int page,
            @RequestParam(required = false) String type,
            @RequestParam(required = false) String textSearch,
            @RequestParam(required = false) String sortProperty,
            @RequestParam(required = false) String sortOrder) throws ThingsboardException {
        try {
            TenantId tenantId = getCurrentUser().getTenantId();
            PageLink pageLink = createPageLink(pageSize, page, textSearch, sortProperty, sortOrder);
            if (type != null && type.trim().length() > 0) {
                return checkNotNull(deviceService.findDevicesByTenantIdAndType(tenantId, type, pageLink));
            } else {
                return checkNotNull(deviceService.findDevicesByTenantId(tenantId, pageLink));
            }
        } catch (Exception e) {
            throw handleException(e);
        }
    }

    @PreAuthorize("hasAuthority('TENANT_ADMIN')")
    @RequestMapping(value = "/tenant/deviceInfos", params = {"pageSize", "page"}, method = RequestMethod.GET)
    @ResponseBody
    public PageData<DeviceInfo> getTenantDeviceInfos(
            @RequestParam int pageSize,
            @RequestParam int page,
            @RequestParam(required = false) String type,
            @RequestParam(required = false) String deviceProfileId,
            @RequestParam(required = false) String textSearch,
            @RequestParam(required = false) String sortProperty,
            @RequestParam(required = false) String sortOrder) throws ThingsboardException {
        try {
            TenantId tenantId = getCurrentUser().getTenantId();
            PageLink pageLink = createPageLink(pageSize, page, textSearch, sortProperty, sortOrder);
            if (type != null && type.trim().length() > 0) {
                return checkNotNull(deviceService.findDeviceInfosByTenantIdAndType(tenantId, type, pageLink));
            } else if (deviceProfileId != null && deviceProfileId.length() > 0) {
                DeviceProfileId profileId = new DeviceProfileId(toUUID(deviceProfileId));
                return checkNotNull(deviceService.findDeviceInfosByTenantIdAndDeviceProfileId(tenantId, profileId, pageLink));
            } else {
                return checkNotNull(deviceService.findDeviceInfosByTenantId(tenantId, pageLink));
            }
        } catch (Exception e) {
            throw handleException(e);
        }
    }

    @PreAuthorize("hasAuthority('TENANT_ADMIN')")
    @RequestMapping(value = "/tenant/devices", params = {"deviceName"}, method = RequestMethod.GET)
    @ResponseBody
    public Device getTenantDevice(
            @RequestParam String deviceName) throws ThingsboardException {
        try {
            TenantId tenantId = getCurrentUser().getTenantId();
            return checkNotNull(deviceService.findDeviceByTenantIdAndName(tenantId, deviceName));
        } catch (Exception e) {
            throw handleException(e);
        }
    }

    @PreAuthorize("hasAnyAuthority('TENANT_ADMIN', 'CUSTOMER_USER')")
    @RequestMapping(value = "/customer/{customerId}/devices", params = {"pageSize", "page"}, method = RequestMethod.GET)
    @ResponseBody
    public PageData<Device> getCustomerDevices(
            @PathVariable("customerId") String strCustomerId,
            @RequestParam int pageSize,
            @RequestParam int page,
            @RequestParam(required = false) String type,
            @RequestParam(required = false) String textSearch,
            @RequestParam(required = false) String sortProperty,
            @RequestParam(required = false) String sortOrder) throws ThingsboardException {
        checkParameter("customerId", strCustomerId);
        try {
            TenantId tenantId = getCurrentUser().getTenantId();
            CustomerId customerId = new CustomerId(toUUID(strCustomerId));
            checkCustomerId(customerId, Operation.READ);
            PageLink pageLink = createPageLink(pageSize, page, textSearch, sortProperty, sortOrder);
            if (type != null && type.trim().length() > 0) {
                return checkNotNull(deviceService.findDevicesByTenantIdAndCustomerIdAndType(tenantId, customerId, type, pageLink));
            } else {
                return checkNotNull(deviceService.findDevicesByTenantIdAndCustomerId(tenantId, customerId, pageLink));
            }
        } catch (Exception e) {
            throw handleException(e);
        }
    }

    @PreAuthorize("hasAnyAuthority('TENANT_ADMIN', 'CUSTOMER_USER')")
    @RequestMapping(value = "/customer/{customerId}/deviceInfos", params = {"pageSize", "page"}, method = RequestMethod.GET)
    @ResponseBody
    public PageData<DeviceInfo> getCustomerDeviceInfos(
            @PathVariable("customerId") String strCustomerId,
            @RequestParam int pageSize,
            @RequestParam int page,
            @RequestParam(required = false) String type,
            @RequestParam(required = false) String deviceProfileId,
            @RequestParam(required = false) String textSearch,
            @RequestParam(required = false) String sortProperty,
            @RequestParam(required = false) String sortOrder) throws ThingsboardException {
        checkParameter("customerId", strCustomerId);
        try {
            TenantId tenantId = getCurrentUser().getTenantId();
            CustomerId customerId = new CustomerId(toUUID(strCustomerId));
            checkCustomerId(customerId, Operation.READ);
            PageLink pageLink = createPageLink(pageSize, page, textSearch, sortProperty, sortOrder);
            if (type != null && type.trim().length() > 0) {
                return checkNotNull(deviceService.findDeviceInfosByTenantIdAndCustomerIdAndType(tenantId, customerId, type, pageLink));
            } else if (deviceProfileId != null && deviceProfileId.length() > 0) {
                DeviceProfileId profileId = new DeviceProfileId(toUUID(deviceProfileId));
                return checkNotNull(deviceService.findDeviceInfosByTenantIdAndCustomerIdAndDeviceProfileId(tenantId, customerId, profileId, pageLink));
            } else {
                return checkNotNull(deviceService.findDeviceInfosByTenantIdAndCustomerId(tenantId, customerId, pageLink));
            }
        } catch (Exception e) {
            throw handleException(e);
        }
    }

    @PreAuthorize("hasAnyAuthority('TENANT_ADMIN', 'CUSTOMER_USER')")
    @RequestMapping(value = "/devices", params = {"deviceIds"}, method = RequestMethod.GET)
    @ResponseBody
    public List<Device> getDevicesByIds(
            @RequestParam("deviceIds") String[] strDeviceIds) throws ThingsboardException {
        checkArrayParameter("deviceIds", strDeviceIds);
        try {
            SecurityUser user = getCurrentUser();
            TenantId tenantId = user.getTenantId();
            CustomerId customerId = user.getCustomerId();
            List<DeviceId> deviceIds = new ArrayList<>();
            for (String strDeviceId : strDeviceIds) {
                deviceIds.add(new DeviceId(toUUID(strDeviceId)));
            }
            ListenableFuture<List<Device>> devices;
            if (customerId == null || customerId.isNullUid()) {
                devices = deviceService.findDevicesByTenantIdAndIdsAsync(tenantId, deviceIds);
            } else {
                devices = deviceService.findDevicesByTenantIdCustomerIdAndIdsAsync(tenantId, customerId, deviceIds);
            }
            return checkNotNull(devices.get());
        } catch (Exception e) {
            throw handleException(e);
        }
    }

    @PreAuthorize("hasAnyAuthority('TENANT_ADMIN', 'CUSTOMER_USER')")
    @RequestMapping(value = "/devices", method = RequestMethod.POST)
    @ResponseBody
    public List<Device> findByQuery(@RequestBody DeviceSearchQuery query) throws ThingsboardException {
        checkNotNull(query);
        checkNotNull(query.getParameters());
        checkNotNull(query.getDeviceTypes());
        checkEntityId(query.getParameters().getEntityId(), Operation.READ);
        try {
            List<Device> devices = checkNotNull(deviceService.findDevicesByQuery(getCurrentUser().getTenantId(), query).get());
            devices = devices.stream().filter(device -> {
                try {
                    accessControlService.checkPermission(getCurrentUser(), Resource.DEVICE, Operation.READ, device.getId(), device);
                    return true;
                } catch (ThingsboardException e) {
                    return false;
                }
            }).collect(Collectors.toList());
            return devices;
        } catch (Exception e) {
            throw handleException(e);
        }
    }

    @PreAuthorize("hasAnyAuthority('TENANT_ADMIN', 'CUSTOMER_USER')")
    @RequestMapping(value = "/device/types", method = RequestMethod.GET)
    @ResponseBody
    public List<EntitySubtype> getDeviceTypes() throws ThingsboardException {
        try {
            SecurityUser user = getCurrentUser();
            TenantId tenantId = user.getTenantId();
            ListenableFuture<List<EntitySubtype>> deviceTypes = deviceService.findDeviceTypesByTenantId(tenantId);
            return checkNotNull(deviceTypes.get());
        } catch (Exception e) {
            throw handleException(e);
        }
    }

    @PreAuthorize("hasAuthority('CUSTOMER_USER')")
    @RequestMapping(value = "/customer/device/{deviceName}/claim", method = RequestMethod.POST)
    @ResponseBody
    public DeferredResult<ResponseEntity> claimDevice(@PathVariable(DEVICE_NAME) String deviceName,
                                                      @RequestBody(required = false) ClaimRequest claimRequest) throws ThingsboardException {
        checkParameter(DEVICE_NAME, deviceName);
        try {
            final DeferredResult<ResponseEntity> deferredResult = new DeferredResult<>();

            SecurityUser user = getCurrentUser();
            TenantId tenantId = user.getTenantId();
            CustomerId customerId = user.getCustomerId();

            Device device = checkNotNull(deviceService.findDeviceByTenantIdAndName(tenantId, deviceName));
            accessControlService.checkPermission(user, Resource.DEVICE, Operation.CLAIM_DEVICES,
                    device.getId(), device);
            String secretKey = getSecretKey(claimRequest);

            ListenableFuture<ClaimResult> future = claimDevicesService.claimDevice(device, customerId, secretKey);
            Futures.addCallback(future, new FutureCallback<ClaimResult>() {
                @Override
                public void onSuccess(@Nullable ClaimResult result) {
                    HttpStatus status;
                    if (result != null) {
                        if (result.getResponse().equals(ClaimResponse.SUCCESS)) {
                            status = HttpStatus.OK;
                            deferredResult.setResult(new ResponseEntity<>(result, status));
                        } else {
                            status = HttpStatus.BAD_REQUEST;
                            deferredResult.setResult(new ResponseEntity<>(result.getResponse(), status));
                        }
                    } else {
                        deferredResult.setResult(new ResponseEntity<>(HttpStatus.BAD_REQUEST));
                    }
                }

                @Override
                public void onFailure(Throwable t) {
                    deferredResult.setErrorResult(t);
                }
            }, MoreExecutors.directExecutor());
            return deferredResult;
        } catch (Exception e) {
            throw handleException(e);
        }
    }

    @PreAuthorize("hasAnyAuthority('TENANT_ADMIN', 'CUSTOMER_USER')")
    @RequestMapping(value = "/customer/device/{deviceName}/claim", method = RequestMethod.DELETE)
    @ResponseStatus(value = HttpStatus.OK)
    public DeferredResult<ResponseEntity> reClaimDevice(@PathVariable(DEVICE_NAME) String deviceName) throws ThingsboardException {
        checkParameter(DEVICE_NAME, deviceName);
        try {
            final DeferredResult<ResponseEntity> deferredResult = new DeferredResult<>();

            SecurityUser user = getCurrentUser();
            TenantId tenantId = user.getTenantId();

            Device device = checkNotNull(deviceService.findDeviceByTenantIdAndName(tenantId, deviceName));
            accessControlService.checkPermission(user, Resource.DEVICE, Operation.CLAIM_DEVICES,
                    device.getId(), device);

            ListenableFuture<List<Void>> future = claimDevicesService.reClaimDevice(tenantId, device);
            Futures.addCallback(future, new FutureCallback<List<Void>>() {
                @Override
                public void onSuccess(@Nullable List<Void> result) {
                    if (result != null) {
                        deferredResult.setResult(new ResponseEntity(HttpStatus.OK));
                    } else {
                        deferredResult.setResult(new ResponseEntity(HttpStatus.BAD_REQUEST));
                    }
                }

                @Override
                public void onFailure(Throwable t) {
                    deferredResult.setErrorResult(t);
                }
            }, MoreExecutors.directExecutor());
            return deferredResult;
        } catch (Exception e) {
            throw handleException(e);
        }
    }

    private String getSecretKey(ClaimRequest claimRequest) throws IOException {
        String secretKey = claimRequest.getSecretKey();
        if (secretKey != null) {
            return secretKey;
        }
        return DataConstants.DEFAULT_SECRET_KEY;
    }

    @PreAuthorize("hasAuthority('TENANT_ADMIN')")
<<<<<<< HEAD
    @RequestMapping(value = "/edge/{edgeId}/device/{deviceId}", method = RequestMethod.POST)
    @ResponseBody
    public Device assignDeviceToEdge(@PathVariable(EDGE_ID) String strEdgeId,
                                     @PathVariable(DEVICE_ID) String strDeviceId) throws ThingsboardException {
        checkParameter(EDGE_ID, strEdgeId);
        checkParameter(DEVICE_ID, strDeviceId);
        try {
            EdgeId edgeId = new EdgeId(toUUID(strEdgeId));
            Edge edge = checkEdgeId(edgeId, Operation.READ);

            DeviceId deviceId = new DeviceId(toUUID(strDeviceId));
            checkDeviceId(deviceId, Operation.ASSIGN_TO_EDGE);

            Device savedDevice = checkNotNull(deviceService.assignDeviceToEdge(getCurrentUser().getTenantId(), deviceId, edgeId));

            logEntityAction(deviceId, savedDevice,
                    savedDevice.getCustomerId(),
                    ActionType.ASSIGNED_TO_EDGE, null, strDeviceId, strEdgeId, edge.getName());

            sendNotificationMsgToEdgeService(getTenantId(), edgeId, savedDevice.getId(), EdgeEventType.DEVICE, ActionType.ASSIGNED_TO_EDGE);

            return savedDevice;
        } catch (Exception e) {
            logEntityAction(emptyId(EntityType.DEVICE), null,
                    null,
                    ActionType.ASSIGNED_TO_EDGE, e, strDeviceId, strEdgeId);
=======
    @RequestMapping(value = "/tenant/{tenantId}/device/{deviceId}", method = RequestMethod.POST)
    @ResponseBody
    public Device assignDeviceToTenant(@PathVariable(TENANT_ID) String strTenantId,
                                       @PathVariable(DEVICE_ID) String strDeviceId) throws ThingsboardException {
        checkParameter(TENANT_ID, strTenantId);
        checkParameter(DEVICE_ID, strDeviceId);
        try {
            DeviceId deviceId = new DeviceId(toUUID(strDeviceId));
            Device device = checkDeviceId(deviceId, Operation.ASSIGN_TO_TENANT);

            TenantId newTenantId = new TenantId(toUUID(strTenantId));
            Tenant newTenant = tenantService.findTenantById(newTenantId);
            if (newTenant == null) {
                throw new ThingsboardException("Could not find the specified Tenant!", ThingsboardErrorCode.BAD_REQUEST_PARAMS);
            }

            Device assignedDevice = deviceService.assignDeviceToTenant(newTenantId, device);

            logEntityAction(getCurrentUser(), deviceId, assignedDevice,
                    assignedDevice.getCustomerId(),
                    ActionType.ASSIGNED_TO_TENANT, null, strTenantId, newTenant.getName());

            Tenant currentTenant = tenantService.findTenantById(getTenantId());
            pushAssignedFromNotification(currentTenant, newTenantId, assignedDevice);

            return assignedDevice;
        } catch (Exception e) {
            logEntityAction(getCurrentUser(), emptyId(EntityType.DEVICE), null,
                    null,
                    ActionType.ASSIGNED_TO_TENANT, e, strTenantId);
>>>>>>> 40e13cce
            throw handleException(e);
        }
    }

<<<<<<< HEAD
    @PreAuthorize("hasAuthority('TENANT_ADMIN')")
    @RequestMapping(value = "/edge/{edgeId}/device/{deviceId}", method = RequestMethod.DELETE)
    @ResponseBody
    public Device unassignDeviceFromEdge(@PathVariable(EDGE_ID) String strEdgeId,
                                         @PathVariable(DEVICE_ID) String strDeviceId) throws ThingsboardException {
        checkParameter(EDGE_ID, strEdgeId);
        checkParameter(DEVICE_ID, strDeviceId);
        try {
            EdgeId edgeId = new EdgeId(toUUID(strEdgeId));
            Edge edge = checkEdgeId(edgeId, Operation.READ);

            DeviceId deviceId = new DeviceId(toUUID(strDeviceId));
            Device device = checkDeviceId(deviceId, Operation.UNASSIGN_FROM_EDGE);

            Device savedDevice = checkNotNull(deviceService.unassignDeviceFromEdge(getCurrentUser().getTenantId(), deviceId, edgeId));

            logEntityAction(deviceId, device,
                    device.getCustomerId(),
                    ActionType.UNASSIGNED_FROM_EDGE, null, strDeviceId, edge.getId().toString(), edge.getName());

            sendNotificationMsgToEdgeService(getTenantId(), edgeId, savedDevice.getId(), EdgeEventType.DEVICE, ActionType.UNASSIGNED_FROM_EDGE);

            return savedDevice;
        } catch (Exception e) {
            logEntityAction(emptyId(EntityType.DEVICE), null,
                    null,
                    ActionType.UNASSIGNED_FROM_EDGE, e, strDeviceId);
            throw handleException(e);
        }
    }

    @PreAuthorize("hasAnyAuthority('TENANT_ADMIN')")
    @RequestMapping(value = "/edge/{edgeId}/devices", params = {"pageSize", "page"}, method = RequestMethod.GET)
    @ResponseBody
    public PageData<Device> getEdgeDevices(
            @PathVariable(EDGE_ID) String strEdgeId,
            @RequestParam int pageSize,
            @RequestParam int page,
            @RequestParam(required = false) String textSearch,
            @RequestParam(required = false) String sortProperty,
            @RequestParam(required = false) String sortOrder,
            @RequestParam(required = false) Long startTime,
            @RequestParam(required = false) Long endTime) throws ThingsboardException {
        checkParameter(EDGE_ID, strEdgeId);
        try {
            TenantId tenantId = getCurrentUser().getTenantId();
            EdgeId edgeId = new EdgeId(toUUID(strEdgeId));
            checkEdgeId(edgeId, Operation.READ);
            TimePageLink pageLink = createTimePageLink(pageSize, page, textSearch, sortProperty, sortOrder, startTime, endTime);
            return checkNotNull(deviceService.findDevicesByTenantIdAndEdgeId(tenantId, edgeId, pageLink).get());
        } catch (Exception e) {
            throw handleException(e);
        }
=======
    private void pushAssignedFromNotification(Tenant currentTenant, TenantId newTenantId, Device assignedDevice) {
        String data = entityToStr(assignedDevice);
        if (data != null) {
            TbMsg tbMsg = TbMsg.newMsg(DataConstants.ENTITY_ASSIGNED_FROM_TENANT, assignedDevice.getId(), getMetaDataForAssignedFrom(currentTenant), TbMsgDataType.JSON, data);
            tbClusterService.pushMsgToRuleEngine(newTenantId, assignedDevice.getId(), tbMsg, null);
        }
    }

    private TbMsgMetaData getMetaDataForAssignedFrom(Tenant tenant) {
        TbMsgMetaData metaData = new TbMsgMetaData();
        metaData.putValue("assignedFromTenantId", tenant.getId().getId().toString());
        metaData.putValue("assignedFromTenantName", tenant.getName());
        return metaData;
>>>>>>> 40e13cce
    }
}<|MERGE_RESOLUTION|>--- conflicted
+++ resolved
@@ -43,20 +43,14 @@
 import org.thingsboard.server.common.data.Tenant;
 import org.thingsboard.server.common.data.audit.ActionType;
 import org.thingsboard.server.common.data.device.DeviceSearchQuery;
-<<<<<<< HEAD
 import org.thingsboard.server.common.data.edge.Edge;
 import org.thingsboard.server.common.data.edge.EdgeEventType;
-import org.thingsboard.server.common.data.exception.ThingsboardException;
-import org.thingsboard.server.common.data.id.CustomerId;
-import org.thingsboard.server.common.data.id.DeviceId;
-import org.thingsboard.server.common.data.id.EdgeId;
-=======
 import org.thingsboard.server.common.data.exception.ThingsboardErrorCode;
 import org.thingsboard.server.common.data.exception.ThingsboardException;
 import org.thingsboard.server.common.data.id.CustomerId;
 import org.thingsboard.server.common.data.id.DeviceId;
 import org.thingsboard.server.common.data.id.DeviceProfileId;
->>>>>>> 40e13cce
+import org.thingsboard.server.common.data.id.EdgeId;
 import org.thingsboard.server.common.data.id.TenantId;
 import org.thingsboard.server.common.data.page.PageData;
 import org.thingsboard.server.common.data.page.PageLink;
@@ -69,7 +63,6 @@
 import org.thingsboard.server.dao.device.claim.ClaimResult;
 import org.thingsboard.server.dao.exception.IncorrectParameterException;
 import org.thingsboard.server.dao.model.ModelConstants;
-import org.thingsboard.server.gen.transport.TransportProtos;
 import org.thingsboard.server.queue.util.TbCoreComponent;
 import org.thingsboard.server.service.security.model.SecurityUser;
 import org.thingsboard.server.service.security.permission.Operation;
@@ -584,34 +577,6 @@
     }
 
     @PreAuthorize("hasAuthority('TENANT_ADMIN')")
-<<<<<<< HEAD
-    @RequestMapping(value = "/edge/{edgeId}/device/{deviceId}", method = RequestMethod.POST)
-    @ResponseBody
-    public Device assignDeviceToEdge(@PathVariable(EDGE_ID) String strEdgeId,
-                                     @PathVariable(DEVICE_ID) String strDeviceId) throws ThingsboardException {
-        checkParameter(EDGE_ID, strEdgeId);
-        checkParameter(DEVICE_ID, strDeviceId);
-        try {
-            EdgeId edgeId = new EdgeId(toUUID(strEdgeId));
-            Edge edge = checkEdgeId(edgeId, Operation.READ);
-
-            DeviceId deviceId = new DeviceId(toUUID(strDeviceId));
-            checkDeviceId(deviceId, Operation.ASSIGN_TO_EDGE);
-
-            Device savedDevice = checkNotNull(deviceService.assignDeviceToEdge(getCurrentUser().getTenantId(), deviceId, edgeId));
-
-            logEntityAction(deviceId, savedDevice,
-                    savedDevice.getCustomerId(),
-                    ActionType.ASSIGNED_TO_EDGE, null, strDeviceId, strEdgeId, edge.getName());
-
-            sendNotificationMsgToEdgeService(getTenantId(), edgeId, savedDevice.getId(), EdgeEventType.DEVICE, ActionType.ASSIGNED_TO_EDGE);
-
-            return savedDevice;
-        } catch (Exception e) {
-            logEntityAction(emptyId(EntityType.DEVICE), null,
-                    null,
-                    ActionType.ASSIGNED_TO_EDGE, e, strDeviceId, strEdgeId);
-=======
     @RequestMapping(value = "/tenant/{tenantId}/device/{deviceId}", method = RequestMethod.POST)
     @ResponseBody
     public Device assignDeviceToTenant(@PathVariable(TENANT_ID) String strTenantId,
@@ -642,12 +607,56 @@
             logEntityAction(getCurrentUser(), emptyId(EntityType.DEVICE), null,
                     null,
                     ActionType.ASSIGNED_TO_TENANT, e, strTenantId);
->>>>>>> 40e13cce
-            throw handleException(e);
-        }
-    }
-
-<<<<<<< HEAD
+            throw handleException(e);
+        }
+    }
+
+    private void pushAssignedFromNotification(Tenant currentTenant, TenantId newTenantId, Device assignedDevice) {
+        String data = entityToStr(assignedDevice);
+        if (data != null) {
+            TbMsg tbMsg = TbMsg.newMsg(DataConstants.ENTITY_ASSIGNED_FROM_TENANT, assignedDevice.getId(), getMetaDataForAssignedFrom(currentTenant), TbMsgDataType.JSON, data);
+            tbClusterService.pushMsgToRuleEngine(newTenantId, assignedDevice.getId(), tbMsg, null);
+        }
+    }
+
+    private TbMsgMetaData getMetaDataForAssignedFrom(Tenant tenant) {
+        TbMsgMetaData metaData = new TbMsgMetaData();
+        metaData.putValue("assignedFromTenantId", tenant.getId().getId().toString());
+        metaData.putValue("assignedFromTenantName", tenant.getName());
+        return metaData;
+    }
+
+    @PreAuthorize("hasAuthority('TENANT_ADMIN')")
+    @RequestMapping(value = "/edge/{edgeId}/device/{deviceId}", method = RequestMethod.POST)
+    @ResponseBody
+    public Device assignDeviceToEdge(@PathVariable(EDGE_ID) String strEdgeId,
+                                     @PathVariable(DEVICE_ID) String strDeviceId) throws ThingsboardException {
+        checkParameter(EDGE_ID, strEdgeId);
+        checkParameter(DEVICE_ID, strDeviceId);
+        try {
+            EdgeId edgeId = new EdgeId(toUUID(strEdgeId));
+            Edge edge = checkEdgeId(edgeId, Operation.READ);
+
+            DeviceId deviceId = new DeviceId(toUUID(strDeviceId));
+            checkDeviceId(deviceId, Operation.ASSIGN_TO_EDGE);
+
+            Device savedDevice = checkNotNull(deviceService.assignDeviceToEdge(getCurrentUser().getTenantId(), deviceId, edgeId));
+
+            logEntityAction(deviceId, savedDevice,
+                    savedDevice.getCustomerId(),
+                    ActionType.ASSIGNED_TO_EDGE, null, strDeviceId, strEdgeId, edge.getName());
+
+            sendNotificationMsgToEdgeService(getTenantId(), edgeId, savedDevice.getId(), EdgeEventType.DEVICE, ActionType.ASSIGNED_TO_EDGE);
+
+            return savedDevice;
+        } catch (Exception e) {
+            logEntityAction(emptyId(EntityType.DEVICE), null,
+                    null,
+                    ActionType.ASSIGNED_TO_EDGE, e, strDeviceId, strEdgeId);
+            throw handleException(e);
+        }
+    }
+
     @PreAuthorize("hasAuthority('TENANT_ADMIN')")
     @RequestMapping(value = "/edge/{edgeId}/device/{deviceId}", method = RequestMethod.DELETE)
     @ResponseBody
@@ -697,24 +706,9 @@
             EdgeId edgeId = new EdgeId(toUUID(strEdgeId));
             checkEdgeId(edgeId, Operation.READ);
             TimePageLink pageLink = createTimePageLink(pageSize, page, textSearch, sortProperty, sortOrder, startTime, endTime);
-            return checkNotNull(deviceService.findDevicesByTenantIdAndEdgeId(tenantId, edgeId, pageLink).get());
-        } catch (Exception e) {
-            throw handleException(e);
-        }
-=======
-    private void pushAssignedFromNotification(Tenant currentTenant, TenantId newTenantId, Device assignedDevice) {
-        String data = entityToStr(assignedDevice);
-        if (data != null) {
-            TbMsg tbMsg = TbMsg.newMsg(DataConstants.ENTITY_ASSIGNED_FROM_TENANT, assignedDevice.getId(), getMetaDataForAssignedFrom(currentTenant), TbMsgDataType.JSON, data);
-            tbClusterService.pushMsgToRuleEngine(newTenantId, assignedDevice.getId(), tbMsg, null);
-        }
-    }
-
-    private TbMsgMetaData getMetaDataForAssignedFrom(Tenant tenant) {
-        TbMsgMetaData metaData = new TbMsgMetaData();
-        metaData.putValue("assignedFromTenantId", tenant.getId().getId().toString());
-        metaData.putValue("assignedFromTenantName", tenant.getName());
-        return metaData;
->>>>>>> 40e13cce
+            return checkNotNull(deviceService.findDevicesByTenantIdAndEdgeId(tenantId, edgeId, pageLink));
+        } catch (Exception e) {
+            throw handleException(e);
+        }
     }
 }