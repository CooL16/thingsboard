<!--

    Copyright © 2016-2020 The Thingsboard Authors

    Licensed under the Apache License, Version 2.0 (the "License");
    you may not use this file except in compliance with the License.
    You may obtain a copy of the License at

        http://www.apache.org/licenses/LICENSE-2.0

    Unless required by applicable law or agreed to in writing, software
    distributed under the License is distributed on an "AS IS" BASIS,
    WITHOUT WARRANTIES OR CONDITIONS OF ANY KIND, either express or implied.
    See the License for the specific language governing permissions and
    limitations under the License.

-->
<project xmlns="http://maven.apache.org/POM/4.0.0" xmlns:xsi="http://www.w3.org/2001/XMLSchema-instance"
         xsi:schemaLocation="http://maven.apache.org/POM/4.0.0 http://maven.apache.org/xsd/maven-4.0.0.xsd">
    <modelVersion>4.0.0</modelVersion>
    <parent>
        <groupId>org.thingsboard</groupId>
        <version>3.1.0-SNAPSHOT</version>
        <artifactId>thingsboard</artifactId>
    </parent>
    <artifactId>application</artifactId>
    <packaging>jar</packaging>

    <name>ThingsBoard Server Application</name>
    <url>https://thingsboard.io</url>
    <description>Open-source IoT Platform - Device management, data collection, processing and visualization
    </description>

    <properties>
        <project.build.sourceEncoding>UTF-8</project.build.sourceEncoding>
        <main.dir>${basedir}/..</main.dir>
        <pkg.type>java</pkg.type>
        <pkg.disabled>false</pkg.disabled>
        <pkg.process-resources.phase>process-resources</pkg.process-resources.phase>
        <pkg.package.phase>package</pkg.package.phase>
        <pkg.name>thingsboard</pkg.name>
        <pkg.win.dist>${project.build.directory}/windows</pkg.win.dist>
        <pkg.copyInstallScripts>true</pkg.copyInstallScripts>
        <pkg.implementationTitle>ThingsBoard</pkg.implementationTitle>
        <pkg.mainClass>org.thingsboard.server.ThingsboardServerApplication</pkg.mainClass>
    </properties>

    <dependencies>
        <dependency>
            <groupId>de.ruedigermoeller</groupId>
            <artifactId>fst</artifactId>
        </dependency>
        <dependency>
            <groupId>io.netty</groupId>
            <artifactId>netty-transport-native-epoll</artifactId>
            <version>${netty.version}</version>
            <!-- Explicitly bring in the linux classifier, test may fail on 32-bit linux -->
            <classifier>linux-x86_64</classifier>
        </dependency>
        <dependency>
            <groupId>org.thingsboard.common</groupId>
            <artifactId>actor</artifactId>
        </dependency>
        <dependency>
            <groupId>org.thingsboard.common</groupId>
            <artifactId>util</artifactId>
        </dependency>
        <dependency>
            <groupId>org.thingsboard.rule-engine</groupId>
            <artifactId>rule-engine-api</artifactId>
        </dependency>
        <dependency>
            <groupId>org.thingsboard.rule-engine</groupId>
            <artifactId>rule-engine-components</artifactId>
        </dependency>
        <dependency>
            <groupId>org.thingsboard.common.transport</groupId>
            <artifactId>transport-api</artifactId>
        </dependency>
        <dependency>
            <groupId>org.thingsboard.common.transport</groupId>
            <artifactId>mqtt</artifactId>
        </dependency>
        <dependency>
            <groupId>org.thingsboard.common.transport</groupId>
            <artifactId>http</artifactId>
        </dependency>
        <dependency>
            <groupId>org.thingsboard.common.transport</groupId>
            <artifactId>coap</artifactId>
        </dependency>
        <dependency>
            <groupId>org.thingsboard</groupId>
            <artifactId>dao</artifactId>
        </dependency>
        <dependency>
            <groupId>org.thingsboard.common</groupId>
            <artifactId>queue</artifactId>
        </dependency>
        <dependency>
            <groupId>org.thingsboard.common</groupId>
            <artifactId>stats</artifactId>
        </dependency>
        <dependency>
            <groupId>org.thingsboard</groupId>
            <artifactId>dao</artifactId>
            <type>test-jar</type>
            <scope>test</scope>
        </dependency>
        <dependency>
            <groupId>io.takari.junit</groupId>
            <artifactId>takari-cpsuite</artifactId>
            <scope>test</scope>
        </dependency>
        <dependency>
            <groupId>org.eclipse.paho</groupId>
            <artifactId>org.eclipse.paho.client.mqttv3</artifactId>
        </dependency>
        <dependency>
            <groupId>org.cassandraunit</groupId>
            <artifactId>cassandra-unit</artifactId>
            <exclusions>
                <exclusion>
                    <groupId>org.slf4j</groupId>
                    <artifactId>slf4j-log4j12</artifactId>
                </exclusion>
                <exclusion>
                    <groupId>org.hibernate</groupId>
                    <artifactId>hibernate-validator</artifactId>
                </exclusion>
            </exclusions>
            <scope>test</scope>
        </dependency>
        <dependency>
            <groupId>org.thingsboard</groupId>
            <artifactId>ui-ngx</artifactId>
            <version>${project.version}</version>
            <scope>runtime</scope>
        </dependency>
        <dependency>
            <groupId>org.springframework.boot</groupId>
            <artifactId>spring-boot-starter-security</artifactId>
        </dependency>
        <dependency>
            <groupId>org.springframework.boot</groupId>
            <artifactId>spring-boot-starter-web</artifactId>
        </dependency>
        <dependency>
            <groupId>org.springframework.boot</groupId>
            <artifactId>spring-boot-starter-websocket</artifactId>
        </dependency>
        <dependency>
            <groupId>org.springframework.cloud</groupId>
            <artifactId>spring-cloud-starter-oauth2</artifactId>
        </dependency>
        <dependency>
            <groupId>org.springframework.security</groupId>
            <artifactId>spring-security-oauth2-client</artifactId>
        </dependency>
        <dependency>
            <groupId>org.springframework.security</groupId>
            <artifactId>spring-security-oauth2-jose</artifactId>
        </dependency>
        <dependency>
            <groupId>io.jsonwebtoken</groupId>
            <artifactId>jjwt</artifactId>
        </dependency>
        <dependency>
            <groupId>org.freemarker</groupId>
            <artifactId>freemarker</artifactId>
        </dependency>
        <dependency>
            <groupId>commons-io</groupId>
            <artifactId>commons-io</artifactId>
        </dependency>
        <dependency>
            <groupId>org.apache.commons</groupId>
            <artifactId>commons-csv</artifactId>
        </dependency>
        <dependency>
            <groupId>org.springframework</groupId>
            <artifactId>spring-context-support</artifactId>
        </dependency>
        <dependency>
            <groupId>org.slf4j</groupId>
            <artifactId>slf4j-api</artifactId>
        </dependency>
        <dependency>
            <groupId>org.slf4j</groupId>
            <artifactId>log4j-over-slf4j</artifactId>
        </dependency>
        <dependency>
            <groupId>ch.qos.logback</groupId>
            <artifactId>logback-core</artifactId>
        </dependency>
        <dependency>
            <groupId>ch.qos.logback</groupId>
            <artifactId>logback-classic</artifactId>
        </dependency>
        <dependency>
            <groupId>com.sun.mail</groupId>
            <artifactId>javax.mail</artifactId>
        </dependency>
        <dependency>
            <groupId>org.apache.curator</groupId>
            <artifactId>curator-recipes</artifactId>
        </dependency>
        <dependency>
            <groupId>com.google.protobuf</groupId>
            <artifactId>protobuf-java</artifactId>
        </dependency>
        <dependency>
            <groupId>io.grpc</groupId>
            <artifactId>grpc-netty</artifactId>
        </dependency>
        <dependency>
            <groupId>io.grpc</groupId>
            <artifactId>grpc-protobuf</artifactId>
        </dependency>
        <dependency>
            <groupId>io.grpc</groupId>
            <artifactId>grpc-stub</artifactId>
        </dependency>
        <dependency>
            <groupId>io.springfox</groupId>
            <artifactId>springfox-swagger2</artifactId>
        </dependency>
        <dependency>
            <groupId>com.sun.winsw</groupId>
            <artifactId>winsw</artifactId>
            <classifier>bin</classifier>
            <type>exe</type>
            <scope>provided</scope>
        </dependency>
        <dependency>
            <groupId>org.thingsboard</groupId>
            <artifactId>tools</artifactId>
            <scope>test</scope>
        </dependency>
        <dependency>
            <groupId>org.thingsboard</groupId>
            <artifactId>rest-client</artifactId>
            <scope>test</scope>
        </dependency>
        <dependency>
            <groupId>org.springframework.boot</groupId>
            <artifactId>spring-boot-starter-test</artifactId>
            <scope>test</scope>
            <exclusions>
                <exclusion>
                    <groupId>com.vaadin.external.google</groupId>
                    <artifactId>android-json</artifactId>
                </exclusion>
            </exclusions>
        </dependency>
        <dependency>
            <groupId>org.springframework.security</groupId>
            <artifactId>spring-security-test</artifactId>
            <scope>test</scope>
        </dependency>
        <dependency>
            <groupId>com.jayway.jsonpath</groupId>
            <artifactId>json-path</artifactId>
            <scope>test</scope>
        </dependency>
        <dependency>
            <groupId>com.jayway.jsonpath</groupId>
            <artifactId>json-path-assert</artifactId>
            <scope>test</scope>
        </dependency>
        <dependency>
            <groupId>junit</groupId>
            <artifactId>junit</artifactId>
            <scope>test</scope>
        </dependency>
        <dependency>
            <groupId>org.mockito</groupId>
            <artifactId>mockito-all</artifactId>
            <scope>test</scope>
        </dependency>
        <dependency>
            <groupId>org.dbunit</groupId>
            <artifactId>dbunit</artifactId>
            <scope>test</scope>
        </dependency>
        <dependency>
            <groupId>com.github.springtestdbunit</groupId>
            <artifactId>spring-test-dbunit</artifactId>
            <scope>test</scope>
        </dependency>
        <dependency>
            <groupId>org.hsqldb</groupId>
            <artifactId>hsqldb</artifactId>
        </dependency>
        <dependency>
            <groupId>org.javadelight</groupId>
            <artifactId>delight-nashorn-sandbox</artifactId>
        </dependency>
        <dependency>
            <groupId>io.springfox.ui</groupId>
            <artifactId>springfox-swagger-ui-rfc6570</artifactId>
        </dependency>
        <dependency>
            <groupId>org.passay</groupId>
            <artifactId>passay</artifactId>
        </dependency>
        <dependency>
            <groupId>com.github.ua-parser</groupId>
            <artifactId>uap-java</artifactId>
        </dependency>
<<<<<<< HEAD
        <dependency>
            <groupId>org.java-websocket</groupId>
            <artifactId>Java-WebSocket</artifactId>
            <scope>test</scope>
        </dependency>
        <dependency>
            <groupId>org.springframework.boot</groupId>
            <artifactId>spring-boot-starter-actuator</artifactId>
        </dependency>
        <dependency>
            <groupId>io.micrometer</groupId>
            <artifactId>micrometer-core</artifactId>
        </dependency>
        <dependency>
            <groupId>io.micrometer</groupId>
            <artifactId>micrometer-registry-prometheus</artifactId>
        </dependency>
=======
>>>>>>> 5b4cfbb3
    </dependencies>

    <build>
        <finalName>${pkg.name}-${project.version}</finalName>
        <resources>
            <resource>
                <directory>${project.basedir}/src/main/resources</directory>
            </resource>
        </resources>
        <plugins>
            <plugin>
                <groupId>org.apache.maven.plugins</groupId>
                <artifactId>maven-compiler-plugin</artifactId>
            </plugin>
            <plugin>
                <groupId>org.apache.maven.plugins</groupId>
                <artifactId>maven-surefire-plugin</artifactId>
                <version>${surfire.version}</version>
                <configuration>
                    <systemPropertyVariables>
                        <spring.config.name>thingsboard</spring.config.name>
                    </systemPropertyVariables>
                    <includes>
                        <include>**/*TestSuite.java</include>
                    </includes>
                </configuration>
            </plugin>
            <plugin>
                <groupId>org.apache.maven.plugins</groupId>
                <artifactId>maven-resources-plugin</artifactId>
            </plugin>
            <plugin>
                <groupId>org.apache.maven.plugins</groupId>
                <artifactId>maven-dependency-plugin</artifactId>
            </plugin>
            <plugin>
                <groupId>org.apache.maven.plugins</groupId>
                <artifactId>maven-jar-plugin</artifactId>
            </plugin>
            <plugin>
                <groupId>org.springframework.boot</groupId>
                <artifactId>spring-boot-maven-plugin</artifactId>
            </plugin>
            <plugin>
                <groupId>org.thingsboard</groupId>
                <artifactId>gradle-maven-plugin</artifactId>
            </plugin>
            <plugin>
                <groupId>org.apache.maven.plugins</groupId>
                <artifactId>maven-assembly-plugin</artifactId>
            </plugin>
            <plugin>
                <groupId>org.apache.maven.plugins</groupId>
                <artifactId>maven-install-plugin</artifactId>
            </plugin>
            <plugin>
                <groupId>org.xolstice.maven.plugins</groupId>
                <artifactId>protobuf-maven-plugin</artifactId>
            </plugin>
            <plugin>
                <groupId>org.codehaus.mojo</groupId>
                <artifactId>build-helper-maven-plugin</artifactId>
            </plugin>
        </plugins>
    </build>
    <repositories>
        <repository>
            <id>jenkins</id>
            <name>Jenkins Repository</name>
            <url>https://repo.jenkins-ci.org/releases</url>
            <snapshots>
                <enabled>false</enabled>
            </snapshots>
        </repository>
    </repositories>
</project><|MERGE_RESOLUTION|>--- conflicted
+++ resolved
@@ -308,26 +308,11 @@
             <groupId>com.github.ua-parser</groupId>
             <artifactId>uap-java</artifactId>
         </dependency>
-<<<<<<< HEAD
         <dependency>
             <groupId>org.java-websocket</groupId>
             <artifactId>Java-WebSocket</artifactId>
             <scope>test</scope>
         </dependency>
-        <dependency>
-            <groupId>org.springframework.boot</groupId>
-            <artifactId>spring-boot-starter-actuator</artifactId>
-        </dependency>
-        <dependency>
-            <groupId>io.micrometer</groupId>
-            <artifactId>micrometer-core</artifactId>
-        </dependency>
-        <dependency>
-            <groupId>io.micrometer</groupId>
-            <artifactId>micrometer-registry-prometheus</artifactId>
-        </dependency>
-=======
->>>>>>> 5b4cfbb3
     </dependencies>
 
     <build>
